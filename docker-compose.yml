--- conflicted
+++ resolved
@@ -306,35 +306,13 @@
     networks:
       - databases
 
-<<<<<<< HEAD
-  jaeger:
-    image: jaegertracing/all-in-one:latest
-    restart: always
-    ports:
-      - "16686:16686" # the trace viewer (http)
-    networks:
-      - telemetry
-
-  otel-agent:
-    image: otel/opentelemetry-collector-dev:latest
-    command: [ "--config=/etc/otel-agent-config.yaml" ]
-    restart: always
-    volumes:
-      - ./otel-agent-config.yaml:/etc/otel-agent-config.yaml
-=======
   otel:
     # Jaeger supports OTEL out of the box
     image: jaegertracing/opentelemetry-all-in-one:latest
->>>>>>> 41a61aed
-    ports:
-      - 13133:13133  # health check port
-      - 16686:16686  # UI viewer
-      - 4317:55680   # Otel endpoint
+    ports:
+      - 13133:13133 # health check port
+      - 16686:16686 # UI viewer
+      - 4317:55680 # Otel endpoint
 
 networks:
-<<<<<<< HEAD
-  databases: null
-  telemetry: null
-=======
-  databases:
->>>>>>> 41a61aed
+  databases: null