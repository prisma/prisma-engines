//! Definitions for the Postgres connector.
//! This module is not compatible with wasm32-* targets.
//! This module is only available with the `postgresql-native` feature.
pub(crate) mod column_type;
mod conversion;
mod error;
mod explain;
mod websocket;

pub(crate) use crate::connector::postgres::url::PostgresNativeUrl;
use crate::connector::postgres::url::{Hidden, SslAcceptMode, SslParams};
use crate::connector::{
    timeout, ColumnType, DescribedColumn, DescribedParameter, DescribedQuery, IsolationLevel, Transaction,
};
use crate::error::NativeErrorKind;

use crate::ValueType;
use crate::{
    ast::{Query, Value},
    connector::{metrics, queryable::*, ResultSet},
    error::{Error, ErrorKind},
    visitor::{self, Visitor},
};
use async_trait::async_trait;
use column_type::PGColumnType;
use futures::{future::FutureExt, lock::Mutex};
use lru_cache::LruCache;
use native_tls::{Certificate, Identity, TlsConnector};
use postgres_native_tls::MakeTlsConnector;
use postgres_types::{Kind as PostgresKind, Type as PostgresType};
use std::hash::{DefaultHasher, Hash, Hasher};
use std::{
    borrow::Borrow,
    fmt::{Debug, Display},
    fs,
    future::Future,
    sync::atomic::{AtomicBool, Ordering},
    time::Duration,
};
use tokio::sync::OnceCell;
use tokio_postgres::{config::ChannelBinding, Client, Config, Statement};
use websocket::connect_via_websocket;

/// The underlying postgres driver. Only available with the `expose-drivers`
/// Cargo feature.
#[cfg(feature = "expose-drivers")]
pub use tokio_postgres;

use super::PostgresWebSocketUrl;

struct PostgresClient(Client);

impl Debug for PostgresClient {
    fn fmt(&self, f: &mut std::fmt::Formatter<'_>) -> std::fmt::Result {
        f.write_str("PostgresClient")
    }
}

/// A connector interface for the PostgreSQL database.
#[derive(Debug)]
pub struct PostgreSql {
    client: PostgresClient,
    pg_bouncer: bool,
    socket_timeout: Option<Duration>,
    statement_cache: Mutex<StatementCache>,
    is_healthy: AtomicBool,
    is_cockroachdb: bool,
    is_materialize: bool,
}

/// Key uniquely representing an SQL statement in the prepared statements cache.
#[derive(PartialEq, Eq, Hash)]
pub(crate) struct StatementKey {
    /// Hash of a string with SQL query.
    sql: u64,
    /// Combined hash of types for all parameters from the query.
    types_hash: u64,
}

pub(crate) type StatementCache = LruCache<StatementKey, Statement>;

impl StatementKey {
    fn new(sql: &str, params: &[Value<'_>]) -> Self {
        Self {
            sql: {
                let mut hasher = DefaultHasher::new();
                sql.hash(&mut hasher);
                hasher.finish()
            },
            types_hash: {
                let mut hasher = DefaultHasher::new();
                for param in params {
                    std::mem::discriminant(&param.typed).hash(&mut hasher);
                }
                hasher.finish()
            },
        }
    }
}

#[derive(Debug)]
struct SslAuth {
    certificate: Hidden<Option<Certificate>>,
    identity: Hidden<Option<Identity>>,
    ssl_accept_mode: SslAcceptMode,
}

impl Default for SslAuth {
    fn default() -> Self {
        Self {
            certificate: Hidden(None),
            identity: Hidden(None),
            ssl_accept_mode: SslAcceptMode::AcceptInvalidCerts,
        }
    }
}

impl SslAuth {
    fn certificate(&mut self, certificate: Certificate) -> &mut Self {
        self.certificate = Hidden(Some(certificate));
        self
    }

    fn identity(&mut self, identity: Identity) -> &mut Self {
        self.identity = Hidden(Some(identity));
        self
    }

    fn accept_mode(&mut self, mode: SslAcceptMode) -> &mut Self {
        self.ssl_accept_mode = mode;
        self
    }
}

impl SslParams {
    async fn into_auth(self) -> crate::Result<SslAuth> {
        let mut auth = SslAuth::default();
        auth.accept_mode(self.ssl_accept_mode);

        if let Some(ref cert_file) = self.certificate_file {
            let cert = fs::read(cert_file).map_err(|err| {
                Error::builder(ErrorKind::Native(NativeErrorKind::TlsError {
                    message: format!("cert file not found ({err})"),
                }))
                .build()
            })?;

            auth.certificate(Certificate::from_pem(&cert)?);
        }

        if let Some(ref identity_file) = self.identity_file {
            let db = fs::read(identity_file).map_err(|err| {
                Error::builder(ErrorKind::Native(NativeErrorKind::TlsError {
                    message: format!("identity file not found ({err})"),
                }))
                .build()
            })?;
            let password = self.identity_password.0.as_deref().unwrap_or("");
            let identity = Identity::from_pkcs12(&db, password)?;

            auth.identity(identity);
        }

        Ok(auth)
    }
}

impl PostgresNativeUrl {
    pub(crate) fn cache(&self) -> StatementCache {
        if self.query_params.pg_bouncer {
            StatementCache::new(0)
        } else {
            StatementCache::new(self.query_params.statement_cache_size)
        }
    }

    pub fn channel_binding(&self) -> ChannelBinding {
        self.query_params.channel_binding
    }

    /// On Postgres, we set the SEARCH_PATH and client-encoding through client connection parameters to save a network roundtrip on connection.
    /// We can't always do it for CockroachDB because it does not expect quotes for unsafe identifiers (https://github.com/cockroachdb/cockroach/issues/101328), which might change once the issue is fixed.
    /// To circumvent that problem, we only set the SEARCH_PATH through client connection parameters for Cockroach when the identifier is safe, so that the quoting does not matter.
    fn set_search_path(&self, config: &mut Config) {
        // PGBouncer does not support the search_path connection parameter.
        // https://www.pgbouncer.org/config.html#ignore_startup_parameters
        if self.query_params.pg_bouncer {
            return;
        }

        if let Some(schema) = &self.query_params.schema {
            if self.flavour().is_cockroach() && is_safe_identifier(schema) {
                config.search_path(CockroachSearchPath(schema).to_string());
            }

            if self.flavour().is_postgres() {
                config.search_path(PostgresSearchPath(schema).to_string());
            }
        }
    }

    pub(crate) fn to_config(&self) -> Config {
        let mut config = Config::new();

        config.user(self.username().borrow());
        config.password(self.password().borrow() as &str);
        config.host(self.host());
        config.port(self.port());
        config.dbname(self.dbname());
        config.pgbouncer_mode(self.query_params.pg_bouncer);

        if let Some(options) = self.options() {
            config.options(options);
        }

        if let Some(application_name) = self.application_name() {
            config.application_name(application_name);
        }

        if let Some(connect_timeout) = self.query_params.connect_timeout {
            config.connect_timeout(connect_timeout);
        }

        self.set_search_path(&mut config);

        config.ssl_mode(self.query_params.ssl_mode);

        config.channel_binding(self.query_params.channel_binding);

        config
    }
}

impl PostgreSql {
    /// Create a new connection to the database.
<<<<<<< HEAD
    pub async fn new(url: PostgresUrl, tls_manager: &MakeTlsConnectorManager) -> crate::Result<Self> {
=======
    pub async fn new(url: PostgresNativeUrl) -> crate::Result<Self> {
>>>>>>> 08713a93
        let config = url.to_config();

        let tls = tls_manager.get_connector().await?;
        let (client, conn) = timeout::connect(url.connect_timeout(), config.connect(tls)).await?;

        let is_cockroachdb = conn.parameter("crdb_version").is_some();
        let is_materialize = conn.parameter("mz_version").is_some();

        tokio::spawn(conn.map(|r| match r {
            Ok(_) => (),
            Err(e) => {
                tracing::error!("Error in PostgreSQL connection: {:?}", e);
            }
        }));

        // On Postgres, we set the SEARCH_PATH and client-encoding through client connection parameters to save a network roundtrip on connection.
        // We can't always do it for CockroachDB because it does not expect quotes for unsafe identifiers (https://github.com/cockroachdb/cockroach/issues/101328), which might change once the issue is fixed.
        // To circumvent that problem, we only set the SEARCH_PATH through client connection parameters for Cockroach when the identifier is safe, so that the quoting does not matter.
        // Finally, to ensure backward compatibility, we keep sending a database query in case the flavour is set to Unknown.
        if let Some(schema) = &url.query_params.schema {
            // PGBouncer does not support the search_path connection parameter.
            // https://www.pgbouncer.org/config.html#ignore_startup_parameters
            if url.query_params.pg_bouncer
                || url.flavour().is_unknown()
                || (url.flavour().is_cockroach() && !is_safe_identifier(schema))
            {
                let session_variables = format!(
                    r##"{set_search_path}"##,
                    set_search_path = SetSearchPath(url.query_params.schema.as_deref())
                );

                client.simple_query(session_variables.as_str()).await?;
            }
        }

        Ok(Self {
            client: PostgresClient(client),
            socket_timeout: url.query_params.socket_timeout,
            pg_bouncer: url.query_params.pg_bouncer,
            statement_cache: Mutex::new(url.cache()),
            is_healthy: AtomicBool::new(true),
            is_cockroachdb,
            is_materialize,
        })
    }

    /// Create a new websocket connection to managed database
    pub async fn new_with_websocket(url: PostgresWebSocketUrl) -> crate::Result<Self> {
        let client = connect_via_websocket(url).await?;

        Ok(Self {
            client: PostgresClient(client),
            socket_timeout: None,
            pg_bouncer: false,
            statement_cache: Mutex::new(StatementCache::new(0)),
            is_healthy: AtomicBool::new(true),
            is_cockroachdb: false,
            is_materialize: false,
        })
    }

    /// The underlying tokio_postgres::Client. Only available with the
    /// `expose-drivers` Cargo feature. This is a lower level API when you need
    /// to get into database specific features.
    #[cfg(feature = "expose-drivers")]
    pub fn client(&self) -> &tokio_postgres::Client {
        &self.client.0
    }

    async fn fetch_cached(&self, sql: &str, params: &[Value<'_>]) -> crate::Result<Statement> {
        let statement_key = StatementKey::new(sql, params);
        let mut cache = self.statement_cache.lock().await;
        let capacity = cache.capacity();
        let stored = cache.len();

        match cache.get_mut(&statement_key) {
            Some(stmt) => {
                tracing::trace!(
                    message = "CACHE HIT!",
                    query = sql,
                    capacity = capacity,
                    stored = stored,
                );

                Ok(stmt.clone()) // arc'd
            }
            None => {
                tracing::trace!(
                    message = "CACHE MISS!",
                    query = sql,
                    capacity = capacity,
                    stored = stored,
                );

                let param_types = conversion::params_to_types(params);
                let stmt = self.perform_io(self.client.0.prepare_typed(sql, &param_types)).await?;

                cache.insert(statement_key, stmt.clone());

                Ok(stmt)
            }
        }
    }

    async fn perform_io<F, T>(&self, fut: F) -> crate::Result<T>
    where
        F: Future<Output = Result<T, tokio_postgres::Error>>,
    {
        match timeout::socket(self.socket_timeout, fut).await {
            Err(e) if e.is_closed() => {
                self.is_healthy.store(false, Ordering::SeqCst);
                Err(e)
            }
            res => res,
        }
    }

    fn check_bind_variables_len(&self, params: &[Value<'_>]) -> crate::Result<()> {
        if params.len() > i16::MAX as usize {
            // tokio_postgres would return an error here. Let's avoid calling the driver
            // and return an error early.
            let kind = ErrorKind::QueryInvalidInput(format!(
                "too many bind variables in prepared statement, expected maximum of {}, received {}",
                i16::MAX,
                params.len()
            ));
            Err(Error::builder(kind).build())
        } else {
            Ok(())
        }
    }

    // All credits go to sqlx: https://github.com/launchbadge/sqlx/blob/a892ebc6e283f443145f92bbc7fce4ae44547331/sqlx-postgres/src/connection/describe.rs#L417
    pub(crate) async fn get_nullable_for_columns(&self, stmt: &Statement) -> crate::Result<Vec<Option<bool>>> {
        let columns = stmt.columns();

        if columns.is_empty() {
            return Ok(vec![]);
        }

        let mut nullable_query = String::from("SELECT NOT pg_attribute.attnotnull as nullable FROM (VALUES ");
        let mut args = Vec::with_capacity(columns.len() * 3);

        for (i, (column, bind)) in columns.iter().zip((1..).step_by(3)).enumerate() {
            if !args.is_empty() {
                nullable_query += ", ";
            }

            nullable_query.push_str(&format!("(${}::int4, ${}::int8, ${}::int4)", bind, bind + 1, bind + 2));

            args.push(Value::from(i as i32));
            args.push(ValueType::Int64(column.table_oid().map(i64::from)).into());
            args.push(ValueType::Int32(column.column_id().map(i32::from)).into());
        }

        nullable_query.push_str(
            ") as col(idx, table_id, col_idx) \
            LEFT JOIN pg_catalog.pg_attribute \
                ON table_id IS NOT NULL \
               AND attrelid = table_id \
               AND attnum = col_idx \
            ORDER BY col.idx",
        );

        let nullable_query_result = self.query_raw(&nullable_query, &args).await?;
        let mut nullables = Vec::with_capacity(nullable_query_result.len());

        for row in nullable_query_result {
            let nullable = row.at(0).and_then(|v| v.as_bool());

            nullables.push(nullable)
        }

        // If the server is CockroachDB or Materialize, skip this step (#1248).
        if !self.is_cockroachdb && !self.is_materialize {
            // patch up our null inference with data from EXPLAIN
            let nullable_patch = self.nullables_from_explain(stmt).await?;

            for (nullable, patch) in nullables.iter_mut().zip(nullable_patch) {
                *nullable = patch.or(*nullable);
            }
        }

        Ok(nullables)
    }

    /// Infer nullability for columns of this statement using EXPLAIN VERBOSE.
    ///
    /// This currently only marks columns that are on the inner half of an outer join
    /// and returns `None` for all others.
    /// All credits go to sqlx: https://github.com/launchbadge/sqlx/blob/a892ebc6e283f443145f92bbc7fce4ae44547331/sqlx-postgres/src/connection/describe.rs#L482
    async fn nullables_from_explain(&self, stmt: &Statement) -> Result<Vec<Option<bool>>, Error> {
        use explain::{visit_plan, Explain, Plan};

        let mut explain = format!("EXPLAIN (VERBOSE, FORMAT JSON) EXECUTE {}", stmt.name());
        let params_len = stmt.params().len();
        let mut comma = false;

        if params_len > 0 {
            explain += "(";

            // fill the arguments list with NULL, which should theoretically be valid
            for _ in 0..params_len {
                if comma {
                    explain += ", ";
                }

                explain += "NULL";
                comma = true;
            }

            explain += ")";
        }

        let explain_result = self.query_raw(&explain, &[]).await?.into_single()?;
        let explains = explain_result
            .into_single()?
            .into_json()
            .map(serde_json::from_value::<[Explain; 1]>)
            .transpose()?;
        let explain = explains.as_ref().and_then(|x| x.first());

        let mut nullables = Vec::new();

        if let Some(Explain::Plan {
            plan: plan @ Plan {
                output: Some(ref outputs),
                ..
            },
        }) = explain
        {
            nullables.resize(outputs.len(), None);
            visit_plan(plan, outputs, &mut nullables);
        }

        Ok(nullables)
    }
}

// A SearchPath connection parameter (Display-impl) for connection initialization.
struct CockroachSearchPath<'a>(&'a str);

impl Display for CockroachSearchPath<'_> {
    fn fmt(&self, f: &mut std::fmt::Formatter<'_>) -> std::fmt::Result {
        f.write_str(self.0)
    }
}

// A SearchPath connection parameter (Display-impl) for connection initialization.
struct PostgresSearchPath<'a>(&'a str);

impl Display for PostgresSearchPath<'_> {
    fn fmt(&self, f: &mut std::fmt::Formatter<'_>) -> std::fmt::Result {
        f.write_str("\"")?;
        f.write_str(self.0)?;
        f.write_str("\"")?;

        Ok(())
    }
}

// A SetSearchPath statement (Display-impl) for connection initialization.
struct SetSearchPath<'a>(Option<&'a str>);

impl Display for SetSearchPath<'_> {
    fn fmt(&self, f: &mut std::fmt::Formatter<'_>) -> std::fmt::Result {
        if let Some(schema) = self.0 {
            f.write_str("SET search_path = \"")?;
            f.write_str(schema)?;
            f.write_str("\";\n")?;
        }

        Ok(())
    }
}

impl_default_TransactionCapable!(PostgreSql);

#[async_trait]
impl Queryable for PostgreSql {
    async fn query(&self, q: Query<'_>) -> crate::Result<ResultSet> {
        let (sql, params) = visitor::Postgres::build(q)?;

        self.query_raw(sql.as_str(), &params[..]).await
    }

    async fn query_raw(&self, sql: &str, params: &[Value<'_>]) -> crate::Result<ResultSet> {
        self.check_bind_variables_len(params)?;

        metrics::query("postgres.query_raw", sql, params, move || async move {
            let stmt = self.fetch_cached(sql, &[]).await?;

            if stmt.params().len() != params.len() {
                let kind = ErrorKind::IncorrectNumberOfParameters {
                    expected: stmt.params().len(),
                    actual: params.len(),
                };

                return Err(Error::builder(kind).build());
            }

            let rows = self
                .perform_io(self.client.0.query(&stmt, conversion::conv_params(params).as_slice()))
                .await?;

            let col_types = stmt
                .columns()
                .iter()
                .map(|c| PGColumnType::from_pg_type(c.type_()))
                .map(ColumnType::from)
                .collect::<Vec<_>>();
            let mut result = ResultSet::new(stmt.to_column_names(), col_types, Vec::new());

            for row in rows {
                result.rows.push(row.get_result_row()?);
            }

            Ok(result)
        })
        .await
    }

    async fn query_raw_typed(&self, sql: &str, params: &[Value<'_>]) -> crate::Result<ResultSet> {
        self.check_bind_variables_len(params)?;

        metrics::query("postgres.query_raw", sql, params, move || async move {
            let stmt = self.fetch_cached(sql, params).await?;

            if stmt.params().len() != params.len() {
                let kind = ErrorKind::IncorrectNumberOfParameters {
                    expected: stmt.params().len(),
                    actual: params.len(),
                };

                return Err(Error::builder(kind).build());
            }

            let col_types = stmt
                .columns()
                .iter()
                .map(|c| PGColumnType::from_pg_type(c.type_()))
                .map(ColumnType::from)
                .collect::<Vec<_>>();
            let rows = self
                .perform_io(self.client.0.query(&stmt, conversion::conv_params(params).as_slice()))
                .await?;

            let mut result = ResultSet::new(stmt.to_column_names(), col_types, Vec::new());

            for row in rows {
                result.rows.push(row.get_result_row()?);
            }

            Ok(result)
        })
        .await
    }

    async fn describe_query(&self, sql: &str) -> crate::Result<DescribedQuery> {
        let stmt = self.fetch_cached(sql, &[]).await?;

        let mut columns: Vec<DescribedColumn> = Vec::with_capacity(stmt.columns().len());
        let mut parameters: Vec<DescribedParameter> = Vec::with_capacity(stmt.params().len());

        let enums_results = self
            .query_raw("SELECT oid, typname FROM pg_type WHERE typtype = 'e';", &[])
            .await?;

        fn find_enum_by_oid(enums: &ResultSet, enum_oid: u32) -> Option<&str> {
            enums.iter().find_map(|row| {
                let oid = row.get("oid")?.as_i64()?;
                let name = row.get("typname")?.as_str()?;

                if enum_oid == u32::try_from(oid).unwrap() {
                    Some(name)
                } else {
                    None
                }
            })
        }

        fn resolve_type(ty: &PostgresType, enums: &ResultSet) -> (ColumnType, Option<String>) {
            let column_type = ColumnType::from(ty);

            match ty.kind() {
                PostgresKind::Enum => {
                    let enum_name = find_enum_by_oid(enums, ty.oid())
                        .unwrap_or_else(|| panic!("Could not find enum with oid {}", ty.oid()));

                    (column_type, Some(enum_name.to_string()))
                }
                _ => (column_type, None),
            }
        }

        let nullables = self.get_nullable_for_columns(&stmt).await?;

        for (idx, (col, nullable)) in stmt.columns().iter().zip(nullables).enumerate() {
            let (typ, enum_name) = resolve_type(col.type_(), &enums_results);

            if col.name() == "?column?" {
                let kind = ErrorKind::QueryInvalidInput(format!("Invalid column name '?column?' for index {idx}. Your SQL query must explicitly alias that column name."));

                return Err(Error::builder(kind).build());
            }

            columns.push(
                DescribedColumn::new_named(col.name(), typ)
                    .with_enum_name(enum_name)
                    // Make fields nullable by default if we can't infer nullability.
                    .is_nullable(nullable.unwrap_or(true)),
            );
        }

        for param in stmt.params() {
            let (typ, enum_name) = resolve_type(param, &enums_results);

            parameters.push(DescribedParameter::new_named(param.name(), typ).with_enum_name(enum_name));
        }

        let enum_names = enums_results
            .into_iter()
            .filter_map(|row| row.take("typname"))
            .filter_map(|v| v.to_string())
            .collect::<Vec<_>>();

        Ok(DescribedQuery {
            columns,
            parameters,
            enum_names: Some(enum_names),
        })
    }

    async fn execute(&self, q: Query<'_>) -> crate::Result<u64> {
        let (sql, params) = visitor::Postgres::build(q)?;

        self.execute_raw(sql.as_str(), &params[..]).await
    }

    async fn execute_raw(&self, sql: &str, params: &[Value<'_>]) -> crate::Result<u64> {
        self.check_bind_variables_len(params)?;

        metrics::query("postgres.execute_raw", sql, params, move || async move {
            let stmt = self.fetch_cached(sql, &[]).await?;

            if stmt.params().len() != params.len() {
                let kind = ErrorKind::IncorrectNumberOfParameters {
                    expected: stmt.params().len(),
                    actual: params.len(),
                };

                return Err(Error::builder(kind).build());
            }

            let changes = self
                .perform_io(self.client.0.execute(&stmt, conversion::conv_params(params).as_slice()))
                .await?;

            Ok(changes)
        })
        .await
    }

    async fn execute_raw_typed(&self, sql: &str, params: &[Value<'_>]) -> crate::Result<u64> {
        self.check_bind_variables_len(params)?;

        metrics::query("postgres.execute_raw", sql, params, move || async move {
            let stmt = self.fetch_cached(sql, params).await?;

            if stmt.params().len() != params.len() {
                let kind = ErrorKind::IncorrectNumberOfParameters {
                    expected: stmt.params().len(),
                    actual: params.len(),
                };

                return Err(Error::builder(kind).build());
            }

            let changes = self
                .perform_io(self.client.0.execute(&stmt, conversion::conv_params(params).as_slice()))
                .await?;

            Ok(changes)
        })
        .await
    }

    async fn raw_cmd(&self, cmd: &str) -> crate::Result<()> {
        metrics::query("postgres.raw_cmd", cmd, &[], move || async move {
            self.perform_io(self.client.0.simple_query(cmd)).await?;
            Ok(())
        })
        .await
    }

    async fn version(&self) -> crate::Result<Option<String>> {
        let query = r#"SELECT version()"#;
        let rows = self.query_raw(query, &[]).await?;

        let version_string = rows
            .first()
            .and_then(|row| row.get("version").and_then(|version| version.to_string()));

        Ok(version_string)
    }

    fn is_healthy(&self) -> bool {
        self.is_healthy.load(Ordering::SeqCst)
    }

    async fn server_reset_query(&self, tx: &dyn Transaction) -> crate::Result<()> {
        if self.pg_bouncer {
            tx.raw_cmd("DEALLOCATE ALL").await
        } else {
            Ok(())
        }
    }

    async fn set_tx_isolation_level(&self, isolation_level: IsolationLevel) -> crate::Result<()> {
        if matches!(isolation_level, IsolationLevel::Snapshot) {
            return Err(Error::builder(ErrorKind::invalid_isolation_level(&isolation_level)).build());
        }

        self.raw_cmd(&format!("SET TRANSACTION ISOLATION LEVEL {isolation_level}"))
            .await?;

        Ok(())
    }

    fn requires_isolation_first(&self) -> bool {
        false
    }
}

/// Sorted list of CockroachDB's reserved keywords.
/// Taken from https://www.cockroachlabs.com/docs/stable/keywords-and-identifiers.html#keywords
const RESERVED_KEYWORDS: [&str; 79] = [
    "all",
    "analyse",
    "analyze",
    "and",
    "any",
    "array",
    "as",
    "asc",
    "asymmetric",
    "both",
    "case",
    "cast",
    "check",
    "collate",
    "column",
    "concurrently",
    "constraint",
    "create",
    "current_catalog",
    "current_date",
    "current_role",
    "current_schema",
    "current_time",
    "current_timestamp",
    "current_user",
    "default",
    "deferrable",
    "desc",
    "distinct",
    "do",
    "else",
    "end",
    "except",
    "false",
    "fetch",
    "for",
    "foreign",
    "from",
    "grant",
    "group",
    "having",
    "in",
    "initially",
    "intersect",
    "into",
    "lateral",
    "leading",
    "limit",
    "localtime",
    "localtimestamp",
    "not",
    "null",
    "offset",
    "on",
    "only",
    "or",
    "order",
    "placing",
    "primary",
    "references",
    "returning",
    "select",
    "session_user",
    "some",
    "symmetric",
    "table",
    "then",
    "to",
    "trailing",
    "true",
    "union",
    "unique",
    "user",
    "using",
    "variadic",
    "when",
    "where",
    "window",
    "with",
];

/// Sorted list of CockroachDB's reserved type function names.
/// Taken from https://www.cockroachlabs.com/docs/stable/keywords-and-identifiers.html#keywords
const RESERVED_TYPE_FUNCTION_NAMES: [&str; 18] = [
    "authorization",
    "collation",
    "cross",
    "full",
    "ilike",
    "inner",
    "is",
    "isnull",
    "join",
    "left",
    "like",
    "natural",
    "none",
    "notnull",
    "outer",
    "overlaps",
    "right",
    "similar",
];

/// Returns true if a Postgres identifier is considered "safe".
///
/// In this context, "safe" means that the value of an identifier would be the same quoted and unquoted or that it's not part of reserved keywords. In other words, that it does _not_ need to be quoted.
///
/// Spec can be found here: https://www.postgresql.org/docs/current/sql-syntax-lexical.html#SQL-SYNTAX-IDENTIFIERS
/// or here: https://www.cockroachlabs.com/docs/stable/keywords-and-identifiers.html#rules-for-identifiers
fn is_safe_identifier(ident: &str) -> bool {
    if ident.is_empty() {
        return false;
    }

    // 1. Not equal any SQL keyword unless the keyword is accepted by the element's syntax. For example, name accepts Unreserved or Column Name keywords.
    if RESERVED_KEYWORDS.binary_search(&ident).is_ok() || RESERVED_TYPE_FUNCTION_NAMES.binary_search(&ident).is_ok() {
        return false;
    }

    let mut chars = ident.chars();

    let first = chars.next().unwrap();

    // 2. SQL identifiers must begin with a letter (a-z, but also letters with diacritical marks and non-Latin letters) or an underscore (_).
    if (!first.is_alphabetic() || !first.is_lowercase()) && first != '_' {
        return false;
    }

    for c in chars {
        // 3. Subsequent characters in an identifier can be letters, underscores, digits (0-9), or dollar signs ($).
        if (!c.is_alphabetic() || !c.is_lowercase()) && c != '_' && !c.is_ascii_digit() && c != '$' {
            return false;
        }
    }

    true
}

pub struct MakeTlsConnectorManager {
    url: PostgresUrl,
    connector: OnceCell<MakeTlsConnector>,
}

impl MakeTlsConnectorManager {
    pub fn new(url: PostgresUrl) -> Self {
        MakeTlsConnectorManager {
            url,
            connector: OnceCell::new(),
        }
    }

    pub async fn get_connector(&self) -> crate::Result<MakeTlsConnector> {
        self.connector
            .get_or_try_init(|| async {
                let mut tls_builder = TlsConnector::builder();

                {
                    let ssl_params = self.url.ssl_params();
                    let auth = ssl_params.to_owned().into_auth().await?;

                    if let Some(certificate) = auth.certificate.0 {
                        tls_builder.add_root_certificate(certificate);
                    }

                    tls_builder.danger_accept_invalid_certs(auth.ssl_accept_mode == SslAcceptMode::AcceptInvalidCerts);

                    if let Some(identity) = auth.identity.0 {
                        tls_builder.identity(identity);
                    }
                }

                let tls_connector = MakeTlsConnector::new(tls_builder.build()?);

                Ok(tls_connector)
            })
            .await
            .cloned()
    }
}

#[cfg(test)]
mod tests {
    use super::*;
    pub(crate) use crate::connector::postgres::url::PostgresFlavour;
    use crate::connector::Queryable;
    use crate::tests::test_api::postgres::CONN_STR;
    use crate::tests::test_api::CRDB_CONN_STR;
    use url::Url;

    #[tokio::test]
    async fn test_custom_search_path_pg() {
        async fn test_path(schema_name: &str) -> Option<String> {
            let mut url = Url::parse(&CONN_STR).unwrap();
            url.query_pairs_mut().append_pair("schema", schema_name);

            let mut pg_url = PostgresNativeUrl::new(url).unwrap();
            pg_url.set_flavour(PostgresFlavour::Postgres);

            let tls_manager = MakeTlsConnectorManager::new(pg_url.clone());

            let client = PostgreSql::new(pg_url, &tls_manager).await.unwrap();

            let result_set = client.query_raw("SHOW search_path", &[]).await.unwrap();
            let row = result_set.first().unwrap();

            row[0].typed.to_string()
        }

        // Safe
        assert_eq!(test_path("hello").await.as_deref(), Some("\"hello\""));
        assert_eq!(test_path("_hello").await.as_deref(), Some("\"_hello\""));
        assert_eq!(test_path("àbracadabra").await.as_deref(), Some("\"àbracadabra\""));
        assert_eq!(test_path("h3ll0").await.as_deref(), Some("\"h3ll0\""));
        assert_eq!(test_path("héllo").await.as_deref(), Some("\"héllo\""));
        assert_eq!(test_path("héll0$").await.as_deref(), Some("\"héll0$\""));
        assert_eq!(test_path("héll_0$").await.as_deref(), Some("\"héll_0$\""));

        // Not safe
        assert_eq!(test_path("Hello").await.as_deref(), Some("\"Hello\""));
        assert_eq!(test_path("hEllo").await.as_deref(), Some("\"hEllo\""));
        assert_eq!(test_path("$hello").await.as_deref(), Some("\"$hello\""));
        assert_eq!(test_path("hello!").await.as_deref(), Some("\"hello!\""));
        assert_eq!(test_path("hello#").await.as_deref(), Some("\"hello#\""));
        assert_eq!(test_path("he llo").await.as_deref(), Some("\"he llo\""));
        assert_eq!(test_path(" hello").await.as_deref(), Some("\" hello\""));
        assert_eq!(test_path("he-llo").await.as_deref(), Some("\"he-llo\""));
        assert_eq!(test_path("hÉllo").await.as_deref(), Some("\"hÉllo\""));
        assert_eq!(test_path("1337").await.as_deref(), Some("\"1337\""));
        assert_eq!(test_path("_HELLO").await.as_deref(), Some("\"_HELLO\""));
        assert_eq!(test_path("HELLO").await.as_deref(), Some("\"HELLO\""));
        assert_eq!(test_path("HELLO$").await.as_deref(), Some("\"HELLO$\""));
        assert_eq!(test_path("ÀBRACADABRA").await.as_deref(), Some("\"ÀBRACADABRA\""));

        for ident in RESERVED_KEYWORDS {
            assert_eq!(test_path(ident).await.as_deref(), Some(format!("\"{ident}\"").as_str()));
        }

        for ident in RESERVED_TYPE_FUNCTION_NAMES {
            assert_eq!(test_path(ident).await.as_deref(), Some(format!("\"{ident}\"").as_str()));
        }
    }

    #[tokio::test]
    async fn test_custom_search_path_pg_pgbouncer() {
        async fn test_path(schema_name: &str) -> Option<String> {
            let mut url = Url::parse(&CONN_STR).unwrap();
            url.query_pairs_mut().append_pair("schema", schema_name);
            url.query_pairs_mut().append_pair("pbbouncer", "true");

            let mut pg_url = PostgresNativeUrl::new(url).unwrap();
            pg_url.set_flavour(PostgresFlavour::Postgres);

            let tls_manager = MakeTlsConnectorManager::new(pg_url.clone());

            let client = PostgreSql::new(pg_url, &tls_manager).await.unwrap();

            let result_set = client.query_raw("SHOW search_path", &[]).await.unwrap();
            let row = result_set.first().unwrap();

            row[0].typed.to_string()
        }

        // Safe
        assert_eq!(test_path("hello").await.as_deref(), Some("\"hello\""));
        assert_eq!(test_path("_hello").await.as_deref(), Some("\"_hello\""));
        assert_eq!(test_path("àbracadabra").await.as_deref(), Some("\"àbracadabra\""));
        assert_eq!(test_path("h3ll0").await.as_deref(), Some("\"h3ll0\""));
        assert_eq!(test_path("héllo").await.as_deref(), Some("\"héllo\""));
        assert_eq!(test_path("héll0$").await.as_deref(), Some("\"héll0$\""));
        assert_eq!(test_path("héll_0$").await.as_deref(), Some("\"héll_0$\""));

        // Not safe
        assert_eq!(test_path("Hello").await.as_deref(), Some("\"Hello\""));
        assert_eq!(test_path("hEllo").await.as_deref(), Some("\"hEllo\""));
        assert_eq!(test_path("$hello").await.as_deref(), Some("\"$hello\""));
        assert_eq!(test_path("hello!").await.as_deref(), Some("\"hello!\""));
        assert_eq!(test_path("hello#").await.as_deref(), Some("\"hello#\""));
        assert_eq!(test_path("he llo").await.as_deref(), Some("\"he llo\""));
        assert_eq!(test_path(" hello").await.as_deref(), Some("\" hello\""));
        assert_eq!(test_path("he-llo").await.as_deref(), Some("\"he-llo\""));
        assert_eq!(test_path("hÉllo").await.as_deref(), Some("\"hÉllo\""));
        assert_eq!(test_path("1337").await.as_deref(), Some("\"1337\""));
        assert_eq!(test_path("_HELLO").await.as_deref(), Some("\"_HELLO\""));
        assert_eq!(test_path("HELLO").await.as_deref(), Some("\"HELLO\""));
        assert_eq!(test_path("HELLO$").await.as_deref(), Some("\"HELLO$\""));
        assert_eq!(test_path("ÀBRACADABRA").await.as_deref(), Some("\"ÀBRACADABRA\""));

        for ident in RESERVED_KEYWORDS {
            assert_eq!(test_path(ident).await.as_deref(), Some(format!("\"{ident}\"").as_str()));
        }

        for ident in RESERVED_TYPE_FUNCTION_NAMES {
            assert_eq!(test_path(ident).await.as_deref(), Some(format!("\"{ident}\"").as_str()));
        }
    }

    #[tokio::test]
    async fn test_custom_search_path_crdb() {
        async fn test_path(schema_name: &str) -> Option<String> {
            let mut url = Url::parse(&CRDB_CONN_STR).unwrap();
            url.query_pairs_mut().append_pair("schema", schema_name);

            let mut pg_url = PostgresNativeUrl::new(url).unwrap();
            pg_url.set_flavour(PostgresFlavour::Cockroach);

            let tls_manager = MakeTlsConnectorManager::new(pg_url.clone());

            let client = PostgreSql::new(pg_url, &tls_manager).await.unwrap();

            let result_set = client.query_raw("SHOW search_path", &[]).await.unwrap();
            let row = result_set.first().unwrap();

            row[0].typed.to_string()
        }

        // Safe
        assert_eq!(test_path("hello").await.as_deref(), Some("hello"));
        assert_eq!(test_path("_hello").await.as_deref(), Some("_hello"));
        assert_eq!(test_path("àbracadabra").await.as_deref(), Some("àbracadabra"));
        assert_eq!(test_path("h3ll0").await.as_deref(), Some("h3ll0"));
        assert_eq!(test_path("héllo").await.as_deref(), Some("héllo"));
        assert_eq!(test_path("héll0$").await.as_deref(), Some("héll0$"));
        assert_eq!(test_path("héll_0$").await.as_deref(), Some("héll_0$"));

        // Not safe
        assert_eq!(test_path("Hello").await.as_deref(), Some("\"Hello\""));
        assert_eq!(test_path("hEllo").await.as_deref(), Some("\"hEllo\""));
        assert_eq!(test_path("$hello").await.as_deref(), Some("\"$hello\""));
        assert_eq!(test_path("hello!").await.as_deref(), Some("\"hello!\""));
        assert_eq!(test_path("hello#").await.as_deref(), Some("\"hello#\""));
        assert_eq!(test_path("he llo").await.as_deref(), Some("\"he llo\""));
        assert_eq!(test_path(" hello").await.as_deref(), Some("\" hello\""));
        assert_eq!(test_path("he-llo").await.as_deref(), Some("\"he-llo\""));
        assert_eq!(test_path("hÉllo").await.as_deref(), Some("\"hÉllo\""));
        assert_eq!(test_path("1337").await.as_deref(), Some("\"1337\""));
        assert_eq!(test_path("_HELLO").await.as_deref(), Some("\"_HELLO\""));
        assert_eq!(test_path("HELLO").await.as_deref(), Some("\"HELLO\""));
        assert_eq!(test_path("HELLO$").await.as_deref(), Some("\"HELLO$\""));
        assert_eq!(test_path("ÀBRACADABRA").await.as_deref(), Some("\"ÀBRACADABRA\""));

        for ident in RESERVED_KEYWORDS {
            assert_eq!(test_path(ident).await.as_deref(), Some(format!("\"{ident}\"").as_str()));
        }

        for ident in RESERVED_TYPE_FUNCTION_NAMES {
            assert_eq!(test_path(ident).await.as_deref(), Some(format!("\"{ident}\"").as_str()));
        }
    }

    #[tokio::test]
    async fn test_custom_search_path_unknown_pg() {
        async fn test_path(schema_name: &str) -> Option<String> {
            let mut url = Url::parse(&CONN_STR).unwrap();
            url.query_pairs_mut().append_pair("schema", schema_name);

            let mut pg_url = PostgresNativeUrl::new(url).unwrap();
            pg_url.set_flavour(PostgresFlavour::Unknown);

            let tls_manager = MakeTlsConnectorManager::new(pg_url.clone());

            let client = PostgreSql::new(pg_url, &tls_manager).await.unwrap();

            let result_set = client.query_raw("SHOW search_path", &[]).await.unwrap();
            let row = result_set.first().unwrap();

            row[0].typed.to_string()
        }

        // Safe
        assert_eq!(test_path("hello").await.as_deref(), Some("hello"));
        assert_eq!(test_path("_hello").await.as_deref(), Some("_hello"));
        assert_eq!(test_path("àbracadabra").await.as_deref(), Some("\"àbracadabra\""));
        assert_eq!(test_path("h3ll0").await.as_deref(), Some("h3ll0"));
        assert_eq!(test_path("héllo").await.as_deref(), Some("\"héllo\""));
        assert_eq!(test_path("héll0$").await.as_deref(), Some("\"héll0$\""));
        assert_eq!(test_path("héll_0$").await.as_deref(), Some("\"héll_0$\""));

        // Not safe
        assert_eq!(test_path("Hello").await.as_deref(), Some("\"Hello\""));
        assert_eq!(test_path("hEllo").await.as_deref(), Some("\"hEllo\""));
        assert_eq!(test_path("$hello").await.as_deref(), Some("\"$hello\""));
        assert_eq!(test_path("hello!").await.as_deref(), Some("\"hello!\""));
        assert_eq!(test_path("hello#").await.as_deref(), Some("\"hello#\""));
        assert_eq!(test_path("he llo").await.as_deref(), Some("\"he llo\""));
        assert_eq!(test_path(" hello").await.as_deref(), Some("\" hello\""));
        assert_eq!(test_path("he-llo").await.as_deref(), Some("\"he-llo\""));
        assert_eq!(test_path("hÉllo").await.as_deref(), Some("\"hÉllo\""));
        assert_eq!(test_path("1337").await.as_deref(), Some("\"1337\""));
        assert_eq!(test_path("_HELLO").await.as_deref(), Some("\"_HELLO\""));
        assert_eq!(test_path("HELLO").await.as_deref(), Some("\"HELLO\""));
        assert_eq!(test_path("HELLO$").await.as_deref(), Some("\"HELLO$\""));
        assert_eq!(test_path("ÀBRACADABRA").await.as_deref(), Some("\"ÀBRACADABRA\""));

        for ident in RESERVED_KEYWORDS {
            assert_eq!(test_path(ident).await.as_deref(), Some(format!("\"{ident}\"").as_str()));
        }

        for ident in RESERVED_TYPE_FUNCTION_NAMES {
            assert_eq!(test_path(ident).await.as_deref(), Some(format!("\"{ident}\"").as_str()));
        }
    }

    #[tokio::test]
    async fn test_custom_search_path_unknown_crdb() {
        async fn test_path(schema_name: &str) -> Option<String> {
            let mut url = Url::parse(&CONN_STR).unwrap();
            url.query_pairs_mut().append_pair("schema", schema_name);

            let mut pg_url = PostgresNativeUrl::new(url).unwrap();
            pg_url.set_flavour(PostgresFlavour::Unknown);

            let tls_manager = MakeTlsConnectorManager::new(pg_url.clone());

            let client = PostgreSql::new(pg_url, &tls_manager).await.unwrap();

            let result_set = client.query_raw("SHOW search_path", &[]).await.unwrap();
            let row = result_set.first().unwrap();

            row[0].typed.to_string()
        }

        // Safe
        assert_eq!(test_path("hello").await.as_deref(), Some("hello"));
        assert_eq!(test_path("_hello").await.as_deref(), Some("_hello"));
        assert_eq!(test_path("àbracadabra").await.as_deref(), Some("\"àbracadabra\""));
        assert_eq!(test_path("h3ll0").await.as_deref(), Some("h3ll0"));
        assert_eq!(test_path("héllo").await.as_deref(), Some("\"héllo\""));
        assert_eq!(test_path("héll0$").await.as_deref(), Some("\"héll0$\""));
        assert_eq!(test_path("héll_0$").await.as_deref(), Some("\"héll_0$\""));

        // Not safe
        assert_eq!(test_path("Hello").await.as_deref(), Some("\"Hello\""));
        assert_eq!(test_path("hEllo").await.as_deref(), Some("\"hEllo\""));
        assert_eq!(test_path("$hello").await.as_deref(), Some("\"$hello\""));
        assert_eq!(test_path("hello!").await.as_deref(), Some("\"hello!\""));
        assert_eq!(test_path("hello#").await.as_deref(), Some("\"hello#\""));
        assert_eq!(test_path("he llo").await.as_deref(), Some("\"he llo\""));
        assert_eq!(test_path(" hello").await.as_deref(), Some("\" hello\""));
        assert_eq!(test_path("he-llo").await.as_deref(), Some("\"he-llo\""));
        assert_eq!(test_path("hÉllo").await.as_deref(), Some("\"hÉllo\""));
        assert_eq!(test_path("1337").await.as_deref(), Some("\"1337\""));
        assert_eq!(test_path("_HELLO").await.as_deref(), Some("\"_HELLO\""));
        assert_eq!(test_path("HELLO").await.as_deref(), Some("\"HELLO\""));
        assert_eq!(test_path("HELLO$").await.as_deref(), Some("\"HELLO$\""));
        assert_eq!(test_path("ÀBRACADABRA").await.as_deref(), Some("\"ÀBRACADABRA\""));

        for ident in RESERVED_KEYWORDS {
            assert_eq!(test_path(ident).await.as_deref(), Some(format!("\"{ident}\"").as_str()));
        }

        for ident in RESERVED_TYPE_FUNCTION_NAMES {
            assert_eq!(test_path(ident).await.as_deref(), Some(format!("\"{ident}\"").as_str()));
        }
    }

    #[test]
    fn test_safe_ident() {
        // Safe
        assert!(is_safe_identifier("hello"));
        assert!(is_safe_identifier("_hello"));
        assert!(is_safe_identifier("àbracadabra"));
        assert!(is_safe_identifier("h3ll0"));
        assert!(is_safe_identifier("héllo"));
        assert!(is_safe_identifier("héll0$"));
        assert!(is_safe_identifier("héll_0$"));
        assert!(is_safe_identifier("disconnect_security_must_honor_connect_scope_one2m"));

        // Not safe
        assert!(!is_safe_identifier(""));
        assert!(!is_safe_identifier("Hello"));
        assert!(!is_safe_identifier("hEllo"));
        assert!(!is_safe_identifier("$hello"));
        assert!(!is_safe_identifier("hello!"));
        assert!(!is_safe_identifier("hello#"));
        assert!(!is_safe_identifier("he llo"));
        assert!(!is_safe_identifier(" hello"));
        assert!(!is_safe_identifier("he-llo"));
        assert!(!is_safe_identifier("hÉllo"));
        assert!(!is_safe_identifier("1337"));
        assert!(!is_safe_identifier("_HELLO"));
        assert!(!is_safe_identifier("HELLO"));
        assert!(!is_safe_identifier("HELLO$"));
        assert!(!is_safe_identifier("ÀBRACADABRA"));

        for ident in RESERVED_KEYWORDS {
            assert!(!is_safe_identifier(ident));
        }

        for ident in RESERVED_TYPE_FUNCTION_NAMES {
            assert!(!is_safe_identifier(ident));
        }
    }
}<|MERGE_RESOLUTION|>--- conflicted
+++ resolved
@@ -233,11 +233,7 @@
 
 impl PostgreSql {
     /// Create a new connection to the database.
-<<<<<<< HEAD
-    pub async fn new(url: PostgresUrl, tls_manager: &MakeTlsConnectorManager) -> crate::Result<Self> {
-=======
-    pub async fn new(url: PostgresNativeUrl) -> crate::Result<Self> {
->>>>>>> 08713a93
+    pub async fn new(url: PostgresNativeUrl, tls_manager: &MakeTlsConnectorManager) -> crate::Result<Self> {
         let config = url.to_config();
 
         let tls = tls_manager.get_connector().await?;
@@ -915,12 +911,12 @@
 }
 
 pub struct MakeTlsConnectorManager {
-    url: PostgresUrl,
+    url: PostgresNativeUrl,
     connector: OnceCell<MakeTlsConnector>,
 }
 
 impl MakeTlsConnectorManager {
-    pub fn new(url: PostgresUrl) -> Self {
+    pub fn new(url: PostgresNativeUrl) -> Self {
         MakeTlsConnectorManager {
             url,
             connector: OnceCell::new(),
