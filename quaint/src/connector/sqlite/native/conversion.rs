use std::convert::TryFrom;

use crate::{
    ast::{Value, ValueType},
    connector::{
        queryable::{GetRow, ToColumnNames},
        TypeIdentifier,
    },
    error::{Error, ErrorKind},
};

use geozero::{wkb::SpatiaLiteWkb, ToWkt};
use rusqlite::{
    types::{Null, ToSql, ToSqlOutput, ValueRef},
    Column, Error as RusqlError, Row as SqliteRow, Rows as SqliteRows,
};

use chrono::TimeZone;

impl TypeIdentifier for &Column<'_> {
    fn is_real(&self) -> bool {
        match self.decl_type() {
            Some(n) if n.starts_with("DECIMAL") => true,
            Some(n) if n.starts_with("decimal") => true,
            _ => false,
        }
    }

    fn is_float(&self) -> bool {
        matches!(self.decl_type(), Some("FLOAT") | Some("float"))
    }

    fn is_double(&self) -> bool {
        matches!(
            self.decl_type(),
            Some("DOUBLE")
                | Some("double")
                | Some("DOUBLE PRECISION")
                | Some("double precision")
                | Some("numeric")
                | Some("NUMERIC")
                | Some("real")
                | Some("REAL")
        )
    }

    fn is_int32(&self) -> bool {
        matches!(
            self.decl_type(),
            Some("TINYINT")
                | Some("tinyint")
                | Some("SMALLINT")
                | Some("smallint")
                | Some("MEDIUMINT")
                | Some("mediumint")
                | Some("INT")
                | Some("int")
                | Some("INTEGER")
                | Some("integer")
                | Some("SERIAL")
                | Some("serial")
                | Some("INT2")
                | Some("int2")
        )
    }

    fn is_int64(&self) -> bool {
        matches!(
            self.decl_type(),
            Some("BIGINT")
                | Some("bigint")
                | Some("UNSIGNED BIG INT")
                | Some("unsigned big int")
                | Some("INT8")
                | Some("int8")
        )
    }

    fn is_datetime(&self) -> bool {
        matches!(
            self.decl_type(),
            Some("DATETIME") | Some("datetime") | Some("TIMESTAMP") | Some("timestamp")
        )
    }

    fn is_time(&self) -> bool {
        false
    }

    fn is_date(&self) -> bool {
        matches!(self.decl_type(), Some("DATE") | Some("date"))
    }

    fn is_text(&self) -> bool {
        match self.decl_type() {
            Some("TEXT") | Some("text") => true,
            Some("CLOB") | Some("clob") => true,
            Some(n) if n.starts_with("CHARACTER") => true,
            Some(n) if n.starts_with("character") => true,
            Some(n) if n.starts_with("VARCHAR") => true,
            Some(n) if n.starts_with("varchar") => true,
            Some(n) if n.starts_with("VARYING CHARACTER") => true,
            Some(n) if n.starts_with("varying character") => true,
            Some(n) if n.starts_with("NCHAR") => true,
            Some(n) if n.starts_with("nchar") => true,
            Some(n) if n.starts_with("NATIVE CHARACTER") => true,
            Some(n) if n.starts_with("native character") => true,
            Some(n) if n.starts_with("NVARCHAR") => true,
            Some(n) if n.starts_with("nvarchar") => true,
            _ => false,
        }
    }

    fn is_bytes(&self) -> bool {
        matches!(self.decl_type(), Some("BLOB") | Some("blob"))
    }

    fn is_bool(&self) -> bool {
        matches!(self.decl_type(), Some("BOOLEAN") | Some("boolean"))
    }

    fn is_geometry(&self) -> bool {
        match self.decl_type() {
            Some(n) if n.eq_ignore_ascii_case("GEOMETRY") => true,
            Some(n) if n.eq_ignore_ascii_case("POINT") => true,
            Some(n) if n.eq_ignore_ascii_case("LINESTRING") => true,
            Some(n) if n.eq_ignore_ascii_case("POLYGON") => true,
            Some(n) if n.eq_ignore_ascii_case("MULTIPOINT") => true,
            Some(n) if n.eq_ignore_ascii_case("MULTILINESTRING") => true,
            Some(n) if n.eq_ignore_ascii_case("MULTIPOLYGON") => true,
            Some(n) if n.eq_ignore_ascii_case("GEOMETRYCOLLECTION") => true,
            _ => false,
        }
    }

    fn is_json(&self) -> bool {
        false
    }

    fn is_enum(&self) -> bool {
        false
    }
    fn is_null(&self) -> bool {
        self.decl_type().is_none()
    }
}

impl<'a> GetRow for SqliteRow<'a> {
    fn get_result_row(&self) -> crate::Result<Vec<Value<'static>>> {
        let statement = self.as_ref();
        let mut row = Vec::with_capacity(statement.columns().len());

        for (i, column) in statement.columns().iter().enumerate() {
            let pv = match self.get_ref_unwrap(i) {
                ValueRef::Null => match column {
                    // NOTE: A value without decl_type would be Int32(None)
                    c if c.is_int32() | c.is_null() => Value::null_int32(),
                    c if c.is_int64() => Value::null_int64(),
                    c if c.is_text() => Value::null_text(),
                    c if c.is_bytes() => Value::null_bytes(),
                    c if c.is_float() || c.is_double() => Value::null_double(),
                    c if c.is_real() => Value::null_numeric(),
                    c if c.is_datetime() => Value::null_datetime(),
                    c if c.is_date() => Value::null_date(),
                    c if c.is_bool() => Value::null_boolean(),
                    c if c.is_geometry() => Value::null_geometry(),
                    c => match c.decl_type() {
                        Some(n) => {
                            let msg = format!("Value {n} not supported");
                            let kind = ErrorKind::conversion(msg);

                            return Err(Error::builder(kind).build());
                        }
                        // When we don't know what to do, the default value would be Int32(None)
                        None => Value::null_int32(),
                    },
                },
                ValueRef::Integer(i) => {
                    match column {
                        c if c.is_bool() => {
                            if i == 0 {
                                Value::boolean(false)
                            } else {
                                Value::boolean(true)
                            }
                        }
                        c if c.is_date() => {
                            let dt = chrono::DateTime::from_timestamp(i / 1000, 0).unwrap();
                            Value::date(dt.date_naive())
                        }
                        c if c.is_datetime() => {
                            let dt = chrono::Utc.timestamp_millis_opt(i).unwrap();
                            Value::datetime(dt)
                        }
                        c if c.is_int32() => {
                            if let Ok(converted) = i32::try_from(i) {
                                Value::int32(converted)
                            } else {
                                let msg = format!("Value {} does not fit in an INT column, try migrating the '{}' column type to BIGINT", i, c.name());
                                let kind = ErrorKind::conversion(msg);

                                return Err(Error::builder(kind).build());
                            }
                        }
                        // NOTE: When SQLite does not know what type the return is (for example at explicit values and RETURNING statements) we will 'assume' int64
                        _ => Value::int64(i),
                    }
                }
                ValueRef::Real(f) if column.is_real() => {
                    use bigdecimal::BigDecimal;
                    use std::str::FromStr;

                    Value::numeric(BigDecimal::from_str(&f.to_string()).unwrap())
                }
                ValueRef::Real(f) => Value::double(f),
                ValueRef::Text(bytes) if column.is_datetime() => {
                    let parse_res = std::str::from_utf8(bytes).map_err(|_| {
                        let builder = Error::builder(ErrorKind::ConversionError(
                            "Failed to read contents of SQLite datetime column as UTF-8".into(),
                        ));
                        builder.build()
                    });

                    parse_res.and_then(|s| {
                        chrono::NaiveDateTime::parse_from_str(s, "%Y-%m-%d %H:%M:%S")
                            .map(|nd| chrono::DateTime::<chrono::Utc>::from_naive_utc_and_offset(nd, chrono::Utc))
                            .or_else(|_| {
                                chrono::DateTime::parse_from_rfc3339(s).map(|dt| dt.with_timezone(&chrono::Utc))
                            })
                            .or_else(|_| {
                                chrono::DateTime::parse_from_rfc2822(s).map(|dt| dt.with_timezone(&chrono::Utc))
                            })
                            .map(Value::datetime)
                            .map_err(|chrono_error| {
                                let builder =
                                    Error::builder(ErrorKind::ConversionError(chrono_error.to_string().into()));
                                builder.build()
                            })
                    })?
                }
                ValueRef::Blob(bytes) if column.is_geometry() => SpatiaLiteWkb(bytes.to_vec())
                    .to_ewkt(None)
                    .map(Value::text)
                    .map_err(|_| {
                        let builder = Error::builder(ErrorKind::ConversionError(
                            "Failed to read contents of SQLite geometry column as WKT".into(),
                        ));
                        builder.build()
                    })?,
                ValueRef::Text(bytes) => Value::text(String::from_utf8(bytes.to_vec())?),
                ValueRef::Blob(bytes) => Value::bytes(bytes.to_owned()),
            };

            row.push(pv);
        }

        Ok(row)
    }
}

impl<'a> ToColumnNames for SqliteRows<'a> {
    fn to_column_names(&self) -> Vec<String> {
        match self.as_ref() {
            Some(statement) => statement.column_names().into_iter().map(|c| c.into()).collect(),
            None => vec![],
        }
    }
}

impl<'a> ToSql for Value<'a> {
    fn to_sql(&self) -> Result<ToSqlOutput, RusqlError> {
        let value = match &self.typed {
            ValueType::Int32(integer) => integer.map(ToSqlOutput::from),
            ValueType::Int64(integer) => integer.map(ToSqlOutput::from),
            ValueType::Float(float) => {
                float.map(|float| ToSqlOutput::from(float.to_string().parse::<f64>().expect("f32 is not a f64.")))
            }
            ValueType::Double(double) => double.map(ToSqlOutput::from),
            ValueType::Text(cow) => cow.as_ref().map(|cow| ToSqlOutput::from(cow.as_ref())),
            ValueType::Enum(cow, _) => cow.as_ref().map(|cow| ToSqlOutput::from(cow.as_ref())),
            ValueType::Boolean(boo) => boo.map(ToSqlOutput::from),
            ValueType::Char(c) => c.map(|c| ToSqlOutput::from(c as u8)),
            ValueType::Bytes(bytes) => bytes.as_ref().map(|bytes| ToSqlOutput::from(bytes.as_ref())),
            ValueType::Array(_) | ValueType::EnumArray(_, _) => {
                let msg = "Arrays are not supported in SQLite.";
                let kind = ErrorKind::conversion(msg);

                let mut builder = Error::builder(kind);
                builder.set_original_message(msg);

                return Err(RusqlError::ToSqlConversionFailure(Box::new(builder.build())));
            }
            ValueType::Numeric(d) => d
                .as_ref()
                .map(|d| ToSqlOutput::from(d.to_string().parse::<f64>().expect("BigDecimal is not a f64."))),
            ValueType::Json(value) => value.as_ref().map(|value| {
                let stringified = serde_json::to_string(value)
                    .map_err(|err| RusqlError::ToSqlConversionFailure(Box::new(err)))
                    .unwrap();

                ToSqlOutput::from(stringified)
            }),
            ValueType::Xml(cow) => cow.as_ref().map(|cow| ToSqlOutput::from(cow.as_ref())),
            ValueType::Uuid(value) => value.map(|value| ToSqlOutput::from(value.hyphenated().to_string())),
            ValueType::DateTime(value) => value.map(|value| ToSqlOutput::from(value.timestamp_millis())),
            ValueType::Date(date) => date
                .and_then(|date| date.and_hms_opt(0, 0, 0))
                .map(|dt| ToSqlOutput::from(dt.and_utc().timestamp_millis())),
            ValueType::Time(time) => time
                .and_then(|time| chrono::NaiveDate::from_ymd_opt(1970, 1, 1).map(|d| (d, time)))
                .and_then(|(date, time)| {
                    use chrono::Timelike;
                    date.and_hms_opt(time.hour(), time.minute(), time.second())
                })
<<<<<<< HEAD
                .map(|dt| ToSqlOutput::from(dt.timestamp_millis())),
            ValueType::Geometry(_) => panic!("Cannot handle raw Geometry"),
            ValueType::Geography(_) => panic!("Cannot handle raw Geography"),
=======
                .map(|dt| ToSqlOutput::from(dt.and_utc().timestamp_millis())),
>>>>>>> 4c784e32
        };

        match value {
            Some(value) => Ok(value),
            None => Ok(ToSqlOutput::from(Null)),
        }
    }
}<|MERGE_RESOLUTION|>--- conflicted
+++ resolved
@@ -312,13 +312,9 @@
                     use chrono::Timelike;
                     date.and_hms_opt(time.hour(), time.minute(), time.second())
                 })
-<<<<<<< HEAD
-                .map(|dt| ToSqlOutput::from(dt.timestamp_millis())),
+                .map(|dt| ToSqlOutput::from(dt.and_utc().timestamp_millis())),
             ValueType::Geometry(_) => panic!("Cannot handle raw Geometry"),
             ValueType::Geography(_) => panic!("Cannot handle raw Geography"),
-=======
-                .map(|dt| ToSqlOutput::from(dt.and_utc().timestamp_millis())),
->>>>>>> 4c784e32
         };
 
         match value {
