--- conflicted
+++ resolved
@@ -53,11 +53,5 @@
 pub use table::*;
 pub use union::Union;
 pub use update::*;
-<<<<<<< HEAD
-pub use values::GeometryValue;
-pub(crate) use values::Params;
-pub use values::{IntoRaw, Raw, Value, ValueType, Values};
-=======
-pub use values::{IntoRaw, Raw, Value, ValueType, Values};
-pub(crate) use values::{NativeColumnType, Params};
->>>>>>> 4c784e32
+pub use values::{GeometryValue, IntoRaw, Raw, Value, ValueType, Values};
+pub(crate) use values::{NativeColumnType, Params};