--- conflicted
+++ resolved
@@ -280,7 +280,6 @@
         })
     }
 
-<<<<<<< HEAD
     #[cfg(feature = "gis")]
     fn visit_geometry_type_equals(
         &mut self,
@@ -306,10 +305,7 @@
         }
     }
 
-    #[cfg(all(feature = "json", any(feature = "postgresql", feature = "mysql")))]
-=======
     #[cfg(any(feature = "postgresql", feature = "mysql"))]
->>>>>>> 571a5213
     fn visit_json_extract(&mut self, _json_extract: JsonExtract<'a>) -> visitor::Result {
         unimplemented!("JSON filtering is not yet supported on SQLite")
     }
