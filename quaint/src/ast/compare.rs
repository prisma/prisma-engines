use super::ExpressionKind;
use crate::ast::{Column, ConditionTree, Expression};
use std::{borrow::Cow, fmt};

/// For modeling comparison expressions.
#[derive(Debug, Clone, PartialEq)]
pub enum Compare<'a> {
    /// `left = right`
    Equals(Box<Expression<'a>>, Box<Expression<'a>>),
    /// `left <> right`
    NotEquals(Box<Expression<'a>>, Box<Expression<'a>>),
    /// `left < right`
    LessThan(Box<Expression<'a>>, Box<Expression<'a>>),
    /// `left <= right`
    LessThanOrEquals(Box<Expression<'a>>, Box<Expression<'a>>),
    /// `left > right`
    GreaterThan(Box<Expression<'a>>, Box<Expression<'a>>),
    /// `left >= right`
    GreaterThanOrEquals(Box<Expression<'a>>, Box<Expression<'a>>),
    /// `left IN (..)`
    In(Box<Expression<'a>>, Box<Expression<'a>>),
    /// `left NOT IN (..)`
    NotIn(Box<Expression<'a>>, Box<Expression<'a>>),
    /// `left LIKE %..%`
    Like(Box<Expression<'a>>, Box<Expression<'a>>),
    /// `left NOT LIKE %..%`
    NotLike(Box<Expression<'a>>, Box<Expression<'a>>),
    /// `value IS NULL`
    Null(Box<Expression<'a>>),
    /// `value IS NOT NULL`
    NotNull(Box<Expression<'a>>),
    /// `value` BETWEEN `left` AND `right`
    Between(Box<Expression<'a>>, Box<Expression<'a>>, Box<Expression<'a>>),
    /// `value` NOT BETWEEN `left` AND `right`
    NotBetween(Box<Expression<'a>>, Box<Expression<'a>>, Box<Expression<'a>>),
    /// Raw comparator, allows to use an operator `left <raw> right` as is,
    /// without visitor transformation in between.
    Raw(Box<Expression<'a>>, Cow<'a, str>, Box<Expression<'a>>),
    /// All json related comparators
    JsonCompare(JsonCompare<'a>),
    /// All geometry related comparators
    GeometryCompare(GeometryCompare<'a>),
    /// `left` @@ to_tsquery(`value`)
    Matches(Box<Expression<'a>>, Cow<'a, str>),
    /// (NOT `left` @@ to_tsquery(`value`))
    NotMatches(Box<Expression<'a>>, Cow<'a, str>),
    /// ANY (`left`)
    Any(Box<Expression<'a>>),
    /// ALL (`left`)
    All(Box<Expression<'a>>),
}

#[derive(Debug, Clone, PartialEq)]
pub enum GeometryCompare<'a> {
    Empty(Box<Expression<'a>>),
    NotEmpty(Box<Expression<'a>>),
    Valid(Box<Expression<'a>>),
    NotValid(Box<Expression<'a>>),
    Within(Box<Expression<'a>>, Box<Expression<'a>>),
    NotWithin(Box<Expression<'a>>, Box<Expression<'a>>),
    Intersects(Box<Expression<'a>>, Box<Expression<'a>>),
    NotIntersects(Box<Expression<'a>>, Box<Expression<'a>>),
    TypeEquals(Box<Expression<'a>>, GeometryType<'a>),
    TypeNotEquals(Box<Expression<'a>>, GeometryType<'a>),
}

#[derive(Debug, Clone, PartialEq)]
pub enum GeometryType<'a> {
    Point,
    LineString,
    CircularString,
    CompoundCurve,
    Polygon,
    CurvePolygon,
    Triangle,
    Tin,
    MultiPoint,
    MultiLineString,
    MultiCurve,
    MultiPolygon,
    MultiSurface,
    PolyhedralSurface,
    GeometryCollection,
    ColumnRef(Box<Column<'a>>),
}

impl<'a> From<Column<'a>> for GeometryType<'a> {
    fn from(col: Column<'a>) -> Self {
        GeometryType::ColumnRef(Box::new(col))
    }
}

impl fmt::Display for GeometryType<'_> {
    fn fmt(&self, f: &mut fmt::Formatter<'_>) -> fmt::Result {
        match self {
            Self::Point => f.write_str("Point"),
            Self::LineString => f.write_str("LineString"),
            Self::CircularString => f.write_str("CircularString"),
            Self::CompoundCurve => f.write_str("CompoundCurve"),
            Self::Polygon => f.write_str("Polygon"),
            Self::CurvePolygon => f.write_str("CurvePolygon"),
            Self::Triangle => f.write_str("Triangle"),
            Self::Tin => f.write_str("Tin"),
            Self::MultiPoint => f.write_str("MultiPoint"),
            Self::MultiLineString => f.write_str("MultiLineString"),
            Self::MultiCurve => f.write_str("MultiCurve"),
            Self::MultiPolygon => f.write_str("MultiPolygon"),
            Self::MultiSurface => f.write_str("MultiSurface"),
            Self::PolyhedralSurface => f.write_str("PolyhedralSurface"),
            Self::GeometryCollection => f.write_str("GeometryCollection"),
            Self::ColumnRef(_) => f.write_str(""),
        }
    }
}

#[derive(Debug, Clone, PartialEq)]
pub enum JsonCompare<'a> {
    ArrayContains(Box<Expression<'a>>, Box<Expression<'a>>),
    ArrayNotContains(Box<Expression<'a>>, Box<Expression<'a>>),
    TypeEquals(Box<Expression<'a>>, JsonType<'a>),
    TypeNotEquals(Box<Expression<'a>>, JsonType<'a>),
}

#[derive(Debug, Clone, PartialEq)]
pub enum JsonType<'a> {
    Array,
    Object,
    String,
    Number,
    Boolean,
    Null,
    ColumnRef(Box<Column<'a>>),
}

impl<'a> From<Column<'a>> for JsonType<'a> {
    fn from(col: Column<'a>) -> Self {
        JsonType::ColumnRef(Box::new(col))
    }
}

impl<'a> Compare<'a> {
    /// Finds a possible `(a,y) IN (SELECT x,z FROM B)`, takes the select out and
    /// converts the comparison into `a IN (SELECT x FROM cte_n where z = y)`.
    ///
    /// Left side means a match and the CTE should be handled, right side is a
    /// no-op.
    #[cfg(feature = "mssql")]
    pub(crate) fn convert_tuple_select_to_cte(
        self,
        level: &mut usize,
    ) -> either::Either<Self, (Self, Vec<super::CommonTableExpression<'a>>)> {
        use super::IntoCommonTableExpression;

        fn convert<'a>(
            row: super::Row<'a>,
            select: super::SelectQuery<'a>,
            mut selected_columns: Vec<String>,
            level: &mut usize,
        ) -> (
            super::Column<'a>,
            super::Select<'a>,
            Vec<super::CommonTableExpression<'a>>,
        ) {
            // Get the columns out from the row.
            let mut cols = row.into_columns();

            // The name of the CTE in the query
            let ident = format!("cte_{level}");

            let (select, ctes) = select.convert_tuple_selects_to_ctes(level);

            let mut combined_ctes = Vec::with_capacity(ctes.len() + 1);
            combined_ctes.push(select.into_cte(ident.clone()));
            combined_ctes.extend(ctes);

            // The left side column of the comparison, `*this* IN (...)`. We can
            // support a single value comparisons in all databases, so we try to
            // find the first value of the tuple, converting the select to hold
            // the rest of the values in its comparison.
            let comp_col = cols.remove(0);

            // The right side `SELECT` of the comparison, replacing the original
            // `SELECT`.  At this point we just select the first column from the
            // original select, changing the `SELECT` into
            // `(SELECT first_col FROM cte_n)`.
            let base_select = super::Select::from_table(ident).column(selected_columns.remove(0));

            // We know we have the same amount of columns on both sides,
            let column_pairs = cols.into_iter().zip(selected_columns);

            // Adding to the new select a condition to filter out the rest of
            // the tuple, so if our tuple is `(a, b) IN (SELECT x, y ..)`, this
            // will then turn into `a IN (SELECT x WHERE b = y)`.
            let inner_select = column_pairs.fold(base_select, |acc, (left_col, right_col)| {
                acc.and_where(right_col.equals(left_col))
            });

            // Now we added one cte, so we must increment the count for the
            // possible other expressions.
            *level += 1;

            // Return the comparison data to the caller.
            (comp_col, inner_select, combined_ctes)
        }

        match self {
            Self::In(left, right) if left.is_row() && right.is_selection() => {
                let row = left.into_row().unwrap();
                let select = right.into_selection().unwrap();
                let selection = select.named_selection();

                if row.len() != selection.len() {
                    let left = Expression::row(row);
                    let right = Expression::selection(select);

                    return either::Either::Left(left.in_selection(right));
                }

                if row.is_only_columns() && row.len() > 1 {
                    let (comp_col, inner_select, ctes) = convert(row, select, selection, level);
                    let cond = comp_col.in_selection(inner_select);

                    either::Either::Right((cond, ctes))
                } else if row.len() == 1 {
                    let left = Expression::row(row);
                    let (select, ctes) = select.convert_tuple_selects_to_ctes(level);

                    let select = Expression::selection(select);
                    let cond = Self::In(Box::new(left), Box::new(select));

                    either::Either::Right((cond, ctes))
                } else {
                    let left = Expression::row(row);
                    let select = Expression::selection(select);
                    let cond = Self::In(Box::new(left), Box::new(select));

                    either::Either::Left(cond)
                }
            }
            Self::In(left, right) if right.is_selection() => {
                let (selection, ctes) = right.into_selection().unwrap().convert_tuple_selects_to_ctes(level);
                let cond = Self::In(left, Box::new(Expression::selection(selection)));

                either::Either::Right((cond, ctes))
            }
            Self::NotIn(left, right) if left.is_row() && right.is_selection() => {
                let row = left.into_row().unwrap();
                let select = right.into_selection().unwrap();
                let selection = select.named_selection();

                if row.len() != selection.len() {
                    let left = Expression::row(row);
                    let right = Expression::selection(select);

                    return either::Either::Left(left.not_in_selection(right));
                }

                if row.is_only_columns() && row.len() > 1 {
                    let (comp_col, inner_select, ctes) = convert(row, select, selection, level);
                    let cond = comp_col.not_in_selection(inner_select);

                    either::Either::Right((cond, ctes))
                } else if row.len() == 1 {
                    let left = Expression::row(row);
                    let (select, ctes) = select.convert_tuple_selects_to_ctes(level);

                    let select = Expression::selection(select);
                    let cond = Self::NotIn(Box::new(left), Box::new(select));

                    either::Either::Right((cond, ctes))
                } else {
                    let left = Expression::row(row);
                    let select = Expression::selection(select);
                    let cond = Self::NotIn(Box::new(left), Box::new(select));

                    either::Either::Left(cond)
                }
            }
            Self::NotIn(left, right) if right.is_selection() => {
                let (selection, ctes) = right.into_selection().unwrap().convert_tuple_selects_to_ctes(level);
                let cond = Self::NotIn(left, Box::new(Expression::selection(selection)));

                either::Either::Right((cond, ctes))
            }
            _ => either::Either::Left(self),
        }
    }
}

impl<'a> From<Compare<'a>> for ConditionTree<'a> {
    fn from(cmp: Compare<'a>) -> Self {
        ConditionTree::single(Expression::from(cmp))
    }
}

impl<'a> From<Compare<'a>> for Expression<'a> {
    fn from(cmp: Compare<'a>) -> Self {
        Expression {
            kind: ExpressionKind::Compare(cmp),
            alias: None,
        }
    }
}

/// An item that can be compared against other values in the database.
pub trait Comparable<'a> {
    /// Tests if both sides are the same value.
    ///
    /// ```rust
    /// # use quaint::{ast::*, visitor::{Visitor, Sqlite}};
    /// # fn main() -> Result<(), quaint::error::Error> {
    /// let query = Select::from_table("users").so_that("foo".equals("bar"));
    /// let (sql, params) = Sqlite::build(query)?;
    ///
    /// assert_eq!("SELECT `users`.* FROM `users` WHERE `foo` = ?", sql);
    ///
    /// assert_eq!(
    ///     vec![
    ///         Value::from("bar"),
    ///     ],
    ///     params
    /// );
    /// # Ok(())
    /// # }
    /// ```
    fn equals<T>(self, comparison: T) -> Compare<'a>
    where
        T: Into<Expression<'a>>;

    /// Tests if both sides are not the same value.
    ///
    /// ```rust
    /// # use quaint::{ast::*, visitor::{Visitor, Sqlite}};
    /// # fn main() -> Result<(), quaint::error::Error> {
    /// let query = Select::from_table("users").so_that("foo".not_equals("bar"));
    /// let (sql, params) = Sqlite::build(query)?;
    ///
    /// assert_eq!("SELECT `users`.* FROM `users` WHERE `foo` <> ?", sql);
    ///
    /// assert_eq!(
    ///     vec![
    ///         Value::from("bar"),
    ///     ],
    ///     params
    /// );
    /// # Ok(())
    /// # }
    /// ```
    fn not_equals<T>(self, comparison: T) -> Compare<'a>
    where
        T: Into<Expression<'a>>;

    /// Tests if the left side is smaller than the right side.
    ///
    /// ```rust
    /// # fn main() -> Result<(), quaint::error::Error> {
    /// # use quaint::{ast::*, visitor::{Visitor, Sqlite}};
    /// let query = Select::from_table("users").so_that("foo".less_than(10));
    /// let (sql, params) = Sqlite::build(query)?;
    ///
    /// assert_eq!("SELECT `users`.* FROM `users` WHERE `foo` < ?", sql);
    ///
    /// assert_eq!(
    ///     vec![
    ///         Value::from(10),
    ///     ],
    ///     params
    /// );
    /// # Ok(())
    /// # }
    /// ```
    fn less_than<T>(self, comparison: T) -> Compare<'a>
    where
        T: Into<Expression<'a>>;

    /// Tests if the left side is smaller than the right side or the same.
    ///
    /// ```rust
    /// # use quaint::{ast::*, visitor::{Visitor, Sqlite}};
    /// # fn main() -> Result<(), quaint::error::Error> {
    /// let query = Select::from_table("users").so_that("foo".less_than_or_equals(10));
    /// let (sql, params) = Sqlite::build(query)?;
    ///
    /// assert_eq!("SELECT `users`.* FROM `users` WHERE `foo` <= ?", sql);
    ///
    /// assert_eq!(
    ///     vec![
    ///         Value::from(10),
    ///     ],
    ///     params
    /// );
    /// # Ok(())
    /// # }
    /// ```
    fn less_than_or_equals<T>(self, comparison: T) -> Compare<'a>
    where
        T: Into<Expression<'a>>;

    /// Tests if the left side is bigger than the right side.
    ///
    /// ```rust
    /// # use quaint::{ast::*, visitor::{Visitor, Sqlite}};
    /// # fn main() -> Result<(), quaint::error::Error> {
    /// let query = Select::from_table("users").so_that("foo".greater_than(10));
    /// let (sql, params) = Sqlite::build(query)?;
    ///
    /// assert_eq!("SELECT `users`.* FROM `users` WHERE `foo` > ?", sql);
    ///
    /// assert_eq!(
    ///     vec![
    ///         Value::from(10),
    ///     ],
    ///     params
    /// );
    /// # Ok(())
    /// # }
    /// ```
    fn greater_than<T>(self, comparison: T) -> Compare<'a>
    where
        T: Into<Expression<'a>>;

    /// Tests if the left side is bigger than the right side or the same.
    ///
    /// ```rust
    /// # use quaint::{ast::*, visitor::{Visitor, Sqlite}};
    /// # fn main() -> Result<(), quaint::error::Error> {
    /// let query = Select::from_table("users").so_that("foo".greater_than_or_equals(10));
    /// let (sql, params) = Sqlite::build(query)?;
    ///
    /// assert_eq!("SELECT `users`.* FROM `users` WHERE `foo` >= ?", sql);
    ///
    /// assert_eq!(
    ///     vec![
    ///         Value::from(10),
    ///     ],
    ///     params
    /// );
    /// # Ok(())
    /// # }
    /// ```
    fn greater_than_or_equals<T>(self, comparison: T) -> Compare<'a>
    where
        T: Into<Expression<'a>>;

    /// Tests if the left side is included in the right side collection.
    ///
    /// ```rust
    /// # use quaint::{ast::*, visitor::{Visitor, Sqlite}};
    /// # fn main() -> Result<(), quaint::error::Error> {
    /// let query = Select::from_table("users").so_that("foo".in_selection(vec![1, 2]));
    /// let (sql, params) = Sqlite::build(query)?;
    ///
    /// assert_eq!("SELECT `users`.* FROM `users` WHERE `foo` IN (?,?)", sql);
    /// assert_eq!(vec![
    ///     Value::from(1),
    ///     Value::from(2),
    /// ], params);
    /// # Ok(())
    /// # }
    /// ```
    fn in_selection<T>(self, selection: T) -> Compare<'a>
    where
        T: Into<Expression<'a>>;

    /// Tests if the left side is not included in the right side collection.
    ///
    /// ```rust
    /// # use quaint::{ast::*, visitor::{Visitor, Sqlite}};
    /// # fn main() -> Result<(), quaint::error::Error> {
    /// let query = Select::from_table("users").so_that("foo".not_in_selection(vec![1, 2]));
    /// let (sql, params) = Sqlite::build(query)?;
    ///
    /// assert_eq!("SELECT `users`.* FROM `users` WHERE `foo` NOT IN (?,?)", sql);
    ///
    /// assert_eq!(vec![
    ///     Value::from(1),
    ///     Value::from(2),
    /// ], params);
    /// # Ok(())
    /// # }
    /// ```
    fn not_in_selection<T>(self, selection: T) -> Compare<'a>
    where
        T: Into<Expression<'a>>;

    /// Tests if the left side includes the right side string.
    ///
    /// ```rust
    /// # use quaint::{ast::*, visitor::{Visitor, Sqlite}};
    /// # fn main() -> Result<(), quaint::error::Error> {
    /// let query = Select::from_table("users").so_that("foo".like("%bar%"));
    /// let (sql, params) = Sqlite::build(query)?;
    ///
    /// assert_eq!("SELECT `users`.* FROM `users` WHERE `foo` LIKE ?", sql);
    ///
    /// assert_eq!(
    ///     vec![
    ///         Value::from("%bar%"),
    ///     ],
    ///     params
    /// );
    /// # Ok(())
    /// # }
    /// ```
    fn like<T>(self, pattern: T) -> Compare<'a>
    where
        T: Into<Expression<'a>>;

    /// Tests if the left side does not include the right side string.
    ///
    /// ```rust
    /// # use quaint::{ast::*, visitor::{Visitor, Sqlite}};
    /// # fn main() -> Result<(), quaint::error::Error> {
    /// let query = Select::from_table("users").so_that("foo".not_like("%bar%"));
    /// let (sql, params) = Sqlite::build(query)?;
    ///
    /// assert_eq!("SELECT `users`.* FROM `users` WHERE `foo` NOT LIKE ?", sql);
    ///
    /// assert_eq!(
    ///     vec![
    ///         Value::from("%bar%"),
    ///     ],
    ///     params
    /// );
    /// # Ok(())
    /// # }
    /// ```
    fn not_like<T>(self, pattern: T) -> Compare<'a>
    where
        T: Into<Expression<'a>>;

    /// Tests if the left side is `NULL`.
    ///
    /// ```rust
    /// # use quaint::{ast::*, visitor::{Visitor, Sqlite}};
    /// # fn main() -> Result<(), quaint::error::Error> {
    /// let query = Select::from_table("users").so_that("foo".is_null());
    /// let (sql, _) = Sqlite::build(query)?;
    ///
    /// assert_eq!("SELECT `users`.* FROM `users` WHERE `foo` IS NULL", sql);
    /// # Ok(())
    /// # }
    /// ```
    #[allow(clippy::wrong_self_convention)]
    fn is_null(self) -> Compare<'a>;

    /// Tests if the left side is not `NULL`.
    ///
    /// ```rust
    /// # use quaint::{ast::*, visitor::{Visitor, Sqlite}};
    /// # fn main() -> Result<(), quaint::error::Error> {
    /// let query = Select::from_table("users").so_that("foo".is_not_null());
    /// let (sql, _) = Sqlite::build(query)?;
    ///
    /// assert_eq!("SELECT `users`.* FROM `users` WHERE `foo` IS NOT NULL", sql);
    /// # Ok(())
    /// # }
    /// ```
    #[allow(clippy::wrong_self_convention)]
    fn is_not_null(self) -> Compare<'a>;

    /// Tests if the value is between two given values.
    ///
    /// ```rust
    /// # use quaint::{ast::*, visitor::{Visitor, Sqlite}};
    /// # fn main() -> Result<(), quaint::error::Error> {
    /// let query = Select::from_table("users").so_that("foo".between(420, 666));
    /// let (sql, params) = Sqlite::build(query)?;
    ///
    /// assert_eq!("SELECT `users`.* FROM `users` WHERE `foo` BETWEEN ? AND ?", sql);
    ///
    /// assert_eq!(vec![
    ///     Value::from(420),
    ///     Value::from(666),
    /// ], params);
    /// # Ok(())
    /// # }
    /// ```
    fn between<T, V>(self, left: T, right: V) -> Compare<'a>
    where
        T: Into<Expression<'a>>,
        V: Into<Expression<'a>>;

    /// Tests if the value is not between two given values.
    ///
    /// ```rust
    /// # use quaint::{ast::*, visitor::{Visitor, Sqlite}};
    /// # fn main() -> Result<(), quaint::error::Error> {
    /// let query = Select::from_table("users").so_that("foo".not_between(420, 666));
    /// let (sql, params) = Sqlite::build(query)?;
    ///
    /// assert_eq!("SELECT `users`.* FROM `users` WHERE `foo` NOT BETWEEN ? AND ?", sql);
    ///
    /// assert_eq!(vec![
    ///     Value::from(420),
    ///     Value::from(666),
    /// ], params);
    /// # Ok(())
    /// # }
    /// ```
    fn not_between<T, V>(self, left: T, right: V) -> Compare<'a>
    where
        T: Into<Expression<'a>>,
        V: Into<Expression<'a>>;

    /// Tests if the JSON array contains a value.
    ///
    /// ```rust
    /// # use quaint::{ast::*, visitor::{Visitor, Mysql}};
    /// # fn main() -> Result<(), quaint::error::Error> {
    /// let query = Select::from_table("users")
    ///     .so_that("json".json_array_contains(serde_json::json!(1)));
    /// let (sql, params) = Mysql::build(query)?;
    ///
    /// assert_eq!("SELECT `users`.* FROM `users` WHERE JSON_CONTAINS(`json`, ?)", sql);
    ///
    /// assert_eq!(vec![Value::from(serde_json::json!(1))], params);
    /// # Ok(())
    /// # }
    /// ```
    fn json_array_contains<T>(self, item: T) -> Compare<'a>
    where
        T: Into<Expression<'a>>;

    /// Tests if the JSON array does not contain a value.
    ///
    /// ```rust
    /// # use quaint::{ast::*, visitor::{Visitor, Mysql}};
    /// # fn main() -> Result<(), quaint::error::Error> {
    /// let query = Select::from_table("users")
    ///     .so_that("json".json_array_not_contains(serde_json::json!(1)));
    /// let (sql, params) = Mysql::build(query)?;
    ///
    /// assert_eq!("SELECT `users`.* FROM `users` WHERE JSON_CONTAINS(`json`, ?) = FALSE", sql);
    /// assert_eq!(vec![Value::from(serde_json::json!(1))], params);
    ///
    /// # Ok(())
    /// # }
    /// ```
    fn json_array_not_contains<T>(self, item: T) -> Compare<'a>
    where
        T: Into<Expression<'a>>;

    /// Tests if the JSON array starts with a value.
    ///
    /// ```rust
    /// # use quaint::{ast::*, visitor::{Visitor, Mysql}};
    /// # fn main() -> Result<(), quaint::error::Error> {
    /// let query = Select::from_table("users")
    ///     .so_that("json".json_array_begins_with(serde_json::json!(1)));
    /// let (sql, params) = Mysql::build(query)?;
    ///
    /// assert_eq!(
    ///   "SELECT `users`.* FROM `users` WHERE \
    ///      (JSON_CONTAINS(JSON_EXTRACT(`json`, ?), ?) AND \
    ///      JSON_CONTAINS(?, JSON_EXTRACT(`json`, ?)))",
    ///   sql
    /// );
    /// assert_eq!(vec![
    ///     Value::from("$[0]"),
    ///     Value::from(serde_json::json!(1)),
    ///     Value::from(serde_json::json!(1)),
    ///     Value::from("$[0]"),
    /// ], params);
    ///
    /// # Ok(())
    /// # }
    /// ```
    fn json_array_begins_with<T>(self, item: T) -> Compare<'a>
    where
        T: Into<Expression<'a>>;

    /// Tests if the JSON array does not start with a value.
    ///
    /// ```rust
    /// # use quaint::{ast::*, visitor::{Visitor, Mysql}};
    /// # fn main() -> Result<(), quaint::error::Error> {
    /// let query = Select::from_table("users")
    ///   .so_that("json".json_array_not_begins_with(serde_json::json!(1)));
    /// let (sql, params) = Mysql::build(query)?;
    ///
    /// assert_eq!(
    ///   "SELECT `users`.* FROM `users` WHERE \
    ///      (NOT JSON_CONTAINS(JSON_EXTRACT(`json`, ?), ?) OR \
    ///      NOT JSON_CONTAINS(?, JSON_EXTRACT(`json`, ?)))",
    ///   sql
    /// );
    /// assert_eq!(vec![
    ///     Value::from("$[0]"),
    ///     Value::from(serde_json::json!(1)),
    ///     Value::from(serde_json::json!(1)),
    ///     Value::from("$[0]"),
    /// ], params);
    ///
    /// # Ok(())
    /// # }
    /// ```
    fn json_array_not_begins_with<T>(self, item: T) -> Compare<'a>
    where
        T: Into<Expression<'a>>;

    /// Tests if the JSON array ends with a value.
    ///
    /// ```rust
    /// # use quaint::{ast::*, visitor::{Visitor, Mysql}};
    /// # fn main() -> Result<(), quaint::error::Error> {
    /// let query = Select::from_table("users")
    ///     .so_that("json".json_array_ends_into(serde_json::json!(1)));
    /// let (sql, params) = Mysql::build(query)?;
    ///
    /// assert_eq!(
    ///   "SELECT `users`.* FROM `users` WHERE \
    ///      (JSON_CONTAINS(JSON_EXTRACT(`json`, CONCAT('$[', JSON_LENGTH(`json`) - 1, ']')), ?) AND \
    ///      JSON_CONTAINS(?, JSON_EXTRACT(`json`, CONCAT('$[', JSON_LENGTH(`json`) - 1, ']'))))",
    ///   sql
    /// );
    /// assert_eq!(vec![
    ///    Value::from(serde_json::json!(1)),
    ///    Value::from(serde_json::json!(1)),
    /// ], params);
    ///
    /// # Ok(())
    /// # }
    /// ```
    fn json_array_ends_into<T>(self, item: T) -> Compare<'a>
    where
        T: Into<Expression<'a>>;

    /// Tests if the JSON array does not end with a value.
    ///
    /// ```rust
    /// # use quaint::{ast::*, visitor::{Visitor, Mysql}};
    /// # fn main() -> Result<(), quaint::error::Error> {
    /// let query = Select::from_table("users").so_that("json".json_array_not_ends_into(serde_json::json!(1)));
    /// let (sql, params) = Mysql::build(query)?;
    ///
    /// assert_eq!(
    ///   "SELECT `users`.* FROM `users` WHERE \
    ///      (NOT JSON_CONTAINS(JSON_EXTRACT(`json`, CONCAT('$[', JSON_LENGTH(`json`) - 1, ']')), ?) OR \
    ///      NOT JSON_CONTAINS(?, JSON_EXTRACT(`json`, CONCAT('$[', JSON_LENGTH(`json`) - 1, ']'))))",
    ///   sql
    /// );
    ///
    /// assert_eq!(vec![
    ///    Value::from(serde_json::json!(1)),
    ///    Value::from(serde_json::json!(1)),
    /// ], params);
    ///
    /// # Ok(())
    /// # }
    /// ```
    fn json_array_not_ends_into<T>(self, item: T) -> Compare<'a>
    where
        T: Into<Expression<'a>>;

    /// Tests if the JSON value is of a certain type.
    ///
    /// ```rust
    /// # use quaint::{ast::*, visitor::{Visitor, Mysql}};
    /// # fn main() -> Result<(), quaint::error::Error> {
    /// let query = Select::from_table("users").so_that("json".json_type_equals(JsonType::Array));
    /// let (sql, params) = Mysql::build(query)?;
    ///
    /// assert_eq!("SELECT `users`.* FROM `users` WHERE (JSON_TYPE(`json`) = ?)", sql);
    ///
    /// assert_eq!(vec![Value::from("ARRAY")], params);
    /// # Ok(())
    /// # }
    /// ```
    fn json_type_equals<T>(self, json_type: T) -> Compare<'a>
    where
        T: Into<JsonType<'a>>;

    /// Tests if the JSON value is not of a certain type.
    ///
    /// ```rust
    /// # use quaint::{ast::*, visitor::{Visitor, Mysql}};
    /// # fn main() -> Result<(), quaint::error::Error> {
    /// let query = Select::from_table("users").so_that("json".json_type_not_equals(JsonType::Array));
    /// let (sql, params) = Mysql::build(query)?;
    ///
    /// assert_eq!("SELECT `users`.* FROM `users` WHERE (JSON_TYPE(`json`) != ?)", sql);
    ///
    /// assert_eq!(vec![Value::from("ARRAY")], params);
    /// # Ok(())
    /// # }
    /// ```
    fn json_type_not_equals<T>(self, json_type: T) -> Compare<'a>
    where
        T: Into<JsonType<'a>>;

    /// Tests if the geometry value is empty.
    ///
    /// ```rust
    /// # use quaint::{ast::*, visitor::{Visitor, Sqlite}};
    /// # fn main() -> Result<(), quaint::error::Error> {
    /// let query = Select::from_table("users").so_that("geom".geometry_is_empty());
    /// let (sql, _) = Sqlite::build(query)?;
    ///
    /// assert_eq!("SELECT `users`.* FROM `users` WHERE ST_IsEmpty(`geom`)", sql);
    /// # Ok(())
    /// # }
    /// ```
    fn geometry_is_empty(self) -> Compare<'a>;

    /// Tests if the geometry value is not empty.
    ///
    /// ```rust
    /// # use quaint::{ast::*, visitor::{Visitor, Sqlite}};
    /// # fn main() -> Result<(), quaint::error::Error> {
    /// let query = Select::from_table("users").so_that("geom".geometry_is_not_empty());
    /// let (sql, _) = Sqlite::build(query)?;
    ///
    /// assert_eq!("SELECT `users`.* FROM `users` WHERE NOT ST_IsEmpty(`geom`)", sql);
    /// # Ok(())
    /// # }
    /// ```
    fn geometry_is_not_empty(self) -> Compare<'a>;

    /// Tests if the geometry value is valid.
    ///
    /// ```rust
    /// # use quaint::{ast::*, visitor::{Visitor, Sqlite}};
    /// # fn main() -> Result<(), quaint::error::Error> {
    /// let query = Select::from_table("users").so_that("geom".geometry_is_valid());
    /// let (sql, _) = Sqlite::build(query)?;
    ///
    /// assert_eq!("SELECT `users`.* FROM `users` WHERE ST_IsValid(`geom`)", sql);
    /// # Ok(())
    /// # }
    /// ```
    fn geometry_is_valid(self) -> Compare<'a>;

    /// Tests if the geometry value is not valid.
    ///
    /// ```rust
    /// # use quaint::{ast::*, visitor::{Visitor, Sqlite}};
    /// # fn main() -> Result<(), quaint::error::Error> {
    /// let query = Select::from_table("users").so_that("geom".geometry_is_not_valid());
    /// let (sql, _) = Sqlite::build(query)?;
    ///
    /// assert_eq!("SELECT `users`.* FROM `users` WHERE NOT ST_IsValid(`geom`)", sql);
    /// # Ok(())
    /// # }
    /// ```
    fn geometry_is_not_valid(self) -> Compare<'a>;

    /// Tests if the left side geometry contains the right side geometry.
    ///
    /// ```rust
    /// # use quaint::{ast::*, visitor::{Visitor, Sqlite}};
    /// # fn main() -> Result<(), quaint::error::Error> {
    /// let query = Select::from_table("users").so_that("geom".geometry_within(geom_from_text("POINT(0 0)", 4326, false)));
    /// let (sql, params) = Sqlite::build(query)?;
    ///
    /// assert_eq!("SELECT `users`.* FROM `users` WHERE ST_Within(`geom`,ST_GeomFromText(?,?))", sql);
    ///
    /// assert_eq!(vec![
    ///    Value::from("POINT(0 0)"),
    ///    Value::from(4326)
    ///  ], params);
    ///
    /// # Ok(())
    /// # }
    /// ```
    fn geometry_within<T>(self, geom: T) -> Compare<'a>
    where
        T: Into<Expression<'a>>;

    /// Tests if the left side geometry doesn't contain the right side geometry.
    ///
    /// ```rust
    /// # use quaint::{ast::*, visitor::{Visitor, Sqlite}};
    /// # fn main() -> Result<(), quaint::error::Error> {
    /// let query = Select::from_table("users").so_that("geom".geometry_not_within(geom_from_text("POINT(0 0)", 4326, false)));
    /// let (sql, params) = Sqlite::build(query)?;
    ///
    /// assert_eq!("SELECT `users`.* FROM `users` WHERE NOT ST_Within(`geom`,ST_GeomFromText(?,?))", sql);
    ///
    /// assert_eq!(vec![
    ///    Value::from("POINT(0 0)"),
    ///    Value::from(4326)
    ///  ], params);
    ///
    /// # Ok(())
    /// # }
    /// ```
    fn geometry_not_within<T>(self, geom: T) -> Compare<'a>
    where
        T: Into<Expression<'a>>;

    /// Tests if the left side geometry intersects the right side geometry.
    ///
    /// ```rust
    /// # use quaint::{ast::*, visitor::{Visitor, Sqlite}};
    /// # fn main() -> Result<(), quaint::error::Error> {
    /// let query = Select::from_table("users").so_that("geom".geometry_intersects(geom_from_text("POINT(0 0)", 4326, false)));
    /// let (sql, params) = Sqlite::build(query)?;
    ///
    /// assert_eq!("SELECT `users`.* FROM `users` WHERE ST_Intersects(`geom`,ST_GeomFromText(?,?))", sql);
    ///
    /// assert_eq!(vec![
    ///    Value::from("POINT(0 0)"),
    ///    Value::from(4326)
    ///  ], params);
    ///
    /// # Ok(())
    /// # }
    /// ```
    fn geometry_intersects<T>(self, geom: T) -> Compare<'a>
    where
        T: Into<Expression<'a>>;

    /// Tests if the left side geometry doesn't intersect the right side geometry.
    ///
    /// ```rust
    /// # use quaint::{ast::*, visitor::{Visitor, Sqlite}};
    /// # fn main() -> Result<(), quaint::error::Error> {
    /// let query = Select::from_table("users").so_that("geom".geometry_not_intersects(geom_from_text("POINT(0 0)", 4326, false)));
    /// let (sql, params) = Sqlite::build(query)?;
    ///
    /// assert_eq!("SELECT `users`.* FROM `users` WHERE NOT ST_Intersects(`geom`,ST_GeomFromText(?,?))", sql);
    ///
    /// assert_eq!(vec![
    ///    Value::from("POINT(0 0)"),
    ///    Value::from(4326)
    ///  ], params);
    ///
    /// # Ok(())
    /// # }
    /// ```
    fn geometry_not_intersects<T>(self, geom: T) -> Compare<'a>
    where
        T: Into<Expression<'a>>;

    /// Tests if the geometry value is of a certain type.
    ///
    /// ```rust
    /// # use quaint::{ast::*, visitor::{Visitor, Sqlite}};
    /// # fn main() -> Result<(), quaint::error::Error> {
    /// let query = Select::from_table("users").so_that("geom".geometry_type_equals(GeometryType::Point));
    /// let (sql, params) = Sqlite::build(query)?;
    ///
    /// assert_eq!("SELECT `users`.* FROM `users` WHERE ST_GeometryType(`geom`) = ?", sql);
    ///
    /// assert_eq!(vec![Value::from("POINT")], params);
    /// # Ok(())
    /// # }
    /// ```
    fn geometry_type_equals<T>(self, geom_type: T) -> Compare<'a>
    where
        T: Into<GeometryType<'a>>;

    /// Tests if the geometry value is not of a certain type.
    ///
    /// ```rust
    /// # use quaint::{ast::*, visitor::{Visitor, Sqlite}};
    /// # fn main() -> Result<(), quaint::error::Error> {
    /// let query = Select::from_table("users").so_that("geom".geometry_type_not_equals(GeometryType::Point));
    /// let (sql, params) = Sqlite::build(query)?;
    ///
    /// assert_eq!("SELECT `users`.* FROM `users` WHERE ST_GeometryType(`geom`) != ?", sql);
    ///
    /// assert_eq!(vec![Value::from("POINT")], params);
    /// # Ok(())
    /// # }
    /// ```
    fn geometry_type_not_equals<T>(self, geom_type: T) -> Compare<'a>
    where
        T: Into<GeometryType<'a>>;

    /// Tests if a full-text search matches a certain query. Use it in combination with the `text_search()` function
    ///
    /// ```rust
    /// # use quaint::{ast::*, visitor::{Visitor, Postgres}};
    /// # fn main() -> Result<(), quaint::error::Error> {
    /// let search: Expression = text_search(&[Column::from("name"), Column::from("ingredients")]).into();
    /// let query = Select::from_table("recipes").so_that(search.matches("chicken"));
    /// let (sql, params) = Postgres::build(query)?;
    ///
    /// assert_eq!(
    ///    "SELECT \"recipes\".* FROM \"recipes\" \
    ///     WHERE to_tsvector(concat_ws(' ', \"name\",\"ingredients\")) @@ to_tsquery($1)", sql
    /// );
    ///
    /// assert_eq!(params, vec![Value::from("chicken")]);
    ///
    /// # Ok(())    
    /// # }
    /// ```
    fn matches<T>(self, query: T) -> Compare<'a>
    where
        T: Into<Cow<'a, str>>;

    /// Tests if a full-text search does not match a certain query. Use it in combination with the `text_search()` function
    ///
    /// ```rust
    /// # use quaint::{ast::*, visitor::{Visitor, Postgres}};
    /// # fn main() -> Result<(), quaint::error::Error> {
    /// let search: Expression = text_search(&[Column::from("name"), Column::from("ingredients")]).into();
    /// let query = Select::from_table("recipes").so_that(search.not_matches("chicken"));
    /// let (sql, params) = Postgres::build(query)?;
    ///
    /// assert_eq!(
    ///    "SELECT \"recipes\".* FROM \"recipes\" \
    ///     WHERE (NOT to_tsvector(concat_ws(' ', \"name\",\"ingredients\")) @@ to_tsquery($1))", sql
    /// );
    ///
    /// assert_eq!(params, vec![Value::from("chicken")]);
    ///
    /// # Ok(())    
    /// # }
    /// ```
    fn not_matches<T>(self, query: T) -> Compare<'a>
    where
        T: Into<Cow<'a, str>>;

    /// Matches at least one elem of a list of values.
    ///
    /// ```rust
    /// # use quaint::{ast::*, col, visitor::{Visitor, Postgres}};
    /// # fn main() -> Result<(), quaint::error::Error> {
    /// let query = Select::from_table("users").so_that(col!("name").equals(col!("list").any()));
    /// let (sql, _) = Postgres::build(query)?;
    /// assert_eq!(r#"SELECT "users".* FROM "users" WHERE "name" = ANY("list")"#, sql);
    /// # Ok(())
    /// # }
    /// ```
    fn any(self) -> Compare<'a>;

    /// Matches all elem of a list of values.
    ///
    /// ```rust
    /// # use quaint::{ast::*, col, visitor::{Visitor, Postgres}};
    /// # fn main() -> Result<(), quaint::error::Error> {
    /// let query = Select::from_table("users").so_that(col!("name").equals(col!("list").all()));
    /// let (sql, _) = Postgres::build(query)?;
    /// assert_eq!(r#"SELECT "users".* FROM "users" WHERE "name" = ALL("list")"#, sql);
    /// # Ok(())
    /// # }
    /// ```
    fn all(self) -> Compare<'a>;

    /// Compares two expressions with a custom operator.
    ///
    /// ```rust
    /// # use quaint::{ast::*, visitor::{Visitor, Sqlite}};
    /// # fn main() -> Result<(), quaint::error::Error> {
    /// let query = Select::from_table("users").so_that("foo".compare_raw("ILIKE", "%bar%"));
    /// let (sql, params) = Sqlite::build(query)?;
    ///
    /// assert_eq!("SELECT `users`.* FROM `users` WHERE `foo` ILIKE ?", sql);
    ///
    /// assert_eq!(vec![
    ///     Value::from("%bar%"),
    /// ], params);
    ///
    /// # Ok(())
    /// # }
    /// ```
    fn compare_raw<T, V>(self, raw_comparator: T, right: V) -> Compare<'a>
    where
        T: Into<Cow<'a, str>>,
        V: Into<Expression<'a>>;
}

impl<'a, U> Comparable<'a> for U
where
    U: Into<Column<'a>>,
{
    fn equals<T>(self, comparison: T) -> Compare<'a>
    where
        T: Into<Expression<'a>>,
    {
        let col: Column<'a> = self.into();
        let val: Expression<'a> = col.into();

        val.equals(comparison)
    }

    fn not_equals<T>(self, comparison: T) -> Compare<'a>
    where
        T: Into<Expression<'a>>,
    {
        let col: Column<'a> = self.into();
        let val: Expression<'a> = col.into();
        val.not_equals(comparison)
    }

    fn less_than<T>(self, comparison: T) -> Compare<'a>
    where
        T: Into<Expression<'a>>,
    {
        let col: Column<'a> = self.into();
        let val: Expression<'a> = col.into();
        val.less_than(comparison)
    }

    fn less_than_or_equals<T>(self, comparison: T) -> Compare<'a>
    where
        T: Into<Expression<'a>>,
    {
        let col: Column<'a> = self.into();
        let val: Expression<'a> = col.into();
        val.less_than_or_equals(comparison)
    }

    fn greater_than<T>(self, comparison: T) -> Compare<'a>
    where
        T: Into<Expression<'a>>,
    {
        let col: Column<'a> = self.into();
        let val: Expression<'a> = col.into();
        val.greater_than(comparison)
    }

    fn greater_than_or_equals<T>(self, comparison: T) -> Compare<'a>
    where
        T: Into<Expression<'a>>,
    {
        let col: Column<'a> = self.into();
        let val: Expression<'a> = col.into();
        val.greater_than_or_equals(comparison)
    }

    fn in_selection<T>(self, selection: T) -> Compare<'a>
    where
        T: Into<Expression<'a>>,
    {
        let col: Column<'a> = self.into();
        let val: Expression<'a> = col.into();
        val.in_selection(selection)
    }

    fn not_in_selection<T>(self, selection: T) -> Compare<'a>
    where
        T: Into<Expression<'a>>,
    {
        let col: Column<'a> = self.into();
        let val: Expression<'a> = col.into();
        val.not_in_selection(selection)
    }

    fn like<T>(self, pattern: T) -> Compare<'a>
    where
        T: Into<Expression<'a>>,
    {
        let col: Column<'a> = self.into();
        let val: Expression<'a> = col.into();
        val.like(pattern)
    }

    fn not_like<T>(self, pattern: T) -> Compare<'a>
    where
        T: Into<Expression<'a>>,
    {
        let col: Column<'a> = self.into();
        let val: Expression<'a> = col.into();
        val.not_like(pattern)
    }

    #[allow(clippy::wrong_self_convention)]
    fn is_null(self) -> Compare<'a> {
        let col: Column<'a> = self.into();
        let val: Expression<'a> = col.into();
        val.is_null()
    }

    #[allow(clippy::wrong_self_convention)]
    fn is_not_null(self) -> Compare<'a> {
        let col: Column<'a> = self.into();
        let val: Expression<'a> = col.into();
        val.is_not_null()
    }

    fn between<T, V>(self, left: T, right: V) -> Compare<'a>
    where
        T: Into<Expression<'a>>,
        V: Into<Expression<'a>>,
    {
        let col: Column<'a> = self.into();
        let val: Expression<'a> = col.into();
        val.between(left, right)
    }

    fn not_between<T, V>(self, left: T, right: V) -> Compare<'a>
    where
        T: Into<Expression<'a>>,
        V: Into<Expression<'a>>,
    {
        let col: Column<'a> = self.into();
        let val: Expression<'a> = col.into();
        val.not_between(left, right)
    }

    fn compare_raw<T, V>(self, raw_comparator: T, right: V) -> Compare<'a>
    where
        T: Into<Cow<'a, str>>,
        V: Into<Expression<'a>>,
    {
        let left: Column<'a> = self.into();
        let left: Expression<'a> = left.into();
        let right: Expression<'a> = right.into();

        left.compare_raw(raw_comparator.into(), right)
    }

    fn json_array_contains<T>(self, item: T) -> Compare<'a>
    where
        T: Into<Expression<'a>>,
    {
        let col: Column<'a> = self.into();
        let val: Expression<'a> = col.into();

        val.json_array_contains(item)
    }

    fn json_array_not_contains<T>(self, item: T) -> Compare<'a>
    where
        T: Into<Expression<'a>>,
    {
        let col: Column<'a> = self.into();
        let val: Expression<'a> = col.into();

        val.json_array_not_contains(item)
    }

    fn json_array_begins_with<T>(self, item: T) -> Compare<'a>
    where
        T: Into<Expression<'a>>,
    {
        let col: Column<'a> = self.into();
        let val: Expression<'a> = col.into();

        val.json_array_begins_with(item)
    }

    fn json_array_not_begins_with<T>(self, item: T) -> Compare<'a>
    where
        T: Into<Expression<'a>>,
    {
        let col: Column<'a> = self.into();
        let val: Expression<'a> = col.into();

        val.json_array_not_begins_with(item)
    }

    fn json_array_ends_into<T>(self, item: T) -> Compare<'a>
    where
        T: Into<Expression<'a>>,
    {
        let col: Column<'a> = self.into();
        let val: Expression<'a> = col.into();

        val.json_array_ends_into(item)
    }

    fn json_array_not_ends_into<T>(self, item: T) -> Compare<'a>
    where
        T: Into<Expression<'a>>,
    {
        let col: Column<'a> = self.into();
        let val: Expression<'a> = col.into();

        val.json_array_not_ends_into(item)
    }

    fn json_type_equals<T>(self, json_type: T) -> Compare<'a>
    where
        T: Into<JsonType<'a>>,
    {
        let col: Column<'a> = self.into();
        let val: Expression<'a> = col.into();

        val.json_type_equals(json_type)
    }

    fn json_type_not_equals<T>(self, json_type: T) -> Compare<'a>
    where
        T: Into<JsonType<'a>>,
    {
        let col: Column<'a> = self.into();
        let val: Expression<'a> = col.into();

        val.json_type_not_equals(json_type)
    }

<<<<<<< HEAD
    #[allow(clippy::wrong_self_convention)]
    fn geometry_is_empty(self) -> Compare<'a> {
        let col: Column<'a> = self.into();
        let val: Expression<'a> = col.into();
        val.geometry_is_empty()
    }

    #[allow(clippy::wrong_self_convention)]
    fn geometry_is_not_empty(self) -> Compare<'a> {
        let col: Column<'a> = self.into();
        let val: Expression<'a> = col.into();
        val.geometry_is_not_empty()
    }

    #[allow(clippy::wrong_self_convention)]
    fn geometry_is_valid(self) -> Compare<'a> {
        let col: Column<'a> = self.into();
        let val: Expression<'a> = col.into();
        val.geometry_is_valid()
    }

    #[allow(clippy::wrong_self_convention)]
    fn geometry_is_not_valid(self) -> Compare<'a> {
        let col: Column<'a> = self.into();
        let val: Expression<'a> = col.into();
        val.geometry_is_not_valid()
    }

    fn geometry_within<T>(self, geom: T) -> Compare<'a>
    where
        T: Into<Expression<'a>>,
    {
        let col: Column<'a> = self.into();
        let val: Expression<'a> = col.into();
        val.geometry_within(geom)
    }

    fn geometry_not_within<T>(self, geom: T) -> Compare<'a>
    where
        T: Into<Expression<'a>>,
    {
        let col: Column<'a> = self.into();
        let val: Expression<'a> = col.into();
        val.geometry_not_within(geom)
    }

    fn geometry_intersects<T>(self, geom: T) -> Compare<'a>
    where
        T: Into<Expression<'a>>,
    {
        let col: Column<'a> = self.into();
        let val: Expression<'a> = col.into();
        val.geometry_intersects(geom)
    }

    fn geometry_not_intersects<T>(self, geom: T) -> Compare<'a>
    where
        T: Into<Expression<'a>>,
    {
        let col: Column<'a> = self.into();
        let val: Expression<'a> = col.into();
        val.geometry_not_intersects(geom)
    }

    fn geometry_type_equals<T>(self, geom_type: T) -> Compare<'a>
    where
        T: Into<GeometryType<'a>>,
    {
        let col: Column<'a> = self.into();
        let val: Expression<'a> = col.into();
        val.geometry_type_equals(geom_type)
    }

    fn geometry_type_not_equals<T>(self, geom_type: T) -> Compare<'a>
    where
        T: Into<GeometryType<'a>>,
    {
        let col: Column<'a> = self.into();
        let val: Expression<'a> = col.into();
        val.geometry_type_not_equals(geom_type)
    }

    #[cfg(feature = "postgresql")]
=======
>>>>>>> 4c784e32
    fn matches<T>(self, query: T) -> Compare<'a>
    where
        T: Into<Cow<'a, str>>,
    {
        let col: Column<'a> = self.into();
        let val: Expression<'a> = col.into();

        val.matches(query)
    }

    fn not_matches<T>(self, query: T) -> Compare<'a>
    where
        T: Into<Cow<'a, str>>,
    {
        let col: Column<'a> = self.into();
        let val: Expression<'a> = col.into();

        val.not_matches(query)
    }

    fn any(self) -> Compare<'a> {
        let col: Column<'a> = self.into();
        let val: Expression<'a> = col.into();

        val.any()
    }

    fn all(self) -> Compare<'a> {
        let col: Column<'a> = self.into();
        let val: Expression<'a> = col.into();

        val.all()
    }
}<|MERGE_RESOLUTION|>--- conflicted
+++ resolved
@@ -1285,29 +1285,24 @@
         val.json_type_not_equals(json_type)
     }
 
-<<<<<<< HEAD
-    #[allow(clippy::wrong_self_convention)]
     fn geometry_is_empty(self) -> Compare<'a> {
         let col: Column<'a> = self.into();
         let val: Expression<'a> = col.into();
         val.geometry_is_empty()
     }
 
-    #[allow(clippy::wrong_self_convention)]
     fn geometry_is_not_empty(self) -> Compare<'a> {
         let col: Column<'a> = self.into();
         let val: Expression<'a> = col.into();
         val.geometry_is_not_empty()
     }
 
-    #[allow(clippy::wrong_self_convention)]
     fn geometry_is_valid(self) -> Compare<'a> {
         let col: Column<'a> = self.into();
         let val: Expression<'a> = col.into();
         val.geometry_is_valid()
     }
 
-    #[allow(clippy::wrong_self_convention)]
     fn geometry_is_not_valid(self) -> Compare<'a> {
         let col: Column<'a> = self.into();
         let val: Expression<'a> = col.into();
@@ -1368,9 +1363,6 @@
         val.geometry_type_not_equals(geom_type)
     }
 
-    #[cfg(feature = "postgresql")]
-=======
->>>>>>> 4c784e32
     fn matches<T>(self, query: T) -> Compare<'a>
     where
         T: Into<Cow<'a, str>>,
