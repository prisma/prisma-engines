--- conflicted
+++ resolved
@@ -551,41 +551,4 @@
     fn all(self) -> Compare<'a> {
         Compare::All(Box::new(self))
     }
-<<<<<<< HEAD
-}
-
-/// Converts a row consisting of a single var into the var itself.
-/// Any other expression is returned as is.
-fn extract_single_var_row(expr: Expression) -> Expression {
-    let Expression {
-        kind: ExpressionKind::Row(values),
-        ..
-    } = &expr
-    else {
-        return expr;
-    };
-
-    let Some((
-        val @ Expression {
-            kind:
-                ExpressionKind::Parameterized(Value {
-                    typed: ValueType::Opaque(_),
-                    ..
-                }),
-            ..
-        },
-        [],
-    )) = values.values.split_first()
-    else {
-        return expr;
-    };
-
-    val.clone()
-        .decorate(
-            Some("prisma-comma-repeatable-start"),
-            Some("prisma-comma-repeatable-end"),
-        )
-        .into()
-=======
->>>>>>> 0eefa92d
 }