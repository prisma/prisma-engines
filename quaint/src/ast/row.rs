--- conflicted
+++ resolved
@@ -1,9 +1,4 @@
-<<<<<<< HEAD
-use super::compare::GeometryType;
-#[cfg(any(feature = "postgresql", feature = "mysql"))]
-=======
->>>>>>> 4c784e32
-use super::compare::JsonType;
+use super::compare::{GeometryType, JsonType};
 use crate::ast::{Comparable, Compare, Expression};
 use std::borrow::Cow;
 
@@ -359,7 +354,6 @@
         value.json_type_not_equals(json_type)
     }
 
-<<<<<<< HEAD
     #[allow(clippy::wrong_self_convention)]
     fn geometry_is_empty(self) -> Compare<'a> {
         let value: Expression<'a> = self.into();
@@ -434,9 +428,6 @@
         value.geometry_type_not_equals(geometry_type)
     }
 
-    #[cfg(feature = "postgresql")]
-=======
->>>>>>> 4c784e32
     fn matches<T>(self, query: T) -> Compare<'a>
     where
         T: Into<Cow<'a, str>>,
