--- conflicted
+++ resolved
@@ -148,14 +148,10 @@
             }
             #[cfg(feature = "postgresql-native")]
             s if s.starts_with("postgres") || s.starts_with("postgresql") => {
-<<<<<<< HEAD
-                let url = connector::PostgresUrl::new(url::Url::parse(s)?)?;
+                let url = connector::PostgresNativeUrl::new(url::Url::parse(s)?)?;
                 let tls_manager = connector::MakeTlsConnectorManager::new(url.clone());
-                let psql = connector::PostgreSql::new(url, &tls_manager).await?;
-=======
-                let url = connector::PostgresNativeUrl::new(url::Url::parse(s)?)?;
-                let psql = connector::PostgreSql::new(url).await?;
->>>>>>> 08713a93
+                let psql = connector::PostgreSql::new(url, &tls_manager
+                ).await?;
                 Arc::new(psql) as Arc<dyn Queryable>
             }
             #[cfg(feature = "mssql-native")]
