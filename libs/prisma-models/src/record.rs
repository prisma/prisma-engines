--- conflicted
+++ resolved
@@ -1,283 +1,4 @@
-<<<<<<< HEAD
-use crate::{
-    dml::FieldArity, DataSourceFieldRef, DomainError, Field, ModelRef, PrismaValue, PrismaValueExtensions,
-    TypeIdentifier,
-};
-use itertools::Itertools;
-use std::{collections::HashMap, convert::TryFrom};
-
-/// Collection of fields that uniquely identify a record of a model. There can
-/// be different sets of fields at the same time identifying a model.
-#[derive(Debug, Clone, Default, PartialEq)]
-pub struct ModelIdentifier {
-    fields: Vec<Field>,
-}
-
-impl From<Field> for ModelIdentifier {
-    fn from(f: Field) -> Self {
-        Self { fields: vec![f] }
-    }
-}
-
-impl ModelIdentifier {
-    pub fn model(&self) -> ModelRef {
-        self.fields[0].model()
-    }
-
-    pub fn new(fields: Vec<Field>) -> Self {
-        Self { fields }
-    }
-
-    pub fn names<'a>(&'a self) -> impl Iterator<Item = &'a str> + 'a {
-        self.fields.iter().map(|field| field.name())
-    }
-
-    pub fn db_names<'a>(&'a self) -> impl Iterator<Item = String> + 'a {
-        self.data_source_fields().map(|dsf| dsf.name.clone())
-    }
-
-    pub fn fields<'a>(&'a self) -> impl Iterator<Item = &'a Field> + 'a {
-        self.fields.iter()
-    }
-
-    /// Returns the length of schema model fields contained in this identifier.
-    /// This is **not** the length of the underlying database fields, use `db_len` instead.
-    pub fn len(&self) -> usize {
-        self.fields.len()
-    }
-
-    /// Returns the length of data source fields contained in this identifier.
-    pub fn db_len(&self) -> usize {
-        self.data_source_fields().count()
-    }
-
-    pub fn is_singular_field(&self) -> bool {
-        self.len() == 1
-    }
-
-    pub fn get(&self, name: &str) -> Option<&Field> {
-        self.fields().find(|field| field.name() == name)
-    }
-
-    // [DTODO] Hack to ignore m2m fields, remove when no dsfs are set on m2m rels anymore.
-    pub fn data_source_fields<'a>(&'a self) -> impl Iterator<Item = DataSourceFieldRef> + 'a {
-        self.fields
-            .iter()
-            .flat_map(|field| match field {
-                Field::Scalar(sf) => vec![sf.data_source_field().clone()],
-                Field::Relation(rf) if rf.relation().is_many_to_many() => vec![],
-                Field::Relation(rf) => rf.data_source_fields().to_vec(),
-            })
-            .into_iter()
-    }
-
-    pub fn map_db_name(&self, name: &str) -> Option<&DataSourceFieldRef> {
-        self.fields().find_map(|field| match field {
-            Field::Scalar(sf) if sf.data_source_field().name == name => Some(sf.data_source_field()),
-            Field::Relation(rf) => rf.data_source_fields().iter().find(|dsf| dsf.name == name),
-            _ => None,
-        })
-    }
-
-    pub fn type_identifiers_with_arities(&self) -> Vec<(TypeIdentifier, FieldArity)> {
-        self.data_source_fields()
-            .map(|dsf| (dsf.field_type.into(), dsf.arity))
-            .collect()
-    }
-
-    /// Checks if a given `RecordIdentifier` belongs to this `ModelIdentifier`.
-    pub fn matches(&self, id: &RecordIdentifier) -> bool {
-        self.data_source_fields().eq(id.fields())
-    }
-
-    /// Inserts this model identifiers data source fields into the given record identifier.
-    /// Assumes caller knows that the exchange can be done. Errors if lengths mismatch.
-    /// Additionally performs a type coercion based on the source and destination field types.
-    /// (Resistance is futile.)
-    pub fn assimilate(&self, id: RecordIdentifier) -> crate::Result<RecordIdentifier> {
-        if self.db_len() != id.len() {
-            Err(DomainError::ConversionFailure(
-                "record identifier".to_owned(),
-                "assimilated record identifier".to_owned(),
-            ))
-        } else {
-            let fields = self.data_source_fields();
-
-            Ok(id
-                .pairs
-                .into_iter()
-                .zip(fields)
-                .map(|((og_field, value), other_field)| {
-                    if og_field.field_type != other_field.field_type {
-                        let coerce_to: TypeIdentifier = other_field.field_type.into();
-                        Ok((other_field, value.coerce(&coerce_to)?))
-                    } else {
-                        Ok((other_field, value))
-                    }
-                })
-                .collect::<crate::Result<Vec<_>>>()?
-                .into())
-        }
-    }
-
-    pub fn empty_record_id(&self) -> RecordIdentifier {
-        self.data_source_fields()
-            .map(|dsf| (dsf.clone(), PrismaValue::Null))
-            .collect::<Vec<_>>()
-            .into()
-    }
-
-    /// Consumes both `ModelIdentifier`s to create a new one that contains
-    /// both fields. Each field is contained exactly once, with the first
-    /// occurrence of the first field in order from left (`self`) to right (`other`)
-    /// is retained. Assumes that both identifiers reason over the same model.
-    pub fn merge(self, other: ModelIdentifier) -> ModelIdentifier {
-        assert_eq!(self.model(), other.model());
-        let fields = self.fields.into_iter().chain(other.fields).unique().collect();
-
-        ModelIdentifier { fields }
-    }
-
-    /// Creates a record identifier from raw values.
-    /// No checks for length, type, or similar is performed, hence "unchecked".
-    pub fn from_unchecked(&self, values: Vec<PrismaValue>) -> RecordIdentifier {
-        RecordIdentifier::new(self.data_source_fields().zip(values).collect())
-    }
-}
-
-impl IntoIterator for ModelIdentifier {
-    type Item = Field;
-    type IntoIter = std::vec::IntoIter<Self::Item>;
-
-    fn into_iter(self) -> Self::IntoIter {
-        self.fields.into_iter()
-    }
-}
-
-/// Collection of field to value pairs corresponding to a ModelIdentifier the record belongs to.
-#[derive(Default, Debug, Clone, PartialEq, Eq, Hash)]
-pub struct RecordIdentifier {
-    pub pairs: Vec<(DataSourceFieldRef, PrismaValue)>,
-}
-
-impl RecordIdentifier {
-    pub fn new(pairs: Vec<(DataSourceFieldRef, PrismaValue)>) -> Self {
-        Self { pairs }
-    }
-
-    pub fn add(&mut self, pair: (DataSourceFieldRef, PrismaValue)) {
-        self.pairs.push(pair);
-    }
-
-    pub fn fields(&self) -> impl Iterator<Item = DataSourceFieldRef> + '_ {
-        self.pairs.iter().map(|p| p.0.clone())
-    }
-
-    pub fn values(&self) -> impl Iterator<Item = PrismaValue> + '_ {
-        self.pairs.iter().map(|p| p.1.clone())
-    }
-
-    pub fn len(&self) -> usize {
-        self.pairs.len()
-    }
-
-    pub fn is_empty(&self) -> bool {
-        self.len() == 0
-    }
-
-    pub fn misses_autogen_value(&self) -> bool {
-        self.pairs.iter().any(|p| p.1.is_null())
-    }
-
-    pub fn add_autogen_value<V>(&mut self, value: V) -> bool
-    where
-        V: Into<PrismaValue>,
-    {
-        for pair in self.pairs.iter_mut() {
-            if pair.1.is_null() {
-                pair.1 = value.into();
-                return true;
-            }
-        }
-
-        return false;
-    }
-
-    /// Consumes this identifier and splits it into a set of `RecordIdentifier`s based on the passed
-    /// `ModelIdentifier`s. Assumes that The transformation can be done.
-    pub fn split_into(self, identifiers: &[ModelIdentifier]) -> Vec<RecordIdentifier> {
-        let mapped: HashMap<String, (DataSourceFieldRef, PrismaValue)> = self
-            .into_iter()
-            .map(|(dsf, val)| (dsf.name.clone(), (dsf, val)))
-            .collect();
-
-        identifiers
-            .into_iter()
-            .map(|ident| {
-                ident
-                    .data_source_fields()
-                    .map(|dsf| {
-                        let entry = mapped
-                            .get(&dsf.name)
-                            .expect("Error splitting RecordIdentifier: ModelIdentifier doesn't match.")
-                            .clone();
-
-                        entry
-                    })
-                    .collect::<Vec<_>>()
-                    .into()
-            })
-            .collect()
-    }
-
-    // [DTODO] Remove
-    pub fn single_value(&self) -> PrismaValue {
-        assert_eq!(
-            self.pairs.len(),
-            1,
-            "This function must only be called on singular record identifiers"
-        );
-        self.pairs.iter().next().unwrap().1.clone()
-    }
-}
-
-impl TryFrom<RecordIdentifier> for PrismaValue {
-    type Error = DomainError;
-
-    fn try_from(id: RecordIdentifier) -> crate::Result<Self> {
-        match id.pairs.into_iter().next() {
-            Some(value) => Ok(value.1),
-            None => Err(DomainError::ConversionFailure(
-                "RecordIdentifier".into(),
-                "PrismaValue".into(),
-            )),
-        }
-    }
-}
-
-impl IntoIterator for RecordIdentifier {
-    type Item = (DataSourceFieldRef, PrismaValue);
-    type IntoIter = std::vec::IntoIter<Self::Item>;
-
-    fn into_iter(self) -> Self::IntoIter {
-        self.pairs.into_iter()
-    }
-}
-
-impl From<(DataSourceFieldRef, PrismaValue)> for RecordIdentifier {
-    fn from(tup: (DataSourceFieldRef, PrismaValue)) -> Self {
-        Self::new(vec![tup])
-    }
-}
-
-impl From<Vec<(DataSourceFieldRef, PrismaValue)>> for RecordIdentifier {
-    fn from(tup: Vec<(DataSourceFieldRef, PrismaValue)>) -> Self {
-        Self::new(tup)
-    }
-}
-=======
 use crate::{DataSourceFieldRef, DomainError, ModelProjection, PrismaValue, RecordProjection};
->>>>>>> 312828cd
 
 #[derive(Debug, Clone)]
 pub struct SingleRecord {
