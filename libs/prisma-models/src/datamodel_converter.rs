--- conflicted
+++ resolved
@@ -55,11 +55,8 @@
     fn convert_models(&self) -> Vec<ModelTemplate> {
         self.datamodel
             .models()
-<<<<<<< HEAD
             .filter(|model| !model.is_ignored)
-=======
             .filter(|model| model.is_supported())
->>>>>>> 16fd0a53
             .map(|model| ModelTemplate {
                 name: model.name.clone(),
                 is_embedded: model.is_embedded,
