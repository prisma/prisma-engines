[package]
name = "datamodel-connector"
version = "0.1.0"
authors = ["Marcus Böhm <boehm@prisma.io>"]
edition = "2018"

# See more keys and their definitions at https://doc.rust-lang.org/cargo/reference/manifest.html

[dependencies]
serde_json = { version = "1.0", features = ["float_roundtrip"] }
dml = { path = "../dml" }
thiserror = "1.0"
<<<<<<< HEAD
itertools = "0.8"
url = "2.2.1"
enumflags2 = "0.7"
=======
itertools = "0.10"
url = "2.2.1"
>>>>>>> 473f96e8
<|MERGE_RESOLUTION|>--- conflicted
+++ resolved
@@ -10,11 +10,6 @@
 serde_json = { version = "1.0", features = ["float_roundtrip"] }
 dml = { path = "../dml" }
 thiserror = "1.0"
-<<<<<<< HEAD
-itertools = "0.8"
-url = "2.2.1"
-enumflags2 = "0.7"
-=======
 itertools = "0.10"
 url = "2.2.1"
->>>>>>> 473f96e8
+enumflags2 = "0.7"