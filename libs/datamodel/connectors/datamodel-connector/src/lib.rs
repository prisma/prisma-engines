mod combined_connector;

pub mod connector_error;
pub mod helper;

use crate::connector_error::{ConnectorError, ConnectorErrorFactory, ErrorKind};
pub use combined_connector::CombinedConnector;
use dml::field::Field;
use dml::model::Model;
use dml::native_type_constructor::NativeTypeConstructor;
use dml::native_type_instance::NativeTypeInstance;

pub trait Connector: Send + Sync {
    fn name(&self) -> String;

    fn capabilities(&self) -> &Vec<ConnectorCapability>;

    fn has_capability(&self, capability: ConnectorCapability) -> bool {
        self.capabilities().contains(&capability)
    }

    fn validate_field(&self, field: &Field) -> Result<(), ConnectorError>;

    fn validate_model(&self, model: &Model) -> Result<(), ConnectorError>;

    /// Returns all available native type constructors available through this connector.
    /// Powers the auto completion of the vs code plugin.
    fn available_native_type_constructors(&self) -> &Vec<NativeTypeConstructor>;

    fn find_native_type_constructor(&self, name: &str) -> Option<&NativeTypeConstructor> {
        self.available_native_type_constructors()
            .iter()
            .find(|constructor| constructor.name.as_str() == name)
    }

    /// This function is used during Schema parsing to calculate the concrete native type.
    /// This powers the use of native types for QE + ME.
    fn parse_native_type(&self, name: &str, args: Vec<String>) -> Result<NativeTypeInstance, ConnectorError>;

    /// This function is used in ME for error messages
    fn render_native_type(&self, native_type: serde_json::Value) -> String {
<<<<<<< HEAD
        let instance = self.introspect_native_type(native_type).unwrap();
=======
        let instance = self.introspect_native_type(native_type).unwrap(); //todo
>>>>>>> 19f5eaf4
        instance.render()
    }

    /// This function is used during introspection to turn an introspected native type into an instance that can be put into the Prisma schema.
    /// powers IE
    fn introspect_native_type(&self, native_type: serde_json::Value) -> Result<NativeTypeInstance, ConnectorError>;

    fn supports_scalar_lists(&self) -> bool {
        self.has_capability(ConnectorCapability::ScalarLists)
    }

    fn supports_multiple_indexes_with_same_name(&self) -> bool {
        self.has_capability(ConnectorCapability::MultipleIndexesWithSameName)
    }

    fn supports_relations_over_non_unique_criteria(&self) -> bool {
        self.has_capability(ConnectorCapability::RelationsOverNonUniqueCriteria)
    }

    fn supports_enums(&self) -> bool {
        self.has_capability(ConnectorCapability::Enums)
    }

    fn supports_json(&self) -> bool {
        self.has_capability(ConnectorCapability::Json)
    }

    fn supports_non_id_auto_increment(&self) -> bool {
        self.has_capability(ConnectorCapability::AutoIncrementAllowedOnNonId)
    }

    fn supports_multiple_auto_increment(&self) -> bool {
        self.has_capability(ConnectorCapability::AutoIncrementMultipleAllowed)
    }

    fn supports_non_indexed_auto_increment(&self) -> bool {
        self.has_capability(ConnectorCapability::AutoIncrementNonIndexedAllowed)
    }

    fn allows_relation_fields_in_arbitrary_order(&self) -> bool {
        self.has_capability(ConnectorCapability::RelationFieldsInArbitraryOrder)
    }

    fn native_instance_error(&self, instance: NativeTypeInstance) -> ConnectorErrorFactory {
        ConnectorErrorFactory {
            connector: self.name(),
            native_type: instance.render(),
        }
    }

    fn native_str_error(&self, native_str: &str) -> ConnectorErrorFactory {
        ConnectorErrorFactory {
            connector: self.name(),
            native_type: native_str.to_string(),
        }
    }

    fn native_types_not_supported(&self) -> Result<NativeTypeInstance, ConnectorError> {
        Err(ConnectorError::from_kind(
            ErrorKind::ConnectorNotSupportedForNativeTypes {
                connector_name: self.name(),
            },
        ))
    }
}

/// Not all Databases are created equal. Hence connectors for our datasources support different capabilities.
/// These are used during schema validation. E.g. if a connector does not support enums an error will be raised.
#[derive(Debug, Clone, Copy, PartialEq)]
pub enum ConnectorCapability {
    // start of General Schema Capabilities
    ScalarLists,
    RelationsOverNonUniqueCriteria,
    MultipleIndexesWithSameName,
    Enums,
    Json,
    AutoIncrementAllowedOnNonId,
    AutoIncrementMultipleAllowed,
    AutoIncrementNonIndexedAllowed,
    RelationFieldsInArbitraryOrder,
    // start of Query Engine Capabilities
    InsensitiveFilters,
}

/// Contains all capabilities that the connector is able to serve.
#[derive(Debug)]
pub struct ConnectorCapabilities {
    capabilities: Vec<ConnectorCapability>,
}

impl ConnectorCapabilities {
    pub fn empty() -> Self {
        Self { capabilities: vec![] }
    }

    pub fn new(capabilities: Vec<ConnectorCapability>) -> Self {
        Self { capabilities }
    }

    pub fn contains(&self, capability: ConnectorCapability) -> bool {
        self.capabilities.contains(&capability)
    }
}<|MERGE_RESOLUTION|>--- conflicted
+++ resolved
@@ -39,11 +39,7 @@
 
     /// This function is used in ME for error messages
     fn render_native_type(&self, native_type: serde_json::Value) -> String {
-<<<<<<< HEAD
         let instance = self.introspect_native_type(native_type).unwrap();
-=======
-        let instance = self.introspect_native_type(native_type).unwrap(); //todo
->>>>>>> 19f5eaf4
         instance.render()
     }
 
