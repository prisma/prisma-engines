--- conflicted
+++ resolved
@@ -264,14 +264,9 @@
             MySqlType::MediumInt => (MEDIUM_INT_TYPE_NAME, vec![]),
             MySqlType::UnsignedMediumInt => (UNSIGNED_MEDIUM_INT_TYPE_NAME, vec![]),
             MySqlType::BigInt => (BIG_INT_TYPE_NAME, vec![]),
-<<<<<<< HEAD
+            MySqlType::UnsignedBigInt => (UNSIGNED_BIG_INT_TYPE_NAME, vec![]),
             MySqlType::Decimal(x, y) => (DECIMAL_TYPE_NAME, vec![x, y]),
             MySqlType::Numeric(x, y) => (NUMERIC_TYPE_NAME, vec![x, y]),
-=======
-            MySqlType::UnsignedBigInt => (UNSIGNED_BIG_INT_TYPE_NAME, vec![]),
-            MySqlType::Decimal(x, y) => (DECIMAL_TYPE_NAME, vec![x as u32, y as u32]),
-            MySqlType::Numeric(x, y) => (NUMERIC_TYPE_NAME, vec![x as u32, y as u32]),
->>>>>>> a70da975
             MySqlType::Float => (FLOAT_TYPE_NAME, vec![]),
             MySqlType::Double => (DOUBLE_TYPE_NAME, vec![]),
             MySqlType::Bit(x) => (BIT_TYPE_NAME, vec![x]),
