[package]
name = "dml"
version = "0.1.0"
authors = ["Carmen Berndt <carmen@berndt-home.de>"]
edition = "2018"

# See more keys and their definitions at https://doc.rust-lang.org/cargo/reference/manifest.html

[dependencies]
uuid = { version = "0.8", features = ["serde", "v4"], optional = true }
cuid = { git = "https://github.com/prisma/cuid-rust", optional = true }
prisma-value = { path = "../../../prisma-value" }
chrono = { version = "0.4.6", features = ["serde"] }
serde = { version = "1.0.90", features = ["derive"] }
serde_json = { version = "1.0", features = ["float_roundtrip"] }
native-types = { path = "../../../native-types" }
<<<<<<< HEAD
enumflags2 = "0.7"
=======

[features]
# Support for generating default UUID and CUID default values. This implies
# random number generation works, so it doesn't compile on targets like wasm32.
default_generators = ["uuid", "cuid"]
>>>>>>> 70b89abd
<|MERGE_RESOLUTION|>--- conflicted
+++ resolved
@@ -14,12 +14,9 @@
 serde = { version = "1.0.90", features = ["derive"] }
 serde_json = { version = "1.0", features = ["float_roundtrip"] }
 native-types = { path = "../../../native-types" }
-<<<<<<< HEAD
 enumflags2 = "0.7"
-=======
 
 [features]
 # Support for generating default UUID and CUID default values. This implies
 # random number generation works, so it doesn't compile on targets like wasm32.
-default_generators = ["uuid", "cuid"]
->>>>>>> 70b89abd
+default_generators = ["uuid", "cuid"]