use crate::common::*;

#[test]
fn serialize_generators_to_cmf() {
    let schema: &str = indoc! {r#"
        generator js1 {
          provider = "javascript"
          output = "../../js"
          engineType = "binary"
        }

        generator go {
          provider = "go"
          binaryTargets = ["a", "b"]
        }
    "#};

    let expected = expect![[r#"
        [
          {
            "name": "js1",
            "provider": {
              "fromEnvVar": null,
              "value": "javascript"
            },
            "output": {
              "fromEnvVar": null,
              "value": "../../js"
            },
            "config": {
              "engineType": "binary"
            },
            "binaryTargets": [],
            "previewFeatures": []
          },
          {
            "name": "go",
            "provider": {
              "fromEnvVar": null,
              "value": "go"
            },
            "output": null,
            "config": {},
            "binaryTargets": [
              {
                "fromEnvVar": null,
                "value": "a"
              },
              {
                "fromEnvVar": null,
                "value": "b"
              }
            ],
            "previewFeatures": []
          }
        ]"#]];

    let config = parse_configuration(schema);
    let rendered = datamodel::json::mcf::generators_to_json(&config.generators);

    expected.assert_eq(&rendered);
}

#[test]
fn preview_features_setting_must_work() {
    // make sure both single value and array syntax work
    let schema = indoc! {r#"
        generator js {
          provider = "javascript"
          previewFeatures = "connectOrCreate"
        }

        generator go {
          provider = "go"
          previewFeatures = ["connectOrCreate", "transactionApi"]
        }
    "#};

    let expected = expect![[r#"
        [
          {
            "name": "js",
            "provider": {
              "fromEnvVar": null,
              "value": "javascript"
            },
            "output": null,
            "config": {},
            "binaryTargets": [],
            "previewFeatures": [
              "connectOrCreate"
            ]
          },
          {
            "name": "go",
            "provider": {
              "fromEnvVar": null,
              "value": "go"
            },
            "output": null,
            "config": {},
            "binaryTargets": [],
            "previewFeatures": [
              "connectOrCreate",
              "transactionApi"
            ]
          }
        ]"#]];

    let config = parse_configuration(schema);
    let rendered = datamodel::json::mcf::generators_to_json(&config.generators);

    expected.assert_eq(&rendered);
}

#[test]
fn hidden_preview_features_setting_must_work() {
    let schema = indoc! {r#"
        generator go {
          provider = "go"
          previewFeatures = ["mongoDb"]
        }
    "#};

    let expected = expect![[r#"
        [
          {
            "name": "go",
            "provider": {
              "fromEnvVar": null,
              "value": "go"
            },
            "output": null,
            "config": {},
            "binaryTargets": [],
            "previewFeatures": [
              "mongoDb"
            ]
          }
        ]"#]];

    let config = parse_configuration(schema);
    let rendered = datamodel::json::mcf::generators_to_json(&config.generators);

    expected.assert_eq(&rendered);
}
#[test]
fn back_slashes_in_providers_must_work() {
    let schema = indoc! {r#"
        generator mygen {
          provider = "../folder\ with\\ space/my\ generator.js"
        }
    "#};

    let expected = expect![[r#"
        [
          {
            "name": "mygen",
            "provider": {
              "fromEnvVar": null,
              "value": "../folder with\\ space/my generator.js"
            },
            "output": null,
            "config": {},
            "binaryTargets": [],
            "previewFeatures": []
          }
        ]"#]];

    let config = parse_configuration(schema);
    let rendered = datamodel::json::mcf::generators_to_json(&config.generators);

    expected.assert_eq(&rendered);
}

#[test]
fn new_lines_in_generator_must_work() {
    let schema = indoc! {r#"
        generator go {
          provider = "go"
          binaryTargets = ["b", "c"]

        }
    "#};

    let expected = expect![[r#"
        [
          {
            "name": "go",
            "provider": {
              "fromEnvVar": null,
              "value": "go"
            },
            "output": null,
            "config": {},
            "binaryTargets": [
              {
                "fromEnvVar": null,
                "value": "b"
              },
              {
                "fromEnvVar": null,
                "value": "c"
              }
            ],
            "previewFeatures": []
          }
        ]"#]];

    let config = parse_configuration(schema);
    let rendered = datamodel::json::mcf::generators_to_json(&config.generators);

    expected.assert_eq(&rendered);
}

#[test]
fn fail_to_load_generator_with_options_missing() {
    let schema = indoc! {r#"
        generator js1 {
          no_provider = "javascript"
          output = "../../js"
        }
    "#};

    let error = datamodel::parse_configuration(schema)
        .map(drop)
        .map_err(|diag| diag.to_pretty_string("schema.prisma", schema))
        .unwrap_err();

    let expectation = expect![[r#"
        [1;91merror[0m: [1mArgument "provider" is missing in generator block "js1".[0m
          [1;94m-->[0m  [4mschema.prisma:1[0m
        [1;94m   | [0m
        [1;94m   | [0m
        [1;94m 1 | [0m[1;91mgenerator js1 {[0m
        [1;94m 2 | [0m  no_provider = "javascript"
        [1;94m 3 | [0m  output = "../../js"
        [1;94m 4 | [0m}
        [1;94m   | [0m
    "#]];

    expectation.assert_eq(&error)
}

#[test]
fn nice_error_for_unknown_generator_preview_feature() {
    let schema = indoc! {r#"
        generator client {
          provider = "prisma-client-js"
          previewFeatures = ["foo"]
        }
    "#};

    let error = datamodel::parse_configuration(schema)
        .map(drop)
        .map_err(|diag| diag.to_pretty_string("schema.prisma", schema))
        .unwrap_err();

    let expectation = expect![[r#"
<<<<<<< HEAD
        [1;91merror[0m: [1mThe preview feature "foo" is not known. Expected one of: filterJson, planetScaleMode, mongoDb, interactiveTransactions, fullTextSearch[0m
=======
        [1;91merror[0m: [1mThe preview feature "foo" is not known. Expected one of: nApi, filterJson, referentialIntegrity, mongoDb, interactiveTransactions, fullTextSearch[0m
>>>>>>> 028d8c12
          [1;94m-->[0m  [4mschema.prisma:3[0m
        [1;94m   | [0m
        [1;94m 2 | [0m  provider = "prisma-client-js"
        [1;94m 3 | [0m  previewFeatures = [1;91m["foo"][0m
        [1;94m   | [0m
    "#]];

    expectation.assert_eq(&error)
}

#[test]
fn binary_targets_from_env_var_should_work() {
    let schema = indoc! {r#"
        datasource db {
          provider = "mysql"
          url      = env("DATABASE_URL")
        }

        generator client {
          provider      = "prisma-client-js"
          binaryTargets = env("BINARY_TARGETS")
        }

        model User {
          id Int @id
        }
    "#};

    let expected = expect![[r#"
        [
          {
            "name": "client",
            "provider": {
              "fromEnvVar": null,
              "value": "prisma-client-js"
            },
            "output": null,
            "config": {},
            "binaryTargets": [
              {
                "fromEnvVar": "BINARY_TARGETS",
                "value": null
              }
            ],
            "previewFeatures": []
          }
        ]"#]];

    let config = parse_configuration(schema);
    let rendered = datamodel::json::mcf::generators_to_json(&config.generators);

    expected.assert_eq(&rendered);
}

#[test]
fn retain_env_var_definitions_in_generator_block() {
    let schema = indoc! {r#"
        generator js1 {
          provider = env("PROVIDER")
          output = env("OUTPUT")
        }
    "#};

    let expected = expect![[r#"
        [
          {
            "name": "js1",
            "provider": {
              "fromEnvVar": "PROVIDER",
              "value": null
            },
            "output": {
              "fromEnvVar": "OUTPUT",
              "value": null
            },
            "config": {},
            "binaryTargets": [],
            "previewFeatures": []
          }
        ]"#]];

    let config = parse_configuration(schema);
    let rendered = datamodel::json::mcf::generators_to_json(&config.generators);

    expected.assert_eq(&rendered);
}

#[test]
fn env_in_preview_features_must_be_rejected() {
    let schema_1 = indoc! {r#"
        generator client {
          provider = "prisma-client-js"
          previewFeatures = [env("MY_PREVIEW_FEATURE")]
        }
    "#};

    let schema_2 = indoc! {r#"
        generator client {
          provider = "prisma-client-js"
          previewFeatures = env("MY_PREVIEW_FEATURE")
        }
    "#};

    let expect_1 = expect![[r#"
        [1;91merror[0m: [1mExpected a String value, but received functional value `env("MY_PREVIEW_FEATURE")`.[0m
          [1;94m-->[0m  [4mschema.prisma:3[0m
        [1;94m   | [0m
        [1;94m 2 | [0m  provider = "prisma-client-js"
        [1;94m 3 | [0m  previewFeatures = [[1;91menv("MY_PREVIEW_FEATURE")[0m]
        [1;94m   | [0m
    "#]];

    let expect_2 = expect![[r#"
        [1;91merror[0m: [1mExpected a String value, but received functional value `env("MY_PREVIEW_FEATURE")`.[0m
          [1;94m-->[0m  [4mschema.prisma:3[0m
        [1;94m   | [0m
        [1;94m 2 | [0m  provider = "prisma-client-js"
        [1;94m 3 | [0m  previewFeatures = [1;91menv("MY_PREVIEW_FEATURE")[0m
        [1;94m   | [0m
    "#]];

    expect_1.assert_eq(&datamodel::parse_schema(schema_1).map(drop).unwrap_err());
    expect_2.assert_eq(&datamodel::parse_schema(schema_2).map(drop).unwrap_err());
}<|MERGE_RESOLUTION|>--- conflicted
+++ resolved
@@ -257,11 +257,7 @@
         .unwrap_err();
 
     let expectation = expect![[r#"
-<<<<<<< HEAD
-        [1;91merror[0m: [1mThe preview feature "foo" is not known. Expected one of: filterJson, planetScaleMode, mongoDb, interactiveTransactions, fullTextSearch[0m
-=======
-        [1;91merror[0m: [1mThe preview feature "foo" is not known. Expected one of: nApi, filterJson, referentialIntegrity, mongoDb, interactiveTransactions, fullTextSearch[0m
->>>>>>> 028d8c12
+        [1;91merror[0m: [1mThe preview feature "foo" is not known. Expected one of: filterJson, referentialIntegrity, mongoDb, interactiveTransactions, fullTextSearch[0m
           [1;94m-->[0m  [4mschema.prisma:3[0m
         [1;94m   | [0m
         [1;94m 2 | [0m  provider = "prisma-client-js"
