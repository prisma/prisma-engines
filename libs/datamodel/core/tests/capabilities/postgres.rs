--- conflicted
+++ resolved
@@ -189,8 +189,6 @@
     "#};
 
     assert!(datamodel::parse_schema(dml).is_ok());
-<<<<<<< HEAD
-=======
 }
 
 #[test]
@@ -220,5 +218,4 @@
     "#]];
 
     expected.assert_eq(&err);
->>>>>>> 45ee6c6e
 }