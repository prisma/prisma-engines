--- conflicted
+++ resolved
@@ -278,7 +278,6 @@
     errors.assert_is(DatamodelError::new_validation_error("The argument `references` must refer to a unique criteria in the related model `User`. But it is referencing the following fields that are not a unique criteria: firstName", Span::new(205, 276)));
 }
 
-<<<<<<< HEAD
 #[test]
 fn relation_must_succeed_when_referenced_fields_are_a_unique_criteria() {
     let dml = r#"
@@ -302,8 +301,6 @@
 }
 
 #[allow(non_snake_case)]
-=======
->>>>>>> 8d5fae9e
 #[test]
 fn relation_must_not_error_when_referenced_fields_are_not_a_unique_criteria_on_mysql() {
     // MySQL allows foreign key to references a non unique criteria
