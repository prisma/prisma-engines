--- conflicted
+++ resolved
@@ -352,7 +352,6 @@
 }
 
 #[test]
-<<<<<<< HEAD
 fn implicit_unique_constraint_on_one_to_one() {
     let dml = with_named_constraints(
         r#"
@@ -434,7 +433,9 @@
         tpe: IndexType::Unique,
         defined_on_field: false,
     });
-=======
+}
+
+#[test]
 fn one_to_one_optional() {
     let dml = r#"
         model A {
@@ -452,5 +453,4 @@
     let schema = parse(&dml);
     schema.assert_has_model("A").assert_has_relation_field("b");
     schema.assert_has_model("B").assert_has_relation_field("a");
->>>>>>> 400ccea3
 }