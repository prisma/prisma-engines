use crate::attributes::with_postgres_provider;
use crate::common::*;
use datamodel::{dml, render_datamodel_to_string, IndexDefinition, IndexType, ScalarType};

#[test]
fn must_add_referenced_fields_on_both_sides_for_many_to_many_relations() {
    let dml = r#"
    model User {
        user_id Int    @id
        posts   Post[]
    }

    model Post {
        post_id Int    @id
        users   User[]
    }
    "#;

    let schema = parse(dml);

    schema
        .assert_has_model("User")
        .assert_has_relation_field("posts")
        .assert_relation_referenced_fields(&["post_id"]);
    schema
        .assert_has_model("Post")
        .assert_has_relation_field("users")
        .assert_relation_referenced_fields(&["user_id"]);
}

#[test]
fn settings_must_be_deteced() {
    let dml = r#"
    model Todo {
      id       Int  @id
      parentId Int?
      
      child_todos Todo[] @relation("MyRelation")
      parent_todo Todo? @relation("MyRelation", fields: parentId, references: id)
    }
    "#;

    let schema = parse(dml);

    let todo_model = schema.assert_has_model("Todo");
    todo_model
        .assert_has_relation_field("parent_todo")
        .assert_relation_to("Todo")
        .assert_relation_referenced_fields(&["id"])
        .assert_arity(&dml::FieldArity::Optional);
    // TODO: bring `onDelete` back once `prisma migrate` is a thing
    //        .assert_relation_delete_strategy(dml::OnDeleteStrategy::Cascade);
}

#[test]
fn resolve_relation() {
    let dml = r#"
    model User {
        id Int @id
        firstName String
        posts Post[]
    }

    model Post {
        id     Int    @id
        text   String
        userId Int
        
        user User @relation(fields: [userId], references: [id])
    }
    "#;

    let schema = parse(dml);
    let user_model = schema.assert_has_model("User");
    user_model
        .assert_has_scalar_field("firstName")
        .assert_base_type(&ScalarType::String);
    user_model
        .assert_has_relation_field("posts")
        .assert_relation_to("Post")
        .assert_arity(&dml::FieldArity::List);

    let post_model = schema.assert_has_model("Post");
    post_model
        .assert_has_scalar_field("text")
        .assert_base_type(&ScalarType::String);
    post_model.assert_has_relation_field("user").assert_relation_to("User");
}

#[test]
fn resolve_related_field() {
    let dml = r#"
    model User {
        id        Int    @id
        firstName String @unique
        posts Post[]
    }

    model Post {
        id            Int    @id
        text          String
        userFirstName String
        user          User   @relation(fields: [userFirstName], references: [firstName])
    }
    "#;

    let schema = parse(dml);

    let post_model = schema.assert_has_model("Post");
    post_model
        .assert_has_relation_field("user")
        .assert_relation_to("User")
        .assert_relation_referenced_fields(&["firstName"]);
}

#[test]
fn resolve_related_fields() {
    let dml = r#"
    model User {
        id Int @id
        firstName String
        lastName String
        posts Post[]
        
        @@unique([firstName, lastName])
    }

    model Post {
        id Int @id
        text String
        authorFirstName String
        authorLastName  String
        user            User @relation(fields: [authorFirstName, authorLastName], references: [firstName, lastName])
    }
    "#;

    let schema = parse(dml);

    let post_model = schema.assert_has_model("Post");
    post_model
        .assert_has_relation_field("user")
        .assert_relation_to("User")
        .assert_relation_base_fields(&["authorFirstName", "authorLastName"])
        .assert_relation_referenced_fields(&["firstName", "lastName"]);
}

#[test]
fn allow_multiple_relations() {
    let dml = r#"
    model User {
        id         Int    @id
        more_posts Post[] @relation(name: "more_posts")
        posts      Post[]
    }

    model Post {
        id            Int    @id
        text          String
        userId        Int
        postingUserId Int
        
        user         User   @relation(fields: userId, references: id)
        posting_user User   @relation(name: "more_posts", fields: postingUserId, references: id)
    }
    "#;

    let schema = parse(dml);
    let user_model = schema.assert_has_model("User");
    user_model
        .assert_field_count(3)
        .assert_has_relation_field("posts")
        .assert_relation_to("Post")
        .assert_arity(&dml::FieldArity::List)
        .assert_relation_name("PostToUser");
    user_model
        .assert_has_relation_field("more_posts")
        .assert_relation_to("Post")
        .assert_arity(&dml::FieldArity::List)
        .assert_relation_name("more_posts");

    let post_model = schema.assert_has_model("Post");
    post_model
        .assert_field_count(6)
        .assert_has_scalar_field("text")
        .assert_base_type(&ScalarType::String);
    post_model
        .assert_has_relation_field("user")
        .assert_relation_to("User")
        .assert_arity(&dml::FieldArity::Required)
        .assert_relation_name("PostToUser");
    post_model
        .assert_has_relation_field("posting_user")
        .assert_relation_to("User")
        .assert_arity(&dml::FieldArity::Required)
        .assert_relation_name("more_posts");
}

#[test]
fn allow_complicated_self_relations() {
    let dml = r#"
    model User {
        id     Int  @id
        sonId  Int?
        wifeId Int?
        
        son     User? @relation(name: "offspring", fields: sonId, references: id)
        father  User? @relation(name: "offspring")
        
        husband User? @relation(name: "spouse")
        wife    User? @relation(name: "spouse", fields: wifeId, references: id)
    }
    "#;

    let schema = parse(dml);
    let user_model = schema.assert_has_model("User");
    user_model.assert_has_relation_field("son").assert_relation_to("User");
    user_model
        .assert_has_relation_field("father")
        .assert_relation_to("User");
    user_model
        .assert_has_relation_field("husband")
        .assert_relation_to("User");
    user_model.assert_has_relation_field("wife").assert_relation_to("User");
}

#[test]
fn allow_explicit_fk_name_definition() {
    let dml = with_postgres_provider(
        r#"
     model User {
         user_id Int    @id
         posts   Post[]
     }

     model Post {
         post_id Int    @id
         user_id Int
         user    User    @relation(fields: user_id, references: user_id, map: "CustomFKName")
     }
     "#,
    );

    let schema = parse(&dml);

    schema
        .assert_has_model("User")
        .assert_has_relation_field("posts")
        .assert_relation_fk_name(None);
    schema
        .assert_has_model("Post")
        .assert_has_relation_field("user")
        .assert_relation_referenced_fields(&["user_id"])
        .assert_relation_fk_name(Some("CustomFKName".to_string()));
}

#[test]
fn allow_implicit_fk_name_definition() {
    let dml = with_postgres_provider(
        r#"
     model User {
         user_id Int    @id
         posts   Post[]
     }

     model Post {
         post_id Int    @id
         user_id Int
         user    User    @relation(fields: user_id, references: user_id)
     }
     "#,
    );

    let schema = parse(&dml);

    schema
        .assert_has_model("User")
        .assert_has_relation_field("posts")
        .assert_relation_fk_name(None);
    schema
        .assert_has_model("Post")
        .assert_has_relation_field("user")
        .assert_relation_referenced_fields(&["user_id"])
        .assert_relation_fk_name(Some("Post_user_id_fkey".to_string()));
}

#[test]
fn implicit_fk_name_definition_with_mapped_models_and_fields() {
    let dml = with_postgres_provider(
        r#"
     model User {
         user_id Int    @id  @map("user_id_map")
         posts   Post[]
         
         @@map("UserMap")
     }

     model Post {
         user    User    @relation(fields: user_id, references: user_id)
         post_id Int    @id @map("post_id_map")
         user_id Int        @map("user_id_map_on_post")    
         
         @@map("PostMap")
     }
     "#,
    );

    let schema = parse(&dml);

    schema
        .assert_has_model("User")
        .assert_has_relation_field("posts")
        .assert_relation_fk_name(None);
    schema
        .assert_has_model("Post")
        .assert_has_relation_field("user")
        .assert_relation_referenced_fields(&["user_id"])
        .assert_relation_fk_name(Some("PostMap_user_id_map_on_post_fkey".to_string()));
}

#[test]
fn implicit_fk_name_definition_with_mapped_models_and_fields_other_order() {
    let dml = with_postgres_provider(
        r#"
     model User {
         user_id Int    @id  @map("user_id_map")
         posts   Post[]
         
         @@map("UserMap")
     }

     model Post {
         post_id Int    @id @map("post_id_map")
         user_id Int        @map("user_id_map_on_post")    
         user    User    @relation(fields: user_id, references: user_id)
         
         @@map("PostMap")
     }
     "#,
    );

    let schema = parse(&dml);

    schema
        .assert_has_model("User")
        .assert_has_relation_field("posts")
        .assert_relation_fk_name(None);
    schema
        .assert_has_model("Post")
        .assert_has_relation_field("user")
        .assert_relation_referenced_fields(&["user_id"])
        .assert_relation_fk_name(Some("PostMap_user_id_map_on_post_fkey".to_string()));
}

#[test]
<<<<<<< HEAD
=======
fn implicit_unique_constraint_on_one_to_one() {
    let dml = with_postgres_provider(indoc! {r#"
        model User {
          user_id Int    @id  @map("user_id_map")
          post    Post?
          
          @@map("UserMap")
        }
        
        model Post {
          post_id Int    @id @map("post_id_map")
          user_id Int    @map("user_id_map_on_post")    
          user    User   @relation(fields: user_id, references: user_id)
          
          @@map("PostMap")
        }
    "#});

    let schema = parse(&dml);

    schema
        .assert_has_model("User")
        .assert_has_relation_field("post")
        .assert_relation_fk_name(None);

    schema
        .assert_has_model("Post")
        .assert_has_relation_field("user")
        .assert_relation_referenced_fields(&["user_id"])
        .assert_relation_fk_name(Some("PostMap_user_id_map_on_post_fkey".to_string()));

    schema.assert_has_model("Post").assert_has_index(IndexDefinition {
        name: None,
        db_name: Some("PostMap_user_id_map_on_post_key".to_string()),
        fields: vec!["user_id".to_string()],
        tpe: IndexType::Unique,
        defined_on_field: true,
    });
}

#[test]
fn implicit_unique_constraint_on_compound_one_to_one() {
    let dml = with_postgres_provider(
        r#"
     model User {
         user_id_1  Int    
         user_id_2  Int    
         post       Post?
         
         @@id([user_id_1, user_id_2])
     }

     model Post {
         post_id    Int    @id
         user_id_1  Int      
         user_id_2  Int      
         user       User   @relation(fields: [user_id_1, user_id_2], references: [user_id_1, user_id_2])
     }
     "#,
    );

    let schema = parse(&dml);

    schema
        .assert_has_model("User")
        .assert_has_relation_field("post")
        .assert_relation_fk_name(None);
    schema
        .assert_has_model("Post")
        .assert_has_relation_field("user")
        .assert_relation_referenced_fields(&["user_id_1", "user_id_2"])
        .assert_relation_fk_name(Some("Post_user_id_1_user_id_2_fkey".to_string()));

    schema.assert_has_model("Post").assert_has_index(IndexDefinition {
        name: None,
        db_name: Some("Post_user_id_1_user_id_2_key".to_string()),
        fields: vec!["user_id_1".to_string(), "user_id_2".to_string()],
        tpe: IndexType::Unique,
        defined_on_field: false,
    });
}

#[test]
fn no_unique_constraint_if_referring_the_pk() {
    let dml = with_postgres_provider(indoc! {r#"
        model Cat {
          id      Int @id
          collar  Collar?
        }

        model Collar {
          id      Int @id
          cat     Cat @relation(fields:[id], references: [id])
        }
    "#});

    let expected = expect![[r#"
        model Cat {
          id     Int     @id
          collar Collar?
        }

        model Collar {
          id  Int @id
          cat Cat @relation(fields: [id], references: [id])
        }
    "#]];

    expected.assert_eq(&render_datamodel_to_string(&parse(&dml), None));
}

#[test]
>>>>>>> 45ee6c6e
fn one_to_one_optional() {
    let dml = r#"
        model A {
          id Int @id
          b  B?
        }

        model B {
          id   Int @id
          a_id Int?
          a    A? @relation(fields: [a_id], references: [id])
        }
    "#;

<<<<<<< HEAD
    let schema = parse(&dml);
=======
    let schema = parse(dml);
>>>>>>> 45ee6c6e
    schema.assert_has_model("A").assert_has_relation_field("b");
    schema.assert_has_model("B").assert_has_relation_field("a");
}<|MERGE_RESOLUTION|>--- conflicted
+++ resolved
@@ -352,8 +352,6 @@
 }
 
 #[test]
-<<<<<<< HEAD
-=======
 fn implicit_unique_constraint_on_one_to_one() {
     let dml = with_postgres_provider(indoc! {r#"
         model User {
@@ -466,7 +464,6 @@
 }
 
 #[test]
->>>>>>> 45ee6c6e
 fn one_to_one_optional() {
     let dml = r#"
         model A {
@@ -481,11 +478,7 @@
         }
     "#;
 
-<<<<<<< HEAD
-    let schema = parse(&dml);
-=======
-    let schema = parse(dml);
->>>>>>> 45ee6c6e
+    let schema = parse(dml);
     schema.assert_has_model("A").assert_has_relation_field("b");
     schema.assert_has_model("B").assert_has_relation_field("a");
 }