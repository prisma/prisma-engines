--- conflicted
+++ resolved
@@ -210,74 +210,20 @@
         }
     "#};
 
-<<<<<<< HEAD
-    let schema = parse(&dml);
-    let user_model = schema.assert_has_model("User");
-
-    user_model.assert_has_index(IndexDefinition {
-        name: None,
-        db_name: Some("User_firstName_key".to_string()),
+    let schema = with_header(dml, Provider::Mysql, &["extendedIndexes"]);
+    let schema = parse(&schema);
+    let user_model = schema.assert_has_model("A");
+    user_model.assert_has_index(IndexDefinition {
+        name: None,
+        db_name: Some("A_id_key".to_string()),
         fields: vec![IndexField {
-            name: "firstName".to_string(),
-            sort_order: Some(SortOrder::Desc),
-            length: Some(5),
+            name: "id".to_string(),
+            sort_order: None,
+            length: Some(30),
         }],
         tpe: IndexType::Unique,
         defined_on_field: true,
     });
-
-    // user_model.assert_has_index(IndexDefinition {
-    //     name: None,
-    //     db_name: Some("User_middleName_key".to_string()),
-    //     fields: vec![("middleName".to_string(), Some(SortOrder::Desc), None)],
-    //     tpe: IndexType::Unique,
-    //     defined_on_field: true,
-    // });
-    //
-    // user_model.assert_has_index(IndexDefinition {
-    //     name: None,
-    //     db_name: Some("User_lastName_key".to_string()),
-    //     fields: vec![("lastName".to_string(), Some(SortOrder::Asc), Some(5))],
-    //     tpe: IndexType::Unique,
-    //     defined_on_field: true,
-    // });
-    //
-    // user_model.assert_has_index(IndexDefinition {
-    //     name: None,
-    //     db_name: Some("User_generation_key".to_string()),
-    //     fields: vec![("generation".to_string(), Some(SortOrder::Asc), None)],
-    //     tpe: IndexType::Unique,
-    //     defined_on_field: true,
-    // });
-    //
-    // user_model.assert_has_index(IndexDefinition {
-    //     name: None,
-    //     db_name: Some("User_firstName_middleName_lastName_generation_idx".to_string()),
-    //     fields: vec![
-    //         ("firstName".to_string(), Some(SortOrder::Desc), None),
-    //         ("middleName".to_string(), Some(SortOrder::Asc), Some(5)),
-    //         ("lastName".to_string(), Some(SortOrder::Desc), Some(5)),
-    //         ("generation".to_string(), Some(SortOrder::Asc), None),
-    //     ],
-    //     tpe: IndexType::Normal,
-    //     defined_on_field: false,
-    // });
-    //
-    // user_model.assert_has_index(IndexDefinition {
-    //     name: None,
-    //     db_name: Some("User_firstName_middleName_lastName_generation_key".to_string()),
-    //     fields: vec![
-    //         ("firstName".to_string(), Some(SortOrder::Desc), None),
-    //         ("middleName".to_string(), Some(SortOrder::Asc), Some(6)),
-    //         ("lastName".to_string(), Some(SortOrder::Desc), Some(6)),
-    //         ("generation".to_string(), Some(SortOrder::Asc), None),
-    //     ],
-    //     tpe: IndexType::Unique,
-    //     defined_on_field: false,
-    // });
-=======
-    let schema = with_header(dml, Provider::Mysql, &["extendedIndexes"]);
-    assert!(datamodel::parse_schema(&schema).is_ok());
 }
 
 #[test]
@@ -456,5 +402,4 @@
 
     let schema = with_header(dml, Provider::SqlServer, &["extendedIndexes"]);
     assert!(datamodel::parse_schema(&schema).is_ok());
->>>>>>> b87142e5
 }