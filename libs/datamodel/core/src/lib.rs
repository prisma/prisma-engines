//! This crate is responsible for parsing, rendering and formatting a Prisma Schema.
//! A Prisma Schema consists out of two parts:
//! 1. The `Datamodel` part refers to the model and enum definitions.
//! 2. The `Configuration` part refers to the generator and datasource definitions.
//!
//! The data structures are organized into 3 layers:
//! * The AST layer contains the data data structures representing the schema input.
//! * The model layer contains the data structures that are semantically rich and therefore engines can build upon.
//! * The JSON layer contains the data structures that represent the contract for the DMMF which is the API for client generators.
//!
//! The responsibilities of each top level module is as following:
//! * `common`: contains constants and generic helpers
//! * `error`: contains the error and result types
//! * `ast`: contains the data structures for the AST of a Prisma schema. And the parsing functions to turn an input string into an AST.
//! * `dml`: contains the models representing the Datamodel part of a Prisma schema
//! * `configuration`: contains the models representing the Datasources and Generators of a Prisma schema
//! * `transform`: contains the logic to turn an AST into models and vice versa
//! * `json`: contains the logic to turn models into their JSON/DMMF representation
//!
//! The flow between the layers is depicted in the following diagram.
//!<pre>
//!                ┌──────────────────┐
//!                │       json       │
//!                └────────▲─────────┘
//!                         │
//!                         │
//!      ┌──────────────────┐┌──────────────────┐
//!      │       dml        ││  configuration   │
//!      └──────────────────┘└──────────────────┘
//!                        │  ▲
//!┌─────────────────────┐ │  │ ┌─────────────────────┐
//!│transform::dml_to_ast│ │  │ │transform::ast_to_dml│
//!└─────────────────────┘ │  │ └─────────────────────┘
//!                        │  │
//!                        ▼  │
//!                ┌──────────────────┐
//!                │       ast        │
//!                └──────────────────┘
//!                        │  ▲
//!                        │  │
//!                        │  │
//!                        ▼  │
//!                 ┌──────────────────┐
//!                 │  schema string   │
//!                 └──────────────────┘
//!</pre>
//!
//! The usage dependencies between the main modules is depicted in the following diagram.
//! The modules `error` and `common` are not shown as any module may depend on them.
//!<pre>
//!                       ┌──────────────────┐
//!                       │    transform     │
//!                       └──────────────────┘
//!                                 │
//!                                 │ use
//!          ┌──────────────────────┼──────────────────────────┐
//!          │                      │                          │
//!          │                      │                          │
//!          ▼                      ▼                          ▼
//!┌──────────────────┐   ┌──────────────────┐       ┌──────────────────┐
//!│       ast        │   │       dml        │       │  configuration   │
//!└──────────────────┘   └──────────────────┘       └──────────────────┘
//!                                 ▲                          ▲
//!                                 │                          │
//!                                 ├──────────────────────────┘
//!                                 │ use
//!                                 │
//!                       ┌──────────────────┐
//!                       │       json       │
//!                       └──────────────────┘
//!</pre>
//!

#![allow(clippy::module_inception, clippy::suspicious_operation_groupings)]

pub mod ast;
pub mod common;
pub mod configuration;
pub mod diagnostics;
pub mod dml;
pub mod json;
pub mod transform;
pub mod walkers;

pub use crate::dml::*;
pub use configuration::*;

use crate::ast::SchemaAst;
use crate::diagnostics::{ValidatedConfiguration, ValidatedDatamodel, ValidatedDatasources};
use transform::{
    ast_to_dml::{DatasourceLoader, GeneratorLoader, ValidationPipeline},
    dml_to_ast::{DatasourceSerializer, GeneratorSerializer, LowerDmlToAst},
};

/// Parses and validates a datamodel string, using core attributes only.
pub fn parse_datamodel(datamodel_string: &str) -> Result<ValidatedDatamodel, diagnostics::Diagnostics> {
    parse_datamodel_internal(datamodel_string, false, false)
}

pub fn parse_datamodel_and_ignore_datasource_urls(
    datamodel_string: &str,
) -> Result<ValidatedDatamodel, diagnostics::Diagnostics> {
    parse_datamodel_internal(datamodel_string, true, false)
}

pub fn parse_datamodel_and_ignore_datasource_urls_for_formatter(
    datamodel_string: &str,
) -> Result<ValidatedDatamodel, diagnostics::Diagnostics> {
    parse_datamodel_internal(datamodel_string, true, true)
}

/// Parses and validates a datamodel string, using core attributes only.
/// In case of an error, a pretty, colorful string is returned.
pub fn parse_datamodel_or_pretty_error(datamodel_string: &str, file_name: &str) -> Result<ValidatedDatamodel, String> {
<<<<<<< HEAD
    match parse_datamodel_internal(datamodel_string, false, false) {
        Ok(dml) => Ok(dml),
        Err(errs) => {
            let mut buffer = std::io::Cursor::new(Vec::<u8>::new());

            for error in errs.to_error_iter() {
                writeln!(&mut buffer).expect("Failed to render error.");
                error
                    .pretty_print(&mut buffer, file_name, datamodel_string)
                    .expect("Failed to render error.");
            }

            Err(String::from_utf8(buffer.into_inner()).expect("Failed to convert error buffer."))
        }
    }
=======
    parse_datamodel_internal(datamodel_string, false).map_err(|err| err.to_pretty_string(file_name, datamodel_string))
>>>>>>> c7c5a0b3
}

fn parse_datamodel_internal(
    datamodel_string: &str,
    ignore_datasource_urls: bool,
    transform: bool,
) -> Result<ValidatedDatamodel, diagnostics::Diagnostics> {
    let mut diagnostics = diagnostics::Diagnostics::new();
    let ast = ast::parse_schema(datamodel_string)?;

    let sources = load_sources(&ast, ignore_datasource_urls, vec![])?;
    let generators = GeneratorLoader::load_generators_from_ast(&ast)?;
    let validator = ValidationPipeline::new(&sources.subject);

    diagnostics.append_warning_vec(sources.warnings);
    diagnostics.append_warning_vec(generators.warnings);

    match validator.validate(&ast, transform) {
        Ok(mut src) => {
            src.warnings.append(&mut diagnostics.warnings);
            Ok(src)
        }
        Err(mut err) => {
            diagnostics.append(&mut err);
            Err(diagnostics)
        }
    }
}

pub fn parse_schema_ast(datamodel_string: &str) -> Result<SchemaAst, diagnostics::Diagnostics> {
    ast::parse_schema(datamodel_string)
}

/// Loads all configuration blocks from a datamodel using the built-in source definitions.
pub fn parse_configuration(datamodel_string: &str) -> Result<ValidatedConfiguration, diagnostics::Diagnostics> {
    let mut warnings = Vec::new();
    let ast = ast::parse_schema(datamodel_string)?;
    let mut validated_sources = load_sources(&ast, false, vec![])?;
    let mut validated_generators = GeneratorLoader::load_generators_from_ast(&ast)?;

    warnings.append(&mut validated_generators.warnings);
    warnings.append(&mut validated_sources.warnings);

    Ok(ValidatedConfiguration {
        subject: Configuration {
            datasources: validated_sources.subject,
            generators: validated_generators.subject,
        },
        warnings,
    })
}

/// - `datasource_url_overrides`: the tuples consist of datasource name and url
pub fn parse_configuration_with_url_overrides(
    schema: &str,
    datasource_url_overrides: Vec<(String, String)>,
) -> Result<ValidatedConfiguration, diagnostics::Diagnostics> {
    let mut warnings = Vec::new();
    let ast = ast::parse_schema(schema)?;
    let mut validated_sources = load_sources(&ast, false, datasource_url_overrides)?;
    let mut validated_generators = GeneratorLoader::load_generators_from_ast(&ast)?;

    warnings.append(&mut validated_generators.warnings);
    warnings.append(&mut validated_sources.warnings);

    Ok(ValidatedConfiguration {
        subject: Configuration {
            datasources: validated_sources.subject,
            generators: validated_generators.subject,
        },
        warnings,
    })
}

pub fn parse_configuration_and_ignore_datasource_urls(
    datamodel_string: &str,
) -> Result<ValidatedConfiguration, diagnostics::Diagnostics> {
    let mut warnings = Vec::new();
    let ast = ast::parse_schema(datamodel_string)?;
    let mut validated_sources = load_sources(&ast, true, vec![])?;
    let mut validated_generators = GeneratorLoader::load_generators_from_ast(&ast)?;

    warnings.append(&mut validated_generators.warnings);
    warnings.append(&mut validated_sources.warnings);

    Ok(ValidatedConfiguration {
        subject: Configuration {
            datasources: validated_sources.subject,
            generators: validated_generators.subject,
        },
        warnings,
    })
}

fn load_sources(
    schema_ast: &SchemaAst,
    ignore_datasource_urls: bool,
    datasource_url_overrides: Vec<(String, String)>,
) -> Result<ValidatedDatasources, diagnostics::Diagnostics> {
    let source_loader = DatasourceLoader::new();
    source_loader.load_datasources_from_ast(&schema_ast, ignore_datasource_urls, datasource_url_overrides)
}

//
//  ************** RENDERING FUNCTIONS **************
//

/// Renders to a return string.
pub fn render_datamodel_to_string(datamodel: &dml::Datamodel) -> String {
    let mut writable_string = common::WritableString::new();
    render_datamodel_to(&mut writable_string, datamodel, None);
    writable_string.into()
}

/// Renders an AST to a string.
pub fn render_schema_ast_to_string(schema: &SchemaAst) -> String {
    let mut writable_string = common::WritableString::new();
    render_schema_ast_to(&mut writable_string, &schema, 2);
    writable_string.into()
}

/// Renders as a string into the stream.
pub fn render_datamodel_to(
    stream: &mut dyn std::io::Write,
    datamodel: &dml::Datamodel,
    datasource: Option<&Datasource>,
) {
    let lowered = LowerDmlToAst::new(datasource).lower(datamodel);
    render_schema_ast_to(stream, &lowered, 2);
}

/// Renders a datamodel, sources and generators to a string.
pub fn render_datamodel_and_config_to_string(
    datamodel: &dml::Datamodel,
    config: &configuration::Configuration,
) -> String {
    let mut writable_string = common::WritableString::new();
    render_datamodel_and_config_to(&mut writable_string, datamodel, config);
    writable_string.into()
}

/// Renders a datamodel, generators and sources to a stream as a string.
fn render_datamodel_and_config_to(
    stream: &mut dyn std::io::Write,
    datamodel: &dml::Datamodel,
    config: &configuration::Configuration,
) {
    let mut lowered = LowerDmlToAst::new(config.datasources.first()).lower(datamodel);

    DatasourceSerializer::add_sources_to_ast(config.datasources.as_slice(), &mut lowered);
    GeneratorSerializer::add_generators_to_ast(&config.generators, &mut lowered);

    render_schema_ast_to(stream, &lowered, 2);
}

/// Renders as a string into the stream.
fn render_schema_ast_to(stream: &mut dyn std::io::Write, schema: &ast::SchemaAst, ident_width: usize) {
    let mut renderer = ast::Renderer::new(stream, ident_width);
    renderer.render(schema);
}<|MERGE_RESOLUTION|>--- conflicted
+++ resolved
@@ -112,25 +112,8 @@
 /// Parses and validates a datamodel string, using core attributes only.
 /// In case of an error, a pretty, colorful string is returned.
 pub fn parse_datamodel_or_pretty_error(datamodel_string: &str, file_name: &str) -> Result<ValidatedDatamodel, String> {
-<<<<<<< HEAD
-    match parse_datamodel_internal(datamodel_string, false, false) {
-        Ok(dml) => Ok(dml),
-        Err(errs) => {
-            let mut buffer = std::io::Cursor::new(Vec::<u8>::new());
-
-            for error in errs.to_error_iter() {
-                writeln!(&mut buffer).expect("Failed to render error.");
-                error
-                    .pretty_print(&mut buffer, file_name, datamodel_string)
-                    .expect("Failed to render error.");
-            }
-
-            Err(String::from_utf8(buffer.into_inner()).expect("Failed to convert error buffer."))
-        }
-    }
-=======
-    parse_datamodel_internal(datamodel_string, false).map_err(|err| err.to_pretty_string(file_name, datamodel_string))
->>>>>>> c7c5a0b3
+    parse_datamodel_internal(datamodel_string, false, false)
+        .map_err(|err| err.to_pretty_string(file_name, datamodel_string))
 }
 
 fn parse_datamodel_internal(
