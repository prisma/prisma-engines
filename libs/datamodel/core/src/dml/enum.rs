use super::*;

/// Represents an enum in the datamodel.
#[derive(Debug, PartialEq, Clone)]
pub struct Enum {
    /// Name of the enum.
    pub name: String,
    /// Values of the enum.
    //    todo this needs to be able to hold database names for enum values
    pub values: Vec<EnumValue>,
    /// Comments for this enum.
    pub documentation: Option<String>,
    /// Database internal name of this enum.
    pub database_name: Option<String>,
}

impl Enum {
    /// Creates a new enum with the given name and values.
    pub fn new(name: &str, values: Vec<EnumValue>) -> Enum {
        Enum {
            name: String::from(name),
            values,
            documentation: None,
            database_name: None,
        }
    }

    pub fn add_value(&mut self, value: EnumValue) {
        self.values.push(value)
    }

    /// Gets an iterator over all fields.
    pub fn values(&self) -> std::slice::Iter<EnumValue> {
        self.values.iter()
    }

    /// Gets an iterator over all fields.
    pub fn database_values(&self) -> Vec<String> {
        self.values
            .iter()
            .map(|v| v.database_name.as_ref().unwrap_or(&v.name).to_owned())
            .collect()
    }

    pub fn find_value(&self, value: &str) -> &EnumValue {
        self.values.iter().find(|ev| ev.name == value).unwrap()
    }
}

impl WithName for Enum {
    fn name(&self) -> &String {
        &self.name
    }
    fn set_name(&mut self, name: &str) {
        self.name = String::from(name)
    }
}

impl WithDatabaseName for Enum {
    fn database_names(&self) -> Vec<&str> {
        match &self.database_name {
            None => vec![],
            Some(db_name) => vec![db_name],
        }
    }

    fn set_database_names(&mut self, database_names: Vec<String>) -> Result<(), String> {
        if database_names.len() > 1 {
            Err("An Enum must not specify multiple mapped names.".to_string())
        } else {
            let first = database_names.into_iter().next();
            self.database_name = first;
            Ok(())
        }
    }
}

/// Represents a value of an enum
#[derive(Debug, PartialEq, Clone)]
pub struct EnumValue {
    /// Value as exposed by the api
    pub name: String,
    /// Actual value as defined in the database
    pub database_name: Option<String>,
}

impl EnumValue {
    /// Creates a new enum value with the given name and database name.
    pub fn new(name: &str, database_name: Option<&str>) -> EnumValue {
        EnumValue {
            name: String::from(name),
            database_name: database_name.map(String::from),
        }
    }

<<<<<<< HEAD
    pub fn final_db_name(&self) -> &String {
        self.database_name.as_ref().unwrap_or(&self.name)
=======
    /// The effective database name, i.e. the name in the @map annotation, and failing that the
    /// identifier name.
    pub fn final_database_name(&self) -> &str {
        self.database_name
            .as_ref()
            .map(String::as_str)
            .unwrap_or(self.name.as_str())
>>>>>>> 361320c7
    }
}

impl WithName for EnumValue {
    fn name(&self) -> &String {
        &self.name
    }
    fn set_name(&mut self, name: &str) {
        self.name = String::from(name)
    }
}

impl WithDatabaseName for EnumValue {
    fn database_names(&self) -> Vec<&str> {
        match &self.database_name {
            None => vec![],
            Some(db_name) => vec![db_name],
        }
    }

    fn set_database_names(&mut self, database_names: Vec<String>) -> Result<(), String> {
        if database_names.len() > 1 {
            Err("An EnumValue must not specify multiple mapped names.".to_string())
        } else {
            let first = database_names.into_iter().next();
            self.database_name = first;
            Ok(())
        }
    }
}<|MERGE_RESOLUTION|>--- conflicted
+++ resolved
@@ -93,10 +93,6 @@
         }
     }
 
-<<<<<<< HEAD
-    pub fn final_db_name(&self) -> &String {
-        self.database_name.as_ref().unwrap_or(&self.name)
-=======
     /// The effective database name, i.e. the name in the @map annotation, and failing that the
     /// identifier name.
     pub fn final_database_name(&self) -> &str {
@@ -104,7 +100,6 @@
             .as_ref()
             .map(String::as_str)
             .unwrap_or(self.name.as_str())
->>>>>>> 361320c7
     }
 }
 
