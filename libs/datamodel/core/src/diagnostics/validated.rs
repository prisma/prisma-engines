--- conflicted
+++ resolved
@@ -8,21 +8,4 @@
 
 pub type ValidatedDatamodel = Validated<Datamodel>;
 pub type ValidatedConfiguration = Validated<Configuration>;
-<<<<<<< HEAD
-pub type ValidatedDatasource = Validated<Datasource>;
-pub type ValidatedDatasources = Validated<Vec<Datasource>>;
-pub type ValidatedGenerator = Validated<Generator>;
-pub type ValidatedGenerators = Validated<Vec<Generator>>;
-pub type ValidatedMissingFields = Validated<Vec<MissingField>>;
-
-impl ValidatedGenerators {
-    pub(crate) fn preview_features(&self) -> HashSet<PreviewFeature> {
-        self.subject
-            .iter()
-            .flat_map(|gen| gen.preview_features.iter().map(Clone::clone))
-            .collect()
-    }
-}
-=======
-pub type ValidatedMissingFields = Validated<Vec<MissingField>>;
->>>>>>> 70b89abd
+pub type ValidatedMissingFields = Validated<Vec<MissingField>>;