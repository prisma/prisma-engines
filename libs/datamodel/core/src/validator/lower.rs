use super::DirectiveBox;
use crate::configuration;
use crate::error::ErrorCollection;
use crate::{ast, dml};

pub struct LowerDmlToAst {
    directives: DirectiveBox,
}

impl LowerDmlToAst {
    /// Creates a new instance, with all builtin directives registered.
    pub fn new() -> Self {
        Self {
            directives: DirectiveBox::new(),
        }
    }

    /// Creates a new instance, with all builtin directives and
    /// the directives defined by the given sources registered.
    ///
    /// The directives defined by the given sources will be namespaced.
    #[allow(unused)]
    fn with_sources(sources: &[Box<dyn configuration::Source + Send + Sync>]) -> LowerDmlToAst {
        LowerDmlToAst {
            directives: DirectiveBox::with_sources(sources),
        }
    }

    pub fn lower(&self, datamodel: &dml::Datamodel) -> Result<ast::SchemaAst, ErrorCollection> {
        let mut tops: Vec<ast::Top> = Vec::new();
        let mut errors = ErrorCollection::new();

        for model in datamodel.models() {
            if !model.is_generated {
                match self.lower_model(model, datamodel) {
                    Ok(res) => tops.push(ast::Top::Model(res)),
                    Err(mut err) => errors.append(&mut err),
                }
            }
        }

        for enm in datamodel.enums() {
            match self.lower_enum(enm, datamodel) {
                Ok(res) => tops.push(ast::Top::Enum(res)),
                Err(mut err) => errors.append(&mut err),
            }
        }

        Ok(ast::SchemaAst { tops: tops })
    }

<<<<<<< HEAD
    fn lower_model(
        &self,
        model: &dml::Model,
        datamodel: &dml::Datamodel,
    ) -> Result<ast::Model, ErrorCollection> {
=======
    pub fn lower_model(&self, model: &dml::Model, datamodel: &dml::Datamodel) -> Result<ast::Model, ErrorCollection> {
>>>>>>> 5b1e76ac
        let mut errors = ErrorCollection::new();
        let mut fields: Vec<ast::Field> = Vec::new();

        for field in model.fields() {
            if !field.is_generated {
                match self.lower_field(field, datamodel) {
                    Ok(ast_field) => fields.push(ast_field),
                    Err(mut err) => errors.append(&mut err),
                };
            }
        }

        if errors.has_errors() {
            return Err(errors);
        }

        Ok(ast::Model {
            name: ast::Identifier::new(&model.name),
            fields,
            directives: self.directives.model.serialize(model, datamodel)?,
            documentation: model
                .documentation
                .clone()
                .map(|text| ast::Comment { text }),
            span: ast::Span::empty(),
            commented_out: model.is_commented_out,
        })
    }

    fn lower_enum(
        &self,
        enm: &dml::Enum,
        datamodel: &dml::Datamodel,
    ) -> Result<ast::Enum, ErrorCollection> {
        Ok(ast::Enum {
            name: ast::Identifier::new(&enm.name),
            values: enm
                .values
                .iter()
                .map(|v| ast::EnumValue {
                    name: ast::Identifier::new(&v.name),
                    directives: self.directives.enm_value.serialize(v, datamodel).unwrap(),
                    span: ast::Span::empty(),
                })
                .collect(),
            directives: self.directives.enm.serialize(enm, datamodel)?,
            documentation: enm.documentation.clone().map(|text| ast::Comment { text }),
            span: ast::Span::empty(),
        })
    }

    fn lower_field(
        &self,
        field: &dml::Field,
        datamodel: &dml::Datamodel,
    ) -> Result<ast::Field, ErrorCollection> {
        Ok(ast::Field {
            name: ast::Identifier::new(&field.name),
            arity: self.lower_field_arity(field.arity),
            default_value: field
                .default_value
                .clone()
                .map(|dv| Self::lower_default_value(dv)),
            directives: self.directives.field.serialize(field, datamodel)?,
            field_type: self.lower_type(&field.field_type),
            documentation: field
                .documentation
                .clone()
                .map(|text| ast::Comment { text }),
            span: ast::Span::empty(),
            is_commented_out: field.is_commented_out,
        })
    }

    /// Internal: Lowers a field's arity.
    fn lower_field_arity(&self, field_arity: dml::FieldArity) -> ast::FieldArity {
        match field_arity {
            dml::FieldArity::Required => ast::FieldArity::Required,
            dml::FieldArity::Optional => ast::FieldArity::Optional,
            dml::FieldArity::List => ast::FieldArity::List,
        }
    }

    pub fn lower_default_value(dv: dml::DefaultValue) -> ast::Expression {
        match dv {
            dml::DefaultValue::Single(v) => Self::lower_scalar_value(&v),
            dml::DefaultValue::Expression(e) => {
                let exprs = e.args.iter().map(Self::lower_scalar_value).collect();
                ast::Expression::Function(e.name, exprs, ast::Span::empty())
            }
        }
    }

    pub fn lower_scalar_value(sv: &dml::ScalarValue) -> ast::Expression {
        match sv {
            dml::ScalarValue::Boolean(true) => {
                ast::Expression::BooleanValue(String::from("true"), ast::Span::empty())
            }
            dml::ScalarValue::Boolean(false) => {
                ast::Expression::BooleanValue(String::from("false"), ast::Span::empty())
            }
            dml::ScalarValue::String(value) => {
                ast::Expression::StringValue(value.clone(), ast::Span::empty())
            }
            dml::ScalarValue::ConstantLiteral(value) => {
                ast::Expression::ConstantValue(value.clone(), ast::Span::empty())
            }
            dml::ScalarValue::DateTime(value) => {
                ast::Expression::ConstantValue(value.to_rfc3339(), ast::Span::empty())
            }
            dml::ScalarValue::Decimal(value) => {
                ast::Expression::NumericValue(value.to_string(), ast::Span::empty())
            }
            dml::ScalarValue::Float(value) => {
                ast::Expression::NumericValue(value.to_string(), ast::Span::empty())
            }
            dml::ScalarValue::Int(value) => {
                ast::Expression::NumericValue(value.to_string(), ast::Span::empty())
            }
        }
    }

    /// Internal: Lowers a field's arity.
    fn lower_type(&self, field_type: &dml::FieldType) -> ast::Identifier {
        match field_type {
            dml::FieldType::Base(tpe, custom_type_name) => {
                ast::Identifier::new(&custom_type_name.as_ref().unwrap_or(&tpe.to_string()))
            }
            dml::FieldType::Enum(tpe) => ast::Identifier::new(&tpe.to_string()),
            dml::FieldType::Unsupported(tpe) => ast::Identifier::new(&tpe.to_string()),
            dml::FieldType::Relation(rel) => ast::Identifier::new(&rel.to),
            _ => unimplemented!("Connector specific types are not supported atm."),
        }
    }
}<|MERGE_RESOLUTION|>--- conflicted
+++ resolved
@@ -49,15 +49,11 @@
         Ok(ast::SchemaAst { tops: tops })
     }
 
-<<<<<<< HEAD
-    fn lower_model(
+    pub fn lower_model(
         &self,
         model: &dml::Model,
         datamodel: &dml::Datamodel,
     ) -> Result<ast::Model, ErrorCollection> {
-=======
-    pub fn lower_model(&self, model: &dml::Model, datamodel: &dml::Datamodel) -> Result<ast::Model, ErrorCollection> {
->>>>>>> 5b1e76ac
         let mut errors = ErrorCollection::new();
         let mut fields: Vec<ast::Field> = Vec::new();
 
