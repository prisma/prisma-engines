use super::common::*;
use crate::{
    ast, common::names::*, dml, dml::WithDatabaseName, error::ErrorCollection, DataSourceField,
    FieldArity, OnDeleteStrategy,
};
use prisma_inflector;

/// Helper for standardsing a datamodel.
///
/// When standardsing, datamodel will be made consistent.
/// Implicit back relation fields, relation names and `to_fields` will be generated.
pub struct Standardiser {}

impl Standardiser {
    /// Creates a new instance, with all builtin directives registered.
    pub fn new() -> Self {
        Standardiser {}
    }

    pub fn standardise(
        &self,
        ast_schema: &ast::SchemaAst,
        schema: &mut dml::Datamodel,
    ) -> Result<(), ErrorCollection> {
        self.add_missing_back_relations(ast_schema, schema)?;

        // This is intentionally disabled for now, since the generated types would surface in the
        // client schema.
        // self.add_missing_relation_tables(ast_schema, schema)?;

        self.set_relation_to_field_to_id_if_missing(schema);

        self.name_unnamed_relations(schema);

        self.populate_datasource_fields(schema);

        Ok(())
    }

    /// For any relations which are missing to_fields, sets them to the @id fields
    /// of the foreign model.
    fn set_relation_to_field_to_id_if_missing(&self, schema: &mut dml::Datamodel) {
        let schema_copy = schema.clone();

        // Iterate and mutate models.
        for model_idx in 0..schema.models.len() {
            let model = &mut schema.models[model_idx];
            let model_name = &model.name;

            for field_index in 0..model.fields.len() {
                let field = &mut model.fields[field_index];

                if let dml::FieldType::Relation(rel) = &mut field.field_type {
                    let related_model = schema_copy.find_model(&rel.to).expect(STATE_ERROR);
                    let related_field = related_model
                        .related_field(model_name, &rel.name, &field.name)
                        .unwrap();
                    let related_model_name = &related_model.name;

                    let related_field_rel =
                        if let dml::FieldType::Relation(rel) = &related_field.field_type {
                            rel
                        } else {
                            panic!(STATE_ERROR)
                        };

                    // If one of the fields has to_fields explicitly set by the user, we continue.
                    if !rel.to_fields.is_empty() || !related_field_rel.to_fields.is_empty() {
                        continue;
                    }

                    let embed_here = match (field.arity, related_field.arity) {
                        // many to many
                        (dml::FieldArity::List, dml::FieldArity::List) => true,
                        // one to many
                        (_, dml::FieldArity::List) => true,
                        // many to one
                        (dml::FieldArity::List, _) => false,
                        // one to one
                        (_, _) => match (model_name, related_model_name) {
                            (x, y) if x < y => true,
                            (x, y) if x > y => false,
                            // SELF RELATIONS
                            (x, y) if x == y => field.name < related_field.name,
                            _ => unreachable!(), // no clue why the compiler does not understand it is exhaustive
                        },
                    };

                    if embed_here {
                        rel.to_fields = related_model
                            .first_unique_criterion()
                            .iter()
                            .map(|f| f.name.to_owned())
                            .collect()
                    }
                }
            }
        }
    }

    // Rel name, from field, to field.
    fn identify_missing_relation_tables(
        &self,
        schema: &mut dml::Datamodel,
    ) -> Vec<(String, dml::FieldRef, dml::FieldRef)> {
        let mut res = vec![];

        for model in schema.models() {
            for field in model.fields() {
                if field.arity == dml::FieldArity::List {
                    if let dml::FieldType::Relation(rel) = &field.field_type {
                        let related_model = schema.find_model(&rel.to).expect(STATE_ERROR);
                        let related_field = related_model
                            .related_field(&model.name, &rel.name, &field.name)
                            .expect(STATE_ERROR);

                        // Model names, field names are again used as a tie breaker.
                        if related_field.arity == dml::FieldArity::List
                            && tie(&model, &field, &related_model, &related_field)
                        {
                            // N:M Relation, needs a relation table.
                            res.push((
                                rel.name.clone(),
                                (model.name.clone(), field.name.clone()),
                                (related_model.name.clone(), related_field.name.clone()),
                            ));
                        }
                    }
                }
            }
        }

        res
    }

    fn create_relation_table(
        &self,
        a: &dml::FieldRef,
        b: &dml::FieldRef,
        override_relation_name: &str,
        datamodel: &dml::Datamodel,
    ) -> dml::Model {
        // A vs B tie breaking is done in identify_missing_relation_tables.
        let a_model = datamodel.find_model(&a.0).expect(STATE_ERROR);
        let b_model = datamodel.find_model(&b.0).expect(STATE_ERROR);

        let relation_name = if override_relation_name != "" {
            String::from(override_relation_name)
        } else {
            DefaultNames::relation_name(&a_model.name, &b_model.name)
        };

        let mut a_related_field = self.create_reference_field_for_model(a_model, &relation_name);
        a_related_field.arity = dml::FieldArity::Required;
        let mut b_related_field = self.create_reference_field_for_model(b_model, &relation_name);
        b_related_field.arity = dml::FieldArity::Required;

        dml::Model {
            documentation: None,
            name: relation_name,
            database_name: None,
            is_embedded: false,
            fields: vec![a_related_field, b_related_field],
            indices: vec![],
            id_fields: vec![],
            is_generated: true,
            is_commented_out: false,
        }
    }

    fn create_reference_field_for_model(
        &self,
        model: &dml::Model,
        relation_name: &str,
    ) -> dml::Field {
        dml::Field::new_generated(
            &NameNormalizer::camel_case(&model.name),
            dml::FieldType::Relation(dml::RelationInfo {
                to: model.name.clone(),
                to_fields: model.id_field_names(),
                name: String::from(relation_name), // Will be corrected in later step
                on_delete: dml::OnDeleteStrategy::None,
            }),
        )
    }

    fn point_relation_to(
        &self,
        field_ref: &dml::FieldRef,
        to: &str,
        datamodel: &mut dml::Datamodel,
    ) {
        let field = datamodel.find_field_mut(field_ref).expect(STATE_ERROR);

        if let dml::FieldType::Relation(rel) = &mut field.field_type {
            rel.to = String::from(to);
            rel.to_fields = vec![];
        } else {
            panic!(STATE_ERROR);
        }
    }

    // This is intentionally disabled for now, since the generated types would surface in the
    // client schema.
    //todo can this die together with model.generated????
    #[allow(unused)]
    fn add_missing_relation_tables(
        &self,
        ast_schema: &ast::SchemaAst,
        schema: &mut dml::Datamodel,
    ) -> Result<(), ErrorCollection> {
        let mut errors = ErrorCollection::new();

        let all_missing = self.identify_missing_relation_tables(schema);

        for missing in all_missing {
            let rel_table = self.create_relation_table(&missing.1, &missing.2, &missing.0, schema);
            if let Some(conflicting_model) = schema.find_model(&rel_table.name) {
                errors.push(model_validation_error(
                    "Automatic relation table generation would cause a naming conflict.",
                    &conflicting_model,
                    &ast_schema,
                ));
            }
            // TODO: Relation name WILL clash if there is a N:M self relation.
            self.point_relation_to(&missing.1, &rel_table.name, schema);
            self.point_relation_to(&missing.2, &rel_table.name, schema);

            schema.add_model(rel_table);
        }

        if errors.has_errors() {
            Err(errors)
        } else {
            Ok(())
        }
    }

    /// Identifies and adds missing back relations. For 1:1 and 1:N relations.
    /// Explicit n:m relations are not touched, as they already have a back relation field.
    fn add_missing_back_relations(
        &self,
        ast_schema: &ast::SchemaAst,
        schema: &mut dml::Datamodel,
    ) -> Result<(), ErrorCollection> {
        let mut errors = ErrorCollection::new();

        let mut missing_back_relation_fields = Vec::new();
        for model in &schema.models {
            missing_back_relation_fields
                .append(&mut self.find_missing_back_relation_fields(&model, schema));
        }

        for missing_back_relation_field in missing_back_relation_fields {
            let model = schema
                .find_model(&missing_back_relation_field.model)
                .expect(STATE_ERROR);
            let field_name = missing_back_relation_field.field;

            if model.find_field(&field_name).is_some() {
                let source_model = schema
                    .find_model(&missing_back_relation_field.related_model)
                    .expect(STATE_ERROR);
                let source_field = source_model
                    .find_field(&missing_back_relation_field.related_field)
                    .expect(STATE_ERROR);
                errors.push(field_validation_error(
                                "Automatic related field generation would cause a naming conflict. Please add an explicit opposite relation field.",
                                &source_model,
                                &source_field,
                                &ast_schema,
                            ));
            } else {
                let model_mut = schema
                    .find_model_mut(&missing_back_relation_field.model)
                    .expect(STATE_ERROR);

                let mut back_relation_field = dml::Field::new(
                    &field_name,
                    dml::FieldType::Relation(missing_back_relation_field.relation_info),
                );

                back_relation_field.arity = missing_back_relation_field.arity;
                model_mut.add_field(back_relation_field);
            }
        }

        if errors.has_errors() {
            Err(errors)
        } else {
            Ok(())
        }
    }

    fn find_missing_back_relation_fields(
        &self,
        model: &dml::Model,
        schema: &dml::Datamodel,
    ) -> Vec<AddMissingBackRelationField> {
        let mut result = Vec::new();
        for field in model.fields() {
            if let dml::FieldType::Relation(rel) = &field.field_type {
                let mut back_field_exists = false;

                let related_model = schema.find_model(&rel.to).expect(STATE_ERROR);
                if related_model
                    .related_field(&model.name, &rel.name, &field.name)
                    .is_some()
                {
                    back_field_exists = true;
                }

                if !back_field_exists {
                    let relation_info = dml::RelationInfo {
                        to: model.name.clone(),
                        to_fields: vec![],
                        name: rel.name.clone(),
                        on_delete: OnDeleteStrategy::None,
                    };

                    let (arity, field_name) = if field.arity.is_singular() {
                        (
                            dml::FieldArity::List,
                            prisma_inflector::classical()
                                .pluralize(&model.name)
                                .camel_case(),
                        )
                    } else {
                        (dml::FieldArity::Optional, model.name.camel_case())
                    };

                    result.push(AddMissingBackRelationField {
                        model: rel.to.clone(),
                        field: field_name,
                        arity,
                        relation_info,
                        related_model: model.name.to_string(),
                        related_field: field.name.to_string(),
                    })
                }
            }
        }

        result
    }

    fn name_unnamed_relations(&self, datamodel: &mut dml::Datamodel) {
        let unnamed_relations = self.find_unnamed_relations(&datamodel);

        for (model_name, field_name, rel_info) in unnamed_relations {
            // Embedding side.
            let field = datamodel
                .find_model_mut(&model_name)
                .expect(STATE_ERROR)
                .find_field_mut(&field_name)
                .expect(STATE_ERROR);

            if let dml::FieldType::Relation(rel) = &mut field.field_type {
                rel.name = DefaultNames::relation_name(&model_name, &rel_info.to);
            } else {
                panic!("Tried to name a non-existing relation.");
            }

            // Foreign side.
            let field = datamodel
                .find_model_mut(&rel_info.to)
                .expect(STATE_ERROR)
                .related_field_mut(&model_name, &rel_info.name, &field_name)
                .expect(STATE_ERROR);

            if let dml::FieldType::Relation(rel) = &mut field.field_type {
                rel.name = DefaultNames::relation_name(&model_name, &rel_info.to);
            } else {
                panic!("Tried to name a non-existing relation.");
            }
        }
    }

    // Returns list of model name, field name and relation info.
    fn find_unnamed_relations(
        &self,
        datamodel: &dml::Datamodel,
    ) -> Vec<(String, String, dml::RelationInfo)> {
        let mut rels = Vec::new();

        for model in datamodel.models() {
            for field in model.fields() {
                if let dml::FieldType::Relation(rel) = &field.field_type {
                    let related_model = datamodel.find_model(&rel.to).expect(STATE_ERROR);
                    let related_field = related_model
                        .related_field(&model.name, &rel.name, &field.name)
                        .expect(STATE_ERROR);

                    if let dml::FieldType::Relation(related_rel) = &related_field.field_type {
                        if rel.name.is_empty()
                            && !rel.to_fields.is_empty()
                            // Tie is used to prevent duplicates on n:m relation.
                            && (related_rel.to_fields.is_empty() || tie(&model, &field, &related_model, &related_field))
                        {
                            rels.push((model.name.clone(), field.name.clone(), rel.clone()))
                        }
                    } else {
                        panic!(STATE_ERROR);
                    }
                }
            }
        }

        rels
    }

    fn populate_datasource_fields(&self, datamodel: &mut dml::Datamodel) {
        let mut datasource_fields_to_push: Vec<AddDatasourceField> = Vec::new();
        for model in datamodel.models() {
            for field in model.fields() {
                let datasource_fields = match &field.field_type {
                    dml::FieldType::Base(scalar_type, _) => {
                        self.get_datasource_fields_for_scalar_field(&field, &scalar_type)
                    }
                    dml::FieldType::Enum(_) => {
                        // TODO: why i do not need the enum name here? Seems fishy to ignore that.
                        self.get_datasource_fields_for_enum_field(&field)
                    }
                    dml::FieldType::Relation(rel_info) => {
                        self.get_datasource_fields_for_relation_field(&field, &rel_info, &datamodel)
                    }
                    dml::FieldType::ConnectorSpecific(_) => unimplemented!(
                        "ConnectorSpecific is not supported here as it will be removed soon."
                    ),
<<<<<<< HEAD
                    dml::FieldType::Unsupported(_) => {
                        panic!("These should always be commented out")
                    }
=======
>>>>>>> 5b1e76ac
                };
                datasource_fields.into_iter().for_each(|ds_field| {
                    datasource_fields_to_push.push(AddDatasourceField {
                        model: model.name.clone(),
                        field: field.name.clone(),
                        datasource_field: ds_field,
                    })
                });
            }
        }

        datasource_fields_to_push
            .into_iter()
            .for_each(|add_ds_field| {
                let AddDatasourceField {
                    model,
                    field,
                    datasource_field,
                } = add_ds_field;
                let field = datamodel
                    .find_model_mut(&model)
                    .unwrap()
                    .find_field_mut(&field)
                    .unwrap();
                field.data_source_fields.push(datasource_field);
            });
    }

    fn get_datasource_fields_for_scalar_field(
        &self,
        field: &dml::Field,
        scalar_type: &dml::ScalarType,
    ) -> Vec<DataSourceField> {
        let datasource_field = dml::DataSourceField {
            name: field.final_single_database_name().to_owned(),
            field_type: scalar_type.clone(),
            arity: field.arity,
            default_value: field.default_value.clone(),
        };
        vec![datasource_field]
    }

    fn get_datasource_fields_for_enum_field(&self, field: &dml::Field) -> Vec<DataSourceField> {
        let datasource_field = dml::DataSourceField {
            name: field.final_single_database_name().to_owned(),
            field_type: dml::ScalarType::String,
            arity: field.arity,
            default_value: field.default_value.clone(),
        };
        vec![datasource_field]
    }

    fn get_datasource_fields_for_relation_field(
        &self,
        field: &dml::Field,
        rel_info: &dml::RelationInfo,
        datamodel: &dml::Datamodel,
    ) -> Vec<DataSourceField> {
        let final_db_names = self.final_db_names_for_relation_field(&field, &rel_info, &datamodel);
        // dbg!(&final_db_names);
        let to_fields_and_db_names = rel_info.to_fields.iter().zip(final_db_names.iter());

        to_fields_and_db_names
            .map(|(to_field, db_name)| {
                let related_model = datamodel.find_model(&rel_info.to).expect(STATE_ERROR);
                let referenced_field = related_model.find_field(&to_field).expect(STATE_ERROR);

                match &referenced_field.field_type {
                    dml::FieldType::Base(scalar_type, _) => {
                        let ds_field = dml::DataSourceField {
                            name: db_name.clone(),
                            field_type: *scalar_type,
                            arity: match field.arity {
                                // FIXME: superior hack. Talk to Marcus. This is a workaround for the behavior in row.rs for trait `ToSqlRow`
                                FieldArity::List => FieldArity::Optional,
                                x => x,
                            },
                            default_value: None,
                        };
                        vec![ds_field]
                    }
                    dml::FieldType::Relation(rel_info) => {
                        let mut x = self.get_datasource_fields_for_relation_field(
                            &referenced_field,
                            &rel_info,
                            &datamodel,
                        );
                        x.iter_mut()
                            .for_each(|ds_field| ds_field.name = db_name.to_owned());
                        x
                    }
                    x => unimplemented!("This must be a scalar type: {:?}", x),
                }
            })
            .flatten()
            .collect()
    }

    fn final_db_names_for_relation_field(
        &self,
        field: &dml::Field,
        relation_info: &dml::RelationInfo,
        datamodel: &dml::Datamodel,
    ) -> Vec<String> {
        if field.database_names.len() == 0 {
            // TODO: this rule must be incorporated into psl-sql-conversion.md
            if relation_info.to_fields.len() == 1 {
                vec![field.final_single_database_name().to_owned()]
            } else {
                let related_model = datamodel.find_model(&relation_info.to).expect(STATE_ERROR);
                relation_info
                    .to_fields
                    .iter()
                    .map(|to_field| {
                        let referenced_field =
                            related_model.find_field(&to_field).expect(STATE_ERROR);
                        // TODO: calling `final_single_database_name` means that this can not work for compound relation fields
                        format!(
                            "{}_{}",
                            field.final_single_database_name(),
                            referenced_field.final_single_database_name()
                        )
                    })
                    .collect()
            }
        } else {
            // This assertion verifies that the same number of names was used in @relation(references: [..]) and @map([..])
            // This must already verified by the parser. Just making sure this is the case.
            assert_eq!(relation_info.to_fields.len(), field.database_names.len());
            field.database_names.clone()
        }
    }
}

#[derive(Debug)]
struct AddMissingBackRelationField {
    model: String,
    field: String,
    arity: dml::FieldArity,
    relation_info: dml::RelationInfo,
    related_model: String,
    related_field: String,
}

#[derive(Debug)]
struct AddDatasourceField {
    model: String,
    field: String,
    datasource_field: DataSourceField,
}<|MERGE_RESOLUTION|>--- conflicted
+++ resolved
@@ -427,12 +427,9 @@
                     dml::FieldType::ConnectorSpecific(_) => unimplemented!(
                         "ConnectorSpecific is not supported here as it will be removed soon."
                     ),
-<<<<<<< HEAD
                     dml::FieldType::Unsupported(_) => {
                         panic!("These should always be commented out")
                     }
-=======
->>>>>>> 5b1e76ac
                 };
                 datasource_fields.into_iter().for_each(|ds_field| {
                     datasource_fields_to_push.push(AddDatasourceField {
