--- conflicted
+++ resolved
@@ -64,53 +64,12 @@
     ImprovedQueryRaw,
     Metrics,
     OrderByNulls,
-<<<<<<< HEAD
-    DenoDeploy,
-=======
     MultiSchema,
     FilteredRelationCount,
->>>>>>> 6be410e8
+    DenoDeploy,
 );
 
 /// Generator preview features
-<<<<<<< HEAD
-pub const GENERATOR: FeatureMap = FeatureMap::new()
-    .with_active(&[
-        ReferentialIntegrity,
-        InteractiveTransactions,
-        FullTextSearch,
-        FullTextIndex,
-        Tracing,
-        Metrics,
-        OrderByNulls,
-        DenoDeploy,
-    ])
-    .with_deprecated(&[
-        AtomicNumberOperations,
-        AggregateApi,
-        Cockroachdb,
-        ExtendedIndexes,
-        FilterJson,
-        Middlewares,
-        NamedConstraints,
-        NativeTypes,
-        Distinct,
-        ConnectOrCreate,
-        TransactionApi,
-        UncheckedScalarInputs,
-        GroupBy,
-        CreateMany,
-        MicrosoftSqlServer,
-        SelectRelationCount,
-        MongoDb,
-        OrderByAggregateGroup,
-        OrderByRelation,
-        ReferentialActions,
-        NApi,
-        ImprovedQueryRaw,
-        DataProxy,
-    ]);
-=======
 pub const GENERATOR: FeatureMap = FeatureMap {
     active: enumflags2::make_bitflags!(PreviewFeature::{
          ReferentialIntegrity
@@ -121,6 +80,7 @@
          | Metrics
          | OrderByNulls
          | FilteredRelationCount
+         | DenoDeploy
     }),
     deprecated: enumflags2::make_bitflags!(PreviewFeature::{
         AtomicNumberOperations
@@ -149,7 +109,6 @@
     }),
     hidden: enumflags2::make_bitflags!(PreviewFeature::{MultiSchema}),
 };
->>>>>>> 6be410e8
 
 #[derive(Debug)]
 pub struct FeatureMap {
