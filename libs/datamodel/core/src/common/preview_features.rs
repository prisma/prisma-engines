// datasource preview features

// generator preview features
const CONNECT_OR_CREATE: &str = "connectOrCreate";
const TRANSACTION_API: &str = "transactionApi";
const NATIVE_TYPES: &str = "nativeTypes";
const SQL_SERVER: &str = "microsoftSqlServer";
const UNCHECKED_SCALAR_INPUTS: &str = "uncheckedScalarInputs";

// deprecated preview features
const ATOMIC_NUMBER_OPERATIONS: &str = "atomicNumberOperations";
const AGGREGATE_API: &str = "aggregateApi";
const MIDDLEWARES: &str = "middlewares";
const DISTINCT: &str = "distinct";

pub const DATASOURCE_PREVIEW_FEATURES: &[&'static str] = &[];
<<<<<<< HEAD
pub const GENERATOR_PREVIEW_FEATURES: &[&'static str] = &[
    CONNECT_OR_CREATE,
    TRANSACTION_API,
    NATIVE_TYPES,
    SQL_SERVER,
    UNCHECKED_SCALAR_INPUTS,
];
=======
>>>>>>> 1d591936

pub const GENERATOR_PREVIEW_FEATURES: &[&'static str] = &[NATIVE_TYPES, SQL_SERVER];

pub const DEPRECATED_GENERATOR_PREVIEW_FEATURES: &[&'static str] = &[
    ATOMIC_NUMBER_OPERATIONS,
    AGGREGATE_API,
    MIDDLEWARES,
    DISTINCT,
    CONNECT_OR_CREATE,
    TRANSACTION_API,
];

pub const DEPRECATED_DATASOURCE_PREVIEW_FEATURES: &[&'static str] = &[];<|MERGE_RESOLUTION|>--- conflicted
+++ resolved
@@ -14,18 +14,8 @@
 const DISTINCT: &str = "distinct";
 
 pub const DATASOURCE_PREVIEW_FEATURES: &[&'static str] = &[];
-<<<<<<< HEAD
-pub const GENERATOR_PREVIEW_FEATURES: &[&'static str] = &[
-    CONNECT_OR_CREATE,
-    TRANSACTION_API,
-    NATIVE_TYPES,
-    SQL_SERVER,
-    UNCHECKED_SCALAR_INPUTS,
-];
-=======
->>>>>>> 1d591936
 
-pub const GENERATOR_PREVIEW_FEATURES: &[&'static str] = &[NATIVE_TYPES, SQL_SERVER];
+pub const GENERATOR_PREVIEW_FEATURES: &[&'static str] = &[NATIVE_TYPES, SQL_SERVER, UNCHECKED_SCALAR_INPUTS];
 
 pub const DEPRECATED_GENERATOR_PREVIEW_FEATURES: &[&'static str] = &[
     ATOMIC_NUMBER_OPERATIONS,
