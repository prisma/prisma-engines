--- conflicted
+++ resolved
@@ -56,11 +56,8 @@
     FilterJson,
     PlanetScaleMode,
     ReferentialActions,
-<<<<<<< HEAD
     InteractiveTransactions,
-=======
     NamedConstraints,
->>>>>>> f1238e20
 );
 
 // Mapping of which active, deprecated and hidden
@@ -79,11 +76,8 @@
             PlanetScaleMode,
             ReferentialActions,
             MongoDb,
-<<<<<<< HEAD
             InteractiveTransactions,
-=======
             NamedConstraints,
->>>>>>> f1238e20
         ])
         .with_deprecated(vec![
             AtomicNumberOperations,
