use once_cell::sync::Lazy;
use serde::{Serialize, Serializer};
use PreviewFeature::*;

macro_rules! features {
    ($( $variant:ident $(,)? ),*) => {
        #[enumflags2::bitflags]
        #[repr(u32)]
        #[derive(Debug, Copy, Clone, PartialEq, Eq, Hash)]
        pub enum PreviewFeature {
            $(
                $variant,
            )*
        }

        impl PreviewFeature {
            pub fn parse_opt(s: &str) -> Option<Self> {
                $(
                    if s.eq_ignore_ascii_case(stringify!($variant)) { return Some(Self::$variant) }
                )*

                None
            }
        }

        impl ToString for PreviewFeature {
            fn to_string(&self) -> String {
                match self {
                    $(
                        Self::$variant => decapitalize(stringify!($variant)),
                    )*
                }
            }
        }
    };
}

// (Usually) Append-only list of features.
features!(
    ConnectOrCreate,
    TransactionApi,
    NativeTypes,
    GroupBy,
    CreateMany,
    AtomicNumberOperations,
    AggregateApi,
    Middlewares,
    Distinct,
    UncheckedScalarInputs,
    MicrosoftSqlServer,
    MongoDb,
    OrderByRelation,
    NApi,
    SelectRelationCount,
    OrderByAggregateGroup,
    FilterJson,
    PlanetScaleMode,
    ReferentialActions,
    InteractiveTransactions,
    NamedConstraints,
    FullTextSearch
);

// Mapping of which active, deprecated and hidden
// features are valid in which place in the datamodel.

/// Generator preview features
pub static GENERATOR: Lazy<FeatureMap> = Lazy::new(|| {
    FeatureMap::default()
        .with_active(vec![
            NApi,
            FilterJson,
            PlanetScaleMode,
            MongoDb,
            InteractiveTransactions,
            NamedConstraints,
            FullTextSearch,
        ])
        .with_deprecated(vec![
            AtomicNumberOperations,
            AggregateApi,
            Middlewares,
            NativeTypes,
            Distinct,
            ConnectOrCreate,
            TransactionApi,
            UncheckedScalarInputs,
            GroupBy,
            CreateMany,
            MicrosoftSqlServer,
<<<<<<< HEAD
            SelectRelationCount,
            OrderByAggregateGroup,
            OrderByRelation,
=======
            ReferentialActions,
>>>>>>> 4c8dd77d
        ])
});

/// Datasource preview features.
pub static DATASOURCE: Lazy<FeatureMap> = Lazy::new(FeatureMap::default);

#[derive(Debug, Default)]
pub struct FeatureMap {
    /// Valid, visible features.
    active: Vec<PreviewFeature>,

    /// Deprecated features.
    deprecated: Vec<PreviewFeature>,

    /// Hidden preview features are valid features, but are not propagated into the tooling
    /// (as autocomplete or similar) or into error messages (eg. showing a list of valid features).
    hidden: Vec<PreviewFeature>,
}

impl FeatureMap {
    pub fn active_features(&self) -> &[PreviewFeature] {
        &self.active
    }

    pub fn hidden_features(&self) -> &[PreviewFeature] {
        &self.hidden
    }

    fn with_active(mut self, active: Vec<PreviewFeature>) -> Self {
        self.active = active;
        self
    }

    #[allow(dead_code)]
    fn with_hidden(mut self, hidden: Vec<PreviewFeature>) -> Self {
        self.hidden = hidden;
        self
    }

    fn with_deprecated(mut self, deprecated: Vec<PreviewFeature>) -> Self {
        self.deprecated = deprecated;
        self
    }

    pub fn is_valid(&self, flag: &PreviewFeature) -> bool {
        self.active.contains(flag) || self.hidden.contains(flag)
    }

    pub fn is_deprecated(&self, flag: &PreviewFeature) -> bool {
        self.deprecated.contains(flag)
    }
}

impl Serialize for PreviewFeature {
    fn serialize<S>(&self, serializer: S) -> Result<S::Ok, S::Error>
    where
        S: Serializer,
    {
        serializer.serialize_str(&self.to_string())
    }
}

/// Lowercases first character.
/// Assumes 1-byte characters!
fn decapitalize(s: &str) -> String {
    let first_char = s.chars().next().unwrap();
    format!("{}{}", first_char.to_lowercase(), &s[1..])
}<|MERGE_RESOLUTION|>--- conflicted
+++ resolved
@@ -88,13 +88,10 @@
             GroupBy,
             CreateMany,
             MicrosoftSqlServer,
-<<<<<<< HEAD
             SelectRelationCount,
             OrderByAggregateGroup,
             OrderByRelation,
-=======
             ReferentialActions,
->>>>>>> 4c8dd77d
         ])
 });
 
