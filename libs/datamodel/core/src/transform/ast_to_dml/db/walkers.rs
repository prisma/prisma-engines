--- conflicted
+++ resolved
@@ -1,18 +1,3 @@
-<<<<<<< HEAD
-use datamodel_connector::ConnectorCapability;
-use dml::relation_info::ReferentialAction;
-
-use super::{
-    relations::Relation,
-    types::{IdAttribute, ModelAttributes, RelationField},
-    ParserDatabase, ScalarField,
-};
-use crate::{
-    ast::{self, FieldArity},
-    common::constraint_names::ConstraintNames,
-};
-use std::borrow::Cow;
-=======
 mod composite_type;
 mod index;
 mod model;
@@ -29,7 +14,6 @@
 
 use super::ParserDatabase;
 use crate::ast;
->>>>>>> 45ee6c6e
 
 impl<'ast> ParserDatabase<'ast> {
     pub(crate) fn walk_model(&self, model_id: ast::ModelId) -> ModelWalker<'ast, '_> {
@@ -41,166 +25,16 @@
     }
 
     pub(crate) fn walk_models(&self) -> impl Iterator<Item = ModelWalker<'ast, '_>> + '_ {
-<<<<<<< HEAD
-        self.ast.iter_models().map(move |(model_id, _)| ModelWalker {
-            model_id,
-            db: self,
-            model_attributes: &self.types.model_attributes[&model_id],
-        })
-    }
-}
-
-#[derive(Copy, Clone)]
-pub(crate) struct ModelWalker<'ast, 'db> {
-    pub(super) model_id: ast::ModelId,
-    pub(super) db: &'db ParserDatabase<'ast>,
-    pub(super) model_attributes: &'db ModelAttributes<'ast>,
-}
-
-impl<'ast, 'db> ModelWalker<'ast, 'db> {
-    /// The name of the model.
-    pub(crate) fn name(&self) -> &'ast str {
-        self.ast_model().name()
-    }
-
-    /// The AST representation.
-    pub(crate) fn ast_model(&self) -> &'ast ast::Model {
-        &self.db.ast[self.model_id]
-    }
-
-    /// The parsed attributes.
-    pub(crate) fn attributes(&self) -> &'db ModelAttributes<'ast> {
-        self.model_attributes
-    }
-
-    /// True if given fields are unique in the model.
-    pub(crate) fn fields_are_unique(&self, fields: &[ast::FieldId]) -> bool {
-        self.model_attributes
-            .indexes
-            .iter()
-            .any(|(_, idx)| idx.is_unique && idx.fields == fields)
-    }
-
-    /// The name of the database table the model points to.
-    #[allow(clippy::unnecessary_lazy_evaluations)] // respectfully disagree
-    pub(crate) fn final_database_name(&self) -> &'ast str {
-        self.model_attributes
-            .mapped_name
-            .unwrap_or_else(|| &self.db.ast[self.model_id].name.name)
-=======
         self.ast()
             .iter_tops()
             .filter_map(|(top_id, _)| top_id.as_model_id())
             .map(move |model_id| self.walk_model(model_id))
->>>>>>> 45ee6c6e
     }
 
     pub(crate) fn walk_composite_type(&self, ctid: ast::CompositeTypeId) -> CompositeTypeWalker<'ast, '_> {
         CompositeTypeWalker { ctid, db: self }
     }
 
-<<<<<<< HEAD
-    /// The primary key of the model, if defined.
-    pub(crate) fn primary_key(&self) -> Option<PrimaryKeyWalker<'ast, 'db>> {
-        self.model_attributes.primary_key.as_ref().map(|pk| PrimaryKeyWalker {
-            model_id: self.model_id,
-            attribute: pk,
-            db: self.db,
-        })
-    }
-
-    /// All unique criterias of the model; consisting of the primary key and
-    /// unique indexes, if set.
-    pub(crate) fn unique_criterias(&'db self) -> impl Iterator<Item = UniqueCriteriaWalker<'ast, 'db>> + 'db {
-        let model_id = self.model_id;
-        let db = self.db;
-
-        let from_pk = self
-            .model_attributes
-            .primary_key
-            .iter()
-            .map(move |pk| UniqueCriteriaWalker {
-                model_id,
-                fields: &pk.fields,
-                db,
-            });
-
-        let from_indices = self
-            .indexes()
-            .filter(|walker| walker.attribute().is_unique)
-            .map(move |walker| UniqueCriteriaWalker {
-                model_id,
-                fields: &walker.attribute().fields,
-                db,
-            });
-
-        from_pk.chain(from_indices)
-    }
-
-    /// All indexes defined in the model.
-    pub(crate) fn indexes(&self) -> impl Iterator<Item = IndexWalker<'ast, 'db>> + 'db {
-        let model_id = self.model_id;
-        let db = self.db;
-
-        self.model_attributes
-            .indexes
-            .iter()
-            .map(move |(index, index_attribute)| IndexWalker {
-                model_id,
-                index,
-                db,
-                index_attribute,
-            })
-    }
-
-    /// All (concrete) relation fields of the model.
-    pub(crate) fn relation_fields(&self) -> impl Iterator<Item = RelationFieldWalker<'ast, 'db>> + 'db {
-        let model_id = self.model_id;
-        let db = self.db;
-
-        self.db
-            .iter_model_relation_fields(self.model_id)
-            .map(move |(field_id, relation_field)| RelationFieldWalker {
-                model_id,
-                field_id,
-                db,
-                relation_field,
-            })
-    }
-
-    /// Find a relation field with the given id.
-    ///
-    /// ## Panics
-    ///
-    /// If the field does not exist.
-    pub(crate) fn relation_field(&self, field_id: ast::FieldId) -> RelationFieldWalker<'ast, 'db> {
-        RelationFieldWalker {
-            model_id: self.model_id,
-            field_id,
-            db: self.db,
-            relation_field: &self.db.types.relation_fields[&(self.model_id, field_id)],
-        }
-    }
-
-    /// All relations that fit in the following definition:
-    ///
-    /// - Is either 1:n or 1:1 relation.
-    /// - Has both sides defined.
-    pub(super) fn explicit_complete_relations_fwd(
-        &self,
-    ) -> impl Iterator<Item = ExplicitRelationWalker<'ast, 'db>> + '_ {
-        self.db
-            .relations
-            .relations_from_model(self.model_id)
-            .filter(|(_, relation)| !relation.is_many_to_many())
-            .filter_map(move |(model_b, relation)| {
-                relation
-                    .as_complete_fields()
-                    .map(|(field_a, field_b)| ExplicitRelationWalker {
-                        side_a: (self.model_id, field_a),
-                        side_b: (model_b, field_b),
-                        db: self.db,
-=======
     /// Iterate all complete relations that are not many to many and are
     /// correctly defined from both sides.
     #[track_caller]
@@ -215,330 +49,8 @@
                         side_a: (model_a, field_a),
                         side_b: (model_b, field_b),
                         db: self,
->>>>>>> 45ee6c6e
                         relation,
                     })
             })
     }
-<<<<<<< HEAD
-}
-
-#[derive(Copy, Clone)]
-pub(crate) struct IndexWalker<'ast, 'db> {
-    model_id: ast::ModelId,
-    index: &'ast ast::Attribute,
-    db: &'db ParserDatabase<'ast>,
-    index_attribute: &'db super::types::IndexAttribute<'ast>,
-}
-
-impl<'ast, 'db> IndexWalker<'ast, 'db> {
-    pub(crate) fn ast_attribute(&self) -> &'ast ast::Attribute {
-        self.index
-    }
-
-    pub(crate) fn final_database_name(&self) -> Cow<'ast, str> {
-        if let Some(mapped_name) = &self.index_attribute.db_name {
-            return Cow::Borrowed(mapped_name);
-        }
-
-        let model = self.db.walk_model(self.model_id);
-        let model_db_name = model.final_database_name();
-        let field_db_names: Vec<&str> = model.get_field_db_names(&self.index_attribute.fields).collect();
-
-        if self.index_attribute.is_unique {
-            ConstraintNames::unique_index_name(model_db_name, &field_db_names, self.db.active_connector()).into()
-        } else {
-            ConstraintNames::non_unique_index_name(model_db_name, &field_db_names, self.db.active_connector()).into()
-        }
-    }
-
-    pub(crate) fn attribute(&self) -> &'db super::types::IndexAttribute<'ast> {
-        self.index_attribute
-    }
-}
-
-#[derive(Copy, Clone)]
-pub(crate) struct ScalarFieldWalker<'ast, 'db> {
-    model_id: ast::ModelId,
-    field_id: ast::FieldId,
-    db: &'db ParserDatabase<'ast>,
-    scalar_field: &'db ScalarField<'ast>,
-}
-
-impl<'ast, 'db> ScalarFieldWalker<'ast, 'db> {
-    #[allow(dead_code)] // we'll need this
-    pub(crate) fn field_id(&self) -> ast::FieldId {
-        self.field_id
-    }
-
-    pub(crate) fn ast_field(&self) -> &'ast ast::Field {
-        &self.db.ast[self.model_id][self.field_id]
-    }
-
-    pub(crate) fn name(&self) -> &'ast str {
-        self.ast_field().name()
-    }
-
-    pub(crate) fn is_optional(&self) -> bool {
-        self.ast_field().arity.is_optional()
-    }
-
-    #[allow(dead_code)] // we'll need this
-    pub(crate) fn attributes(&self) -> &'db ScalarField<'ast> {
-        self.scalar_field
-    }
-
-    #[allow(dead_code)] // we'll need this
-    pub(crate) fn model(&self) -> ModelWalker<'ast, 'db> {
-        ModelWalker {
-            model_id: self.model_id,
-            db: self.db,
-            model_attributes: &self.db.types.model_attributes[&self.model_id],
-        }
-    }
-}
-
-#[derive(Copy, Clone)]
-pub(crate) struct RelationFieldWalker<'ast, 'db> {
-    pub(super) model_id: ast::ModelId,
-    pub(super) field_id: ast::FieldId,
-    pub(super) db: &'db ParserDatabase<'ast>,
-    pub(super) relation_field: &'db RelationField<'ast>,
-}
-
-impl<'ast, 'db> RelationFieldWalker<'ast, 'db> {
-    pub(crate) fn field_id(&self) -> ast::FieldId {
-        self.field_id
-    }
-
-    pub(crate) fn name(&self) -> &'ast str {
-        self.ast_field().name()
-    }
-
-    pub(crate) fn ast_field(&self) -> &'ast ast::Field {
-        &self.db.ast[self.model_id][self.field_id]
-    }
-
-    pub(crate) fn attributes(&self) -> &'db RelationField<'ast> {
-        self.relation_field
-    }
-
-    pub(crate) fn model(&self) -> ModelWalker<'ast, 'db> {
-        ModelWalker {
-            model_id: self.model_id,
-            db: self.db,
-            model_attributes: &self.db.types.model_attributes[&self.model_id],
-        }
-    }
-
-    pub(crate) fn related_model(&self) -> ModelWalker<'ast, 'db> {
-        let model_id = self.relation_field.referenced_model;
-
-        ModelWalker {
-            model_id,
-            db: self.db,
-            model_attributes: &self.db.types.model_attributes[&model_id],
-        }
-    }
-
-    /// This will be None for virtual relation fields (when no `fields` argument is passed).
-    pub(crate) fn final_foreign_key_name(&self) -> Option<Cow<'ast, str>> {
-        self.attributes().fk_name.map(Cow::Borrowed).or_else(|| {
-            let fields = self.relation_field.fields.as_ref()?;
-            let model = self.db.walk_model(self.model_id);
-            let table_name = model.final_database_name();
-            let column_names: Vec<&str> = model.get_field_db_names(fields).collect();
-
-            Some(
-                ConstraintNames::foreign_key_constraint_name(table_name, &column_names, self.db.active_connector())
-                    .into(),
-            )
-        })
-    }
-}
-
-#[derive(Copy, Clone)]
-pub(crate) struct UniqueCriteriaWalker<'ast, 'db> {
-    model_id: ast::ModelId,
-    fields: &'db [ast::FieldId],
-    db: &'db ParserDatabase<'ast>,
-}
-
-impl<'ast, 'db> UniqueCriteriaWalker<'ast, 'db> {
-    pub(crate) fn fields(&'db self) -> impl ExactSizeIterator<Item = ScalarFieldWalker<'ast, 'db>> + 'db {
-        self.fields.iter().map(move |field_id| ScalarFieldWalker {
-            model_id: self.model_id,
-            field_id: *field_id,
-            db: self.db,
-            scalar_field: &self.db.types.scalar_fields[&(self.model_id, *field_id)],
-        })
-    }
-}
-
-#[derive(Copy, Clone)]
-pub(crate) struct PrimaryKeyWalker<'ast, 'db> {
-    model_id: ast::ModelId,
-    attribute: &'db IdAttribute<'ast>,
-    db: &'db ParserDatabase<'ast>,
-}
-
-impl<'ast, 'db> PrimaryKeyWalker<'ast, 'db> {
-    pub(crate) fn final_database_name(&self) -> Option<Cow<'ast, str>> {
-        if !self.db.active_connector().supports_named_primary_keys() {
-            return None;
-        }
-
-        Some(self.attribute.db_name.map(Cow::Borrowed).unwrap_or_else(|| {
-            ConstraintNames::primary_key_name(
-                self.db.walk_model(self.model_id).final_database_name(),
-                self.db.active_connector(),
-            )
-            .into()
-        }))
-    }
-
-    pub(crate) fn is_defined_on_field(&self) -> bool {
-        self.attribute.source_field.is_some()
-    }
-
-    pub(crate) fn iter_ast_fields(&self) -> impl Iterator<Item = &'ast ast::Field> + '_ {
-        self.attribute
-            .fields
-            .iter()
-            .map(move |id| &self.db.ast[self.model_id][*id])
-    }
-
-    pub(crate) fn name(&self) -> Option<&'ast str> {
-        self.attribute.name
-    }
-}
-
-#[derive(Copy, Clone)]
-pub(crate) struct ExplicitRelationWalker<'ast, 'db> {
-    pub(crate) side_a: (ast::ModelId, ast::FieldId),
-    pub(crate) side_b: (ast::ModelId, ast::FieldId),
-    #[allow(dead_code)]
-    pub(super) relation: &'db Relation<'ast>,
-    pub(crate) db: &'db ParserDatabase<'ast>,
-}
-
-impl<'ast, 'db> ExplicitRelationWalker<'ast, 'db> {
-    pub(super) fn referencing_model(&self) -> ModelWalker<'ast, 'db> {
-        ModelWalker {
-            model_id: self.side_a.0,
-            db: self.db,
-            model_attributes: &self.db.types.model_attributes[&self.side_a.0],
-        }
-    }
-
-    pub(super) fn referenced_model(&self) -> ModelWalker<'ast, 'db> {
-        ModelWalker {
-            model_id: self.side_b.0,
-            db: self.db,
-            model_attributes: &self.db.types.model_attributes[&self.side_b.0],
-        }
-    }
-
-    pub(super) fn referencing_field(&self) -> RelationFieldWalker<'ast, 'db> {
-        RelationFieldWalker {
-            model_id: self.side_a.0,
-            field_id: self.side_a.1,
-            db: self.db,
-            relation_field: &self.db.types.relation_fields[&(self.side_a.0, self.side_a.1)],
-        }
-    }
-
-    /// The scalar fields defining the relation on the referenced model.
-    pub(super) fn referenced_fields(&'db self) -> impl ExactSizeIterator<Item = ScalarFieldWalker<'ast, 'db>> + 'db {
-        let f = move |field_id: &ast::FieldId| {
-            let model_id = self.referenced_model().model_id;
-
-            ScalarFieldWalker {
-                model_id,
-                field_id: *field_id,
-                db: self.db,
-                scalar_field: &self.db.types.scalar_fields[&(model_id, *field_id)],
-            }
-        };
-
-        match self.referencing_field().relation_field.references.as_ref() {
-            Some(references) => references.iter().map(f),
-            None => [].iter().map(f),
-        }
-    }
-
-    /// The scalar fields on the defining the relation on the referencing model.
-    pub(super) fn referencing_fields(&'db self) -> impl ExactSizeIterator<Item = ScalarFieldWalker<'ast, 'db>> + 'db {
-        let f = move |field_id: &ast::FieldId| {
-            let model_id = self.referencing_model().model_id;
-
-            ScalarFieldWalker {
-                model_id,
-                field_id: *field_id,
-                db: self.db,
-                scalar_field: &self.db.types.scalar_fields[&(model_id, *field_id)],
-            }
-        };
-
-        match self.referencing_field().relation_field.fields.as_ref() {
-            Some(references) => references.iter().map(f),
-            None => [].iter().map(f),
-        }
-    }
-
-    /// True if the relation uses more than one scalar field as the key.
-    pub(super) fn is_compound(&self) -> bool {
-        self.referencing_fields().len() > 1
-    }
-
-    /// Gives the onUpdate referential action of the relation. If not defined
-    /// explicitly, returns the default value.
-    pub(super) fn on_update(&self) -> ReferentialAction {
-        use ReferentialAction::*;
-
-        self.referencing_field().attributes().on_update.unwrap_or_else(|| {
-            let uses_foreign_keys = self
-                .db
-                .active_connector()
-                .has_capability(ConnectorCapability::ForeignKeys);
-
-            match self.referential_arity() {
-                _ if uses_foreign_keys => Cascade,
-                FieldArity::Required => NoAction,
-                _ => SetNull,
-            }
-        })
-    }
-
-    /// Gives the onDelete referential action of the relation. If not defined
-    /// explicitly, returns the default value.
-    pub(super) fn on_delete(&self) -> ReferentialAction {
-        use ReferentialAction::*;
-
-        self.referencing_field().attributes().on_delete.unwrap_or_else(|| {
-            let supports_restrict = self.db.active_connector().supports_referential_action(Restrict);
-
-            match self.referential_arity() {
-                FieldArity::Required if supports_restrict => Restrict,
-                FieldArity::Required => NoAction,
-                _ => SetNull,
-            }
-        })
-    }
-
-    /// Prisma allows setting the relation field as optional, even if one of the
-    /// underlying scalar fields is required. For the purpose of referential
-    /// actions, we count the relation field required if any of the underlying
-    /// fields is required.
-    pub(crate) fn referential_arity(&self) -> FieldArity {
-        let some_required = self.referencing_fields().any(|f| f.ast_field().arity.is_required());
-
-        if some_required {
-            FieldArity::Required
-        } else {
-            self.referencing_field().ast_field().arity
-        }
-    }
-=======
->>>>>>> 45ee6c6e
 }