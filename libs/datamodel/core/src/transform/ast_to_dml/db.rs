#![deny(missing_docs)]

//! See the docs on [ParserDatabase](/struct.ParserDatabase.html).

mod attributes;
mod context;
mod indexes;
mod names;
mod relations;
mod types;

pub(crate) mod walkers;

pub(crate) use types::{ScalarField, ScalarFieldType};

<<<<<<< HEAD
use self::{
    context::Context,
    relations::Relations,
    types::{RelationField, Types},
    walkers::ExplicitRelationWalker,
};
=======
use self::{context::Context, relations::Relations, types::Types};
>>>>>>> 45ee6c6e
use crate::PreviewFeature;
use crate::{ast, diagnostics::Diagnostics, Datasource};
use datamodel_connector::{Connector, EmptyDatamodelConnector};
use enumflags2::BitFlags;
use names::Names;

/// ParserDatabase is a container for a Schema AST, together with information
/// gathered during schema validation. Each validation step enriches the
/// database with information that can be used to work with the schema, without
/// changing the AST. Instantiating with `ParserDatabase::new()` will perform a
/// number of validations and make sure the schema makes sense, but it cannot
/// fail. In case the schema is invalid, diagnostics will be created and the
/// resolved information will be incomplete.
///
/// Validations are carried out in the following order:
///
/// - The AST is walked a first time to resolve names: to each relevant
///   identifier, we attach an ID that can be used to reference the
///   corresponding item (model, enum, field, ...)
/// - The AST is walked a second time to resolve types. For each field and each
///   type alias, we look at the type identifier and resolve what it refers to.
/// - The AST is walked a third time to validate attributes on models and
///   fields.
/// - Global validations are then performed on the mostly validated schema.
///   Currently only index name collisions.
///
/// ## Lifetimes
///
/// Throughout the ParserDatabase implementation, you will see many lifetime
/// annotations. The only significant lifetime is the lifetime of the reference
/// to the AST contained in ParserDatabase, that we call by convention `'ast`.
/// Apart from that, everything should be owned or locally borrowed, to keep
/// lifetime management simple.
pub(crate) struct ParserDatabase<'ast> {
    ast: &'ast ast::SchemaAst,
    datasource: Option<&'ast Datasource>,
    names: Names<'ast>,
    types: Types<'ast>,
    relations: Relations<'ast>,
    _preview_features: BitFlags<PreviewFeature>,
}

impl<'ast> ParserDatabase<'ast> {
    /// See the docs on [ParserDatabase](/struct.ParserDatabase.html).
    pub(super) fn new(
        ast: &'ast ast::SchemaAst,
        datasource: Option<&'ast Datasource>,
        diagnostics: Diagnostics,
        preview_features: BitFlags<PreviewFeature>,
    ) -> (Self, Diagnostics) {
        let db = ParserDatabase {
            ast,
            datasource,
            names: Names::default(),
            types: Types::default(),
            relations: Relations::default(),
            _preview_features: preview_features,
        };

        let mut ctx = Context::new(db, diagnostics);

        // First pass: resolve names.
        names::resolve_names(&mut ctx);

        // Return early on name resolution errors.
        if ctx.has_errors() {
            return ctx.finish();
        }

        // Second pass: resolve top-level items and field types.
        types::resolve_types(&mut ctx);

        // Return early on type resolution errors.
        if ctx.has_errors() {
            return ctx.finish();
        }

        // Third pass: validate model and field attributes. All these
        // validations should be _order independent_ and only rely on
        // information from previous steps, not from other attributes.
        attributes::resolve_attributes(&mut ctx);

        // Fourth step: global validations
        attributes::fill_in_default_constraint_names(&mut ctx);

        // Fifth step: relation inference
        relations::infer_relations(&mut ctx);

        // Sixth step: infering implicit indices
        indexes::infer_implicit_indexes(&mut ctx);

        // Fifth step: relation inference
        relations::infer_relations(&mut ctx);
        relations::validate_relations(&mut ctx);

        ctx.finish()
    }

    pub(super) fn alias_scalar_field_type(&self, alias_id: &ast::AliasId) -> &ScalarFieldType {
        &self.types.type_aliases[alias_id]
    }

    pub(super) fn ast(&self) -> &'ast ast::SchemaAst {
        self.ast
    }

    pub(super) fn datasource(&self) -> Option<&'ast Datasource> {
        self.datasource
    }

    pub(crate) fn find_model_field(&self, model_id: ast::ModelId, field_name: &str) -> Option<ast::FieldId> {
        self.names.model_fields.get(&(model_id, field_name)).cloned()
    }

    pub(crate) fn get_enum_database_name(&self, enum_id: ast::EnumId) -> Option<&'ast str> {
        self.types.enum_attributes[&enum_id].mapped_name
    }

    pub(crate) fn get_enum_value_database_name(&self, enum_id: ast::EnumId, value_idx: u32) -> Option<&'ast str> {
        self.types.enum_attributes[&enum_id]
            .mapped_values
            .get(&value_idx)
            .cloned()
    }

    pub(super) fn active_connector(&self) -> &dyn Connector {
        self.datasource
            .map(|datasource| datasource.active_connector.as_ref())
            .unwrap_or(&EmptyDatamodelConnector)
    }
<<<<<<< HEAD

    /// Iterate all the relation fields in a given model in the order they were
    /// defined. Note that these are only the fields that were actually written
    /// in the schema.
    fn iter_model_relation_fields(
        &self,
        model_id: ast::ModelId,
    ) -> impl Iterator<Item = (ast::FieldId, &RelationField<'ast>)> + '_ {
        self.types
            .relation_fields
            .range((model_id, ast::FieldId::ZERO)..=(model_id, ast::FieldId::MAX))
            .map(|((_, field_id), rf)| (*field_id, rf))
    }

    /// Iterate all the scalar fields in a given model in the order they were defined.
    pub(crate) fn iter_model_scalar_fields(
        &self,
        model_id: ast::ModelId,
    ) -> impl Iterator<Item = (ast::FieldId, &ScalarField<'ast>)> {
        self.types
            .scalar_fields
            .range((model_id, ast::FieldId::ZERO)..=(model_id, ast::FieldId::MAX))
            .map(|((_, field_id), scalar_type)| (*field_id, scalar_type))
    }

    /// Iterate all complete relations that are not many to many.
    pub(crate) fn walk_explicit_relations(&self) -> impl Iterator<Item = ExplicitRelationWalker<'ast, '_>> + '_ {
        self.relations
            .iter_relations()
            .filter(|(_, _, relation)| !relation.is_many_to_many())
            .filter_map(move |(model_a, model_b, relation)| {
                relation
                    .as_complete_fields()
                    .map(|(field_a, field_b)| ExplicitRelationWalker {
                        side_a: (model_a, field_a),
                        side_b: (model_b, field_b),
                        db: self,
                        relation,
                    })
            })
    }
=======
>>>>>>> 45ee6c6e
}<|MERGE_RESOLUTION|>--- conflicted
+++ resolved
@@ -13,16 +13,7 @@
 
 pub(crate) use types::{ScalarField, ScalarFieldType};
 
-<<<<<<< HEAD
-use self::{
-    context::Context,
-    relations::Relations,
-    types::{RelationField, Types},
-    walkers::ExplicitRelationWalker,
-};
-=======
 use self::{context::Context, relations::Relations, types::Types};
->>>>>>> 45ee6c6e
 use crate::PreviewFeature;
 use crate::{ast, diagnostics::Diagnostics, Datasource};
 use datamodel_connector::{Connector, EmptyDatamodelConnector};
@@ -114,10 +105,6 @@
         // Sixth step: infering implicit indices
         indexes::infer_implicit_indexes(&mut ctx);
 
-        // Fifth step: relation inference
-        relations::infer_relations(&mut ctx);
-        relations::validate_relations(&mut ctx);
-
         ctx.finish()
     }
 
@@ -153,48 +140,4 @@
             .map(|datasource| datasource.active_connector.as_ref())
             .unwrap_or(&EmptyDatamodelConnector)
     }
-<<<<<<< HEAD
-
-    /// Iterate all the relation fields in a given model in the order they were
-    /// defined. Note that these are only the fields that were actually written
-    /// in the schema.
-    fn iter_model_relation_fields(
-        &self,
-        model_id: ast::ModelId,
-    ) -> impl Iterator<Item = (ast::FieldId, &RelationField<'ast>)> + '_ {
-        self.types
-            .relation_fields
-            .range((model_id, ast::FieldId::ZERO)..=(model_id, ast::FieldId::MAX))
-            .map(|((_, field_id), rf)| (*field_id, rf))
-    }
-
-    /// Iterate all the scalar fields in a given model in the order they were defined.
-    pub(crate) fn iter_model_scalar_fields(
-        &self,
-        model_id: ast::ModelId,
-    ) -> impl Iterator<Item = (ast::FieldId, &ScalarField<'ast>)> {
-        self.types
-            .scalar_fields
-            .range((model_id, ast::FieldId::ZERO)..=(model_id, ast::FieldId::MAX))
-            .map(|((_, field_id), scalar_type)| (*field_id, scalar_type))
-    }
-
-    /// Iterate all complete relations that are not many to many.
-    pub(crate) fn walk_explicit_relations(&self) -> impl Iterator<Item = ExplicitRelationWalker<'ast, '_>> + '_ {
-        self.relations
-            .iter_relations()
-            .filter(|(_, _, relation)| !relation.is_many_to_many())
-            .filter_map(move |(model_a, model_b, relation)| {
-                relation
-                    .as_complete_fields()
-                    .map(|(field_a, field_b)| ExplicitRelationWalker {
-                        side_a: (model_a, field_a),
-                        side_b: (model_b, field_b),
-                        db: self,
-                        relation,
-                    })
-            })
-    }
-=======
->>>>>>> 45ee6c6e
 }