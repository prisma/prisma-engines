--- conflicted
+++ resolved
@@ -29,7 +29,6 @@
 
 impl<'a> Validator<'a> {
     /// Creates a new instance, with all builtin attributes registered.
-<<<<<<< HEAD
     pub fn new(
         source: Option<&'a configuration::Datasource>,
         preview_features: &'a HashSet<PreviewFeature>,
@@ -38,10 +37,6 @@
             source,
             preview_features,
         }
-=======
-    pub(crate) fn new(source: Option<&'a configuration::Datasource>) -> Validator<'a> {
-        Self { source }
->>>>>>> 70b89abd
     }
 
     pub(crate) fn validate(&self, db: &ParserDatabase<'_>, schema: &mut dml::Datamodel) -> Result<(), Diagnostics> {
