--- conflicted
+++ resolved
@@ -300,23 +300,12 @@
         if let Some(data_source) = self.source {
             let autoinc_fields = model.auto_increment_fields().collect_vec();
 
-<<<<<<< HEAD
-            // go over all fields
-            for field in model.scalar_fields() {
-                let ast_field = ast_model.find_field_bang(&field.name);
-
-                if !field.is_id()
-                    && field.is_auto_increment()
-                    && !data_source.combined_connector.supports_non_id_auto_increment()
-                {
-=======
             // First check if the provider supports autoincrement at all, if yes, proceed with the detailed checks.
             if !autoinc_fields.is_empty() && !data_source.active_connector.supports_auto_increment() {
-                for field in autoinc_fields {
-                    let ast_field = ast_model.find_field(&field.name);
+                for field in &autoinc_fields {
+                    let ast_field = ast_model.find_field_bang(&field.name);
 
                     // Add an error for all autoincrement fields on the model.
->>>>>>> 905be1d1
                     errors.push_error(DatamodelError::new_attribute_validation_error(
                         &"The `autoincrement()` default value is used with a datasource that does not support it."
                             .to_string(),
@@ -324,38 +313,38 @@
                         ast_field.span,
                     ));
                 }
-            } else {
-                if !data_source.active_connector.supports_multiple_auto_increment()
-                    && model.auto_increment_fields().count() > 1
-                {
+            }
+
+            if !data_source.active_connector.supports_multiple_auto_increment()
+                && model.auto_increment_fields().count() > 1
+            {
+                errors.push_error(DatamodelError::new_attribute_validation_error(
+                    &"The `autoincrement()` default value is used multiple times on this model even though the underlying datasource only supports one instance per table.".to_string(),
+                    "default",
+                    ast_model.span,
+                ))
+            }
+
+            // go over all fields
+            for field in &autoinc_fields {
+                let ast_field = ast_model.find_field_bang(&field.name);
+
+                if !field.is_id() && !data_source.active_connector.supports_non_id_auto_increment() {
                     errors.push_error(DatamodelError::new_attribute_validation_error(
-                        &"The `autoincrement()` default value is used multiple times on this model even though the underlying datasource only supports one instance per table.".to_string(),
-                        "default",
-                        ast_model.span,
-                    ))
-                }
-
-                // go over all fields
-                for field in autoinc_fields {
-                    let ast_field = ast_model.find_field(&field.name);
-
-                    if !field.is_id && !data_source.active_connector.supports_non_id_auto_increment() {
-                        errors.push_error(DatamodelError::new_attribute_validation_error(
                             &"The `autoincrement()` default value is used on a non-id field even though the datasource does not support this.".to_string(),
                             "default",
                             ast_field.span,
                         ))
-                    }
-
-                    if !model.field_is_indexed(&field.name)
-                        && !data_source.active_connector.supports_non_indexed_auto_increment()
-                    {
-                        errors.push_error(DatamodelError::new_attribute_validation_error(
+                }
+
+                if !model.field_is_indexed(&field.name)
+                    && !data_source.active_connector.supports_non_indexed_auto_increment()
+                {
+                    errors.push_error(DatamodelError::new_attribute_validation_error(
                             &"The `autoincrement()` default value is used on a non-indexed field even though the datasource does not support this.".to_string(),
                             "default",
                             ast_field.span,
                         ))
-                    }
                 }
             }
         }
