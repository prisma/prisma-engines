--- conflicted
+++ resolved
@@ -1,10 +1,5 @@
 #![allow(clippy::suspicious_operation_groupings)] // clippy is wrong there
-
-<<<<<<< HEAD
-use super::db::ParserDatabase;
 use crate::common::constraint_names::ConstraintNames;
-=======
->>>>>>> dd033a7f
 use crate::{
     ast,
     common::preview_features::PreviewFeature,
@@ -92,91 +87,14 @@
         &self,
         ast_schema: &ast::SchemaAst,
         schema: &mut dml::Datamodel,
-<<<<<<< HEAD
-    ) -> Result<(), Diagnostics> {
-        let mut all_errors = Diagnostics::new();
-
-        // Model level validations.
-        for model in schema.models() {
-            // Having a separate error collection allows checking whether any error has occurred for a model.
-            let mut errors_for_model = Diagnostics::new();
-
-            if !errors_for_model.has_errors() {
-                let mut new_errors = self.validate_relation_arguments_bla(
-                    schema,
-                    ast_schema.find_model(&model.name).expect(STATE_ERROR),
-                    model,
-                );
-                errors_for_model.append(&mut new_errors);
-            }
-
-            all_errors.append(&mut errors_for_model);
-        }
-
-        all_errors.to_result()
-    }
-
-    fn validate_names_for_indexes(
-        &self,
-        ast_schema: &ast::SchemaAst,
-        schema: &dml::Datamodel,
-=======
->>>>>>> dd033a7f
         diagnostics: &mut Diagnostics,
     ) {
         for model in schema.models() {
-<<<<<<< HEAD
-            if let Some(ast_model) = ast_schema.find_model(&model.name) {
-                for index in model.indices.iter() {
-                    if let Some(index_name) = &index.db_name {
-                        if index_names.contains(index_name) && !multiple_indexes_with_same_name_are_supported {
-                            let ast_index = ast_model
-                                .attributes
-                                .iter()
-                                .find(|attribute| attribute.is_index())
-                                .unwrap();
-
-                            let error = DatamodelError::new_multiple_indexes_with_same_name_are_not_supported(
-                                index_name,
-                                ast_index.span,
-                            );
-                            diagnostics.push_error(error);
-                        }
-                        index_names.insert(index_name);
-                    }
-
-                    //doing this here for now since I want to have all field names already generated
-                    // it might be possible to move this
-                    if let Some(name) = &index.name {
-                        for field in model.fields() {
-                            if let Some(err) = ConstraintNames::client_name_already_in_use(
-                                name,
-                                &field.name(),
-                                &model.name,
-                                ast_model.span,
-                                "@@unique",
-                            ) {
-                                diagnostics.push_error(err);
-                            }
-                        }
-                    }
-                }
-            }
-        }
-    }
-
-    fn validate_auto_increment(&self, ast_model: &ast::Model, model: &dml::Model) -> Result<(), Diagnostics> {
-        let mut errors = Diagnostics::new();
-
-        if let Some(data_source) = self.source {
-            let autoinc_fields = model.auto_increment_fields().collect_vec();
-=======
             let mut new_errors = self.validate_relation_arguments_bla(
                 schema,
                 ast_schema.find_model(&model.name).expect(STATE_ERROR),
                 model,
             );
->>>>>>> dd033a7f
 
             diagnostics.append(&mut new_errors);
         }
