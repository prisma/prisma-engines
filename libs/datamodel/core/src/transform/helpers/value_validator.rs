--- conflicted
+++ resolved
@@ -59,7 +59,6 @@
             ScalarType::DateTime => self.as_date_time().map(PrismaValue::DateTime),
             ScalarType::String => self.as_str().map(PrismaValue::String),
             ScalarType::Json => self.as_str().map(PrismaValue::String),
-<<<<<<< HEAD
             ScalarType::Xml => self.as_str().map(PrismaValue::Xml),
             ScalarType::Bytes => self.as_str().and_then(|s| {
                 prisma_value::decode_bytes(&s).map(PrismaValue::Bytes).map_err(|_| {
@@ -67,9 +66,7 @@
                 })
             }),
 
-=======
             ScalarType::Decimal => self.as_float().map(PrismaValue::Float),
->>>>>>> b34dd57d
             _ => todo!(),
         }
     }
