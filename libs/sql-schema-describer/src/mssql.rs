use super::*;
use once_cell::sync::Lazy;
use quaint::{prelude::Queryable, single::Quaint};
use regex::Regex;
use std::{
    collections::{BTreeMap, HashMap, HashSet},
    convert::TryInto,
};

/// Matches a default value in the schema, that is not a string.
///
/// Examples:
///
/// ```ignore
/// ((1))
/// ```
///
/// ```ignore
/// ((1.123))
/// ```
///
/// ```ignore
/// ((true))
/// ```
static DEFAULT_NON_STRING: Lazy<Regex> = Lazy::new(|| Regex::new(r"\(\((.*)\)\)").unwrap());

/// Matches a default value in the schema, that is a string.
///
/// Example:
///
/// ```ignore
/// ('this is a test')
/// ```
static DEFAULT_STRING: Lazy<Regex> = Lazy::new(|| Regex::new(r"\('(.*)'\)").unwrap());

/// Matches a database-generated value in the schema.
///
/// Example:
///
/// ```ignore
/// (current_timestamp)
/// ```
static DEFAULT_DB_GEN: Lazy<Regex> = Lazy::new(|| Regex::new(r"\((.*)\)").unwrap());

/// Matches a partial index condition, that filters out null values from the index.
///
/// Example:
///
/// ```ignore
/// [id] IS NOT NULL
/// ```
static NULL_PARTIAL_INDEX: Lazy<Regex> = Lazy::new(|| Regex::new(r"\[(.*)\] IS NOT NULL").unwrap());

pub struct SqlSchemaDescriber {
    conn: Quaint,
}

#[async_trait::async_trait]
impl super::SqlSchemaDescriberBackend for SqlSchemaDescriber {
    async fn list_databases(&self) -> crate::SqlSchemaDescriberResult<Vec<String>> {
        Ok(self.get_databases().await)
    }

    async fn get_metadata(&self, schema: &str) -> crate::SqlSchemaDescriberResult<SQLMetadata> {
        let table_count = self.get_table_names(schema).await.len();
        let size_in_bytes = self.get_size(schema).await;

        Ok(SQLMetadata {
            table_count,
            size_in_bytes,
        })
    }

    async fn describe(&self, schema: &str) -> crate::SqlSchemaDescriberResult<crate::SqlSchema> {
        debug!("describing schema '{}'", schema);

        let mut columns = self.get_all_columns(schema).await;
        let mut indexes = self.get_all_indices(schema).await;
        let mut foreign_keys = self.get_foreign_keys(schema).await;

        let table_names = self.get_table_names(schema).await;
        let mut tables = Vec::with_capacity(table_names.len());

        for table_name in table_names {
            let table = self.get_table(&table_name, &mut columns, &mut indexes, &mut foreign_keys);
            tables.push(table);
        }

        Ok(SqlSchema {
            tables,
            enums: vec![],
            sequences: vec![],
        })
    }

    async fn version(&self, schema: &str) -> crate::SqlSchemaDescriberResult<Option<String>> {
        debug!("getting db version '{}'", schema);
        Ok(self.conn.version().await.unwrap())
    }
}

impl SqlSchemaDescriber {
    pub fn new(conn: Quaint) -> Self {
        Self { conn }
    }

    async fn get_databases(&self) -> Vec<String> {
        debug!("Getting databases");

        let sql = "SELECT name FROM sys.schemas";
        let rows = self.conn.query_raw(sql, &[]).await.expect("get schema names");

        let names = rows
            .into_iter()
            .map(|row| {
                row.get("name")
                    .and_then(|x| x.to_string())
                    .expect("convert schema names")
            })
            .collect();

        debug!("Found schema names: {:?}", names);

        names
    }

    async fn get_table_names(&self, schema: &str) -> Vec<String> {
        debug!("Getting table names");

        let select = r#"
            SELECT table_name
            FROM information_schema.tables t
            INNER JOIN sys.tables st
                ON TABLE_NAME = st.name
                AND SCHEMA_ID(t.TABLE_SCHEMA) = st.schema_id
            WHERE table_schema = @P1
            AND st.is_ms_shipped = 0
            AND table_type = 'BASE TABLE'
            ORDER BY table_name ASC
        "#;

        let rows = self
            .conn
            .query_raw(select, &[schema.into()])
            .await
            .expect("get table names");

        let names = rows
            .into_iter()
            .map(|row| {
                row.get("table_name")
                    .and_then(|x| x.to_string())
                    .expect("get table name")
            })
            .collect();

        debug!("Found table names: {:?}", names);

        names
    }

    async fn get_size(&self, schema: &str) -> usize {
        debug!("Getting db size");

        let sql = r#"
            SELECT
                SUM(a.total_pages) * 8000 AS size
            FROM
                sys.tables t
            INNER JOIN
                sys.partitions p ON t.object_id = p.object_id
            INNER JOIN
                sys.allocation_units a ON p.partition_id = a.container_id
            WHERE schema_name(t.schema_id) = @P1
                AND t.is_ms_shipped = 0
            GROUP BY
                t.schema_id
            ORDER BY
                size DESC;
        "#;

        let rows = self.conn.query_raw(sql, &[schema.into()]).await.expect("get db size");

        let size: i64 = rows
            .into_single()
            .map(|row| row.get("size").and_then(|x| x.as_i64()).unwrap_or(0))
            .unwrap_or(0);

        size.try_into().unwrap()
    }

    fn get_table(
        &self,
        name: &str,
        columns: &mut HashMap<String, Vec<Column>>,
        indexes: &mut HashMap<String, (BTreeMap<String, Index>, Option<PrimaryKey>)>,
        foreign_keys: &mut HashMap<String, Vec<ForeignKey>>,
    ) -> Table {
        let columns = columns.remove(name).expect("table columns not found");
        let (indices, primary_key) = indexes.remove(name).unwrap_or_else(|| (BTreeMap::new(), None));

        let foreign_keys = foreign_keys.remove(name).unwrap_or_default();

        Table {
            name: name.to_string(),
            columns,
            foreign_keys,
            indices: indices.into_iter().map(|(_k, v)| v).collect(),
            primary_key,
        }
    }

    async fn get_all_columns(&self, schema: &str) -> HashMap<String, Vec<Column>> {
        let sql = r#"
            SELECT
                column_name,
                data_type,
                character_maximum_length,
                column_default,
                is_nullable,
                columnproperty(object_id(@P1 + '.' + table_name), column_name, 'IsIdentity') is_identity,
                table_name
            FROM information_schema.columns c
            INNER JOIN sys.tables t
            ON c.TABLE_NAME = t.name AND SCHEMA_ID(c.TABLE_SCHEMA) = t.schema_id
            WHERE table_schema = @P1
            AND t.is_ms_shipped = 'false'
            ORDER BY ordinal_position
        "#;

        let mut map = HashMap::new();

        let rows = self
            .conn
            .query_raw(sql, &[schema.into()])
            .await
            .expect("querying for columns");

        for col in rows {
            debug!("Got column: {:?}", col);

            let table_name = col
                .get("table_name")
                .and_then(|x| x.to_string())
                .expect("get table name");

            let name = col
                .get("column_name")
                .and_then(|x| x.to_string())
                .expect("get column name");

            let data_type = col.get("data_type").and_then(|x| x.to_string()).expect("get data_type");

            let character_maximum_length = col
                .get("character_maximum_length")
                .and_then(|x| x.as_i64().map(|x| x as u32));

            let is_nullable = col
                .get("is_nullable")
                .and_then(|x| x.to_string())
                .expect("get is_nullable")
                .to_lowercase();

            let is_required = match is_nullable.as_ref() {
                "no" => true,
                "yes" => false,
                x => panic!(format!("unrecognized is_nullable variant '{}'", x)),
            };

            let arity = if is_required {
                ColumnArity::Required
            } else {
                ColumnArity::Nullable
            };

            let tpe = self.get_column_type(&data_type, character_maximum_length, arity);

            let auto_increment = col
                .get("is_identity")
                .and_then(|x| x.as_bool())
                .expect("get is_identity");

            let entry = map.entry(table_name).or_insert_with(Vec::new);

            let default = match col.get("column_default") {
                None => None,
                Some(param_value) => match param_value.to_string() {
                    None => None,
                    Some(x) if x == "(NULL)" => None,
                    Some(default_string) => {
                        let default_string = DEFAULT_NON_STRING
                            .captures_iter(&default_string)
                            .next()
                            .or_else(|| DEFAULT_STRING.captures_iter(&default_string).next())
                            .or_else(|| DEFAULT_DB_GEN.captures_iter(&default_string).next())
                            .map(|cap| cap[1].to_string())
                            .expect("Couldn't parse default value");

                        Some(match &tpe.family {
                            ColumnTypeFamily::Int => match parse_int(&default_string) {
                                Some(int_value) => DefaultValue::VALUE(int_value),
                                None => DefaultValue::DBGENERATED(default_string),
                            },
                            ColumnTypeFamily::Float => match parse_float(&default_string) {
                                Some(float_value) => DefaultValue::VALUE(float_value),
                                None => DefaultValue::DBGENERATED(default_string),
                            },
                            ColumnTypeFamily::Decimal => match parse_float(&default_string) {
                                Some(float_value) => DefaultValue::VALUE(float_value),
                                None => DefaultValue::DBGENERATED(default_string),
                            },
                            ColumnTypeFamily::Boolean => match parse_int(&default_string) {
                                Some(PrismaValue::Int(1)) => DefaultValue::VALUE(PrismaValue::Boolean(true)),
                                Some(PrismaValue::Int(0)) => DefaultValue::VALUE(PrismaValue::Boolean(false)),
                                _ => DefaultValue::DBGENERATED(default_string),
                            },
                            ColumnTypeFamily::String => DefaultValue::VALUE(PrismaValue::String(default_string)),
                            //todo check other now() definitions
                            ColumnTypeFamily::DateTime => match default_string.as_str() {
                                "getdate()" => DefaultValue::NOW,
                                _ => DefaultValue::DBGENERATED(default_string),
                            },
                            ColumnTypeFamily::Binary => DefaultValue::DBGENERATED(default_string),
                            ColumnTypeFamily::Json => DefaultValue::DBGENERATED(default_string),
                            ColumnTypeFamily::Uuid => DefaultValue::DBGENERATED(default_string),
<<<<<<< HEAD
                            ColumnTypeFamily::Geometric => DefaultValue::DBGENERATED(default_string),
                            ColumnTypeFamily::LogSequenceNumber => DefaultValue::DBGENERATED(default_string),
                            ColumnTypeFamily::TextSearch => DefaultValue::DBGENERATED(default_string),
                            ColumnTypeFamily::TransactionId => DefaultValue::DBGENERATED(default_string),
                            ColumnTypeFamily::Xml => DefaultValue::DBGENERATED(default_string),
=======
                            ColumnTypeFamily::Enum(_) => unreachable!("No enums in MSSQL"),
>>>>>>> 58749d6d
                            ColumnTypeFamily::Duration => DefaultValue::DBGENERATED(default_string),
                            ColumnTypeFamily::Unsupported(_) => DefaultValue::DBGENERATED(default_string),
                            ColumnTypeFamily::Enum(_) => unreachable!("No enums in MSSQL"),
                        })
                    }
                },
            };

            entry.push(Column {
                name,
                tpe,
                default,
                auto_increment,
            });
        }

        map
    }

    async fn get_all_indices(&self, schema: &str) -> HashMap<String, (BTreeMap<String, Index>, Option<PrimaryKey>)> {
        let mut map = HashMap::new();
        let mut indexes_with_expressions: HashSet<(String, String)> = HashSet::new();

        let sql = r#"
            SELECT DISTINCT
                ind.name AS index_name,
                ind.is_unique AS is_unique,
                ind.is_primary_key AS is_primary_key,
                col.name AS column_name,
                ic.index_column_id AS seq_in_index,
                t.name AS table_name,
                ind.filter_definition AS filter_definition
            FROM
                sys.indexes ind
            INNER JOIN sys.index_columns ic
                ON ind.object_id = ic.object_id AND ind.index_id = ic.index_id
            INNER JOIN sys.columns col
                ON ic.object_id = col.object_id AND ic.column_id = col.column_id
            INNER JOIN
                sys.tables t ON ind.object_id = t.object_id
            WHERE SCHEMA_NAME(t.schema_id) = @P1
                AND t.is_ms_shipped = 0

            ORDER BY index_name, seq_in_index
        "#;

        let rows = self
            .conn
            .query_raw(sql, &[schema.into()])
            .await
            .expect("querying for indices");

        for row in rows {
            debug!("Got index row: {:#?}", row);

            // Skip the index if it contains a partial index condition other
            // than `[col] IS NOT NULL`.
            //
            // SQL Server allows only one null item per unique column by
            // default, so we'll be having a partial index condition to filter
            // nulls out from the index.
            if let Some(filter_definition) = row
                .get("filter_definition")
                .and_then(|v| v.as_str())
                .and_then(|v| DEFAULT_DB_GEN.captures_iter(v).next())
                .and_then(|v| v.get(0))
                .map(|v| v.as_str().to_string())
            {
                let is_user_defined_partial_index = filter_definition
                    .split(" AND ")
                    .any(|filter| NULL_PARTIAL_INDEX.captures_iter(filter).next().is_none());

                if is_user_defined_partial_index {
                    continue;
                }
            };

            let table_name = row.get("table_name").and_then(|x| x.to_string()).expect("table_name");
            let index_name = row.get("index_name").and_then(|x| x.to_string()).expect("index_name");

            match row.get("column_name").and_then(|x| x.to_string()) {
                Some(column_name) => {
                    let seq_in_index = row.get("seq_in_index").and_then(|x| x.as_i64()).expect("seq_in_index");
                    let pos = seq_in_index - 1;
                    let is_unique = row.get("is_unique").and_then(|x| x.as_bool()).expect("is_unique");

                    // Multi-column indices will return more than one row (with different column_name values).
                    // We cannot assume that one row corresponds to one index.
                    let (ref mut indexes_map, ref mut primary_key): &mut (_, Option<PrimaryKey>) = map
                        .entry(table_name)
                        .or_insert((BTreeMap::<String, Index>::new(), None));

                    let is_pk = row
                        .get("is_primary_key")
                        .and_then(|x| x.as_bool())
                        .expect("is_primary_key");

                    if is_pk {
                        debug!("Column '{}' is part of the primary key", column_name);

                        match primary_key {
                            Some(pk) => {
                                if pk.columns.len() < (pos + 1) as usize {
                                    pk.columns.resize((pos + 1) as usize, "".to_string());
                                }

                                pk.columns[pos as usize] = column_name;

                                debug!(
                                    "The primary key has already been created, added column to it: {:?}",
                                    pk.columns
                                );
                            }
                            None => {
                                debug!("Instantiating primary key");

                                primary_key.replace(PrimaryKey {
                                    columns: vec![column_name],
                                    sequence: None,
                                    constraint_name: None,
                                });
                            }
                        };
                    } else if indexes_map.contains_key(&index_name) {
                        if let Some(index) = indexes_map.get_mut(&index_name) {
                            index.columns.push(column_name);
                        }
                    } else {
                        indexes_map.insert(
                            index_name.clone(),
                            Index {
                                name: index_name,
                                columns: vec![column_name],
                                tpe: match is_unique {
                                    true => IndexType::Unique,
                                    false => IndexType::Normal,
                                },
                            },
                        );
                    }
                }
                None => {
                    indexes_with_expressions.insert((table_name, index_name));
                }
            }
        }

        for (table, (index_map, _)) in &mut map {
            for (tble, index_name) in &indexes_with_expressions {
                if tble == table {
                    index_map.remove(index_name);
                }
            }
        }

        map
    }

    async fn get_foreign_keys(&self, schema: &str) -> HashMap<String, Vec<ForeignKey>> {
        // Foreign keys covering multiple columns will return multiple rows, which we need to
        // merge.
        let mut map: HashMap<String, HashMap<String, ForeignKey>> = HashMap::new();

        let sql = r#"
            SELECT
                OBJECT_NAME(fk.constraint_object_id) AS constraint_name,
                parent_table.name AS table_name,
                referenced_table.name AS referenced_table_name,
                parent_column.name AS column_name,
                referenced_column.name AS referenced_column_name,
                rc.delete_rule AS delete_rule,
                rc.update_rule AS update_rule,
                kcu.ordinal_position AS ordinal_position
            FROM
                sys.foreign_key_columns AS fk
            INNER JOIN sys.tables AS parent_table
                ON fk.parent_object_id = parent_table.object_id
            INNER JOIN sys.tables AS referenced_table
                ON fk.referenced_object_id = referenced_table.object_id
            INNER JOIN sys.columns AS parent_column
                ON fk.parent_object_id = parent_column.object_id
                AND fk.parent_column_id = parent_column.column_id
            INNER JOIN sys.columns AS referenced_column
                ON fk.referenced_object_id = referenced_column.object_id
                AND fk.referenced_column_id = referenced_column.column_id
            INNER JOIN information_schema.referential_constraints AS rc
                ON OBJECT_NAME(fk.constraint_object_id) = rc.constraint_name
                AND rc.constraint_schema = @P1
            INNER JOIN information_schema.key_column_usage AS kcu
                ON OBJECT_NAME(fk.constraint_object_id) = kcu.constraint_name
                AND parent_column.name = kcu.column_name
                AND parent_table.name = kcu.table_name
                AND kcu.table_schema = @P1
                AND referenced_column.name IS NOT NULL
            WHERE parent_table.is_ms_shipped = 'false'
            AND referenced_table.is_ms_shipped = 'false'
            ORDER BY
                ordinal_position
        "#;

        let result_set = self
            .conn
            .query_raw(sql, &[schema.into()])
            .await
            .expect("querying for foreign keys");

        for row in result_set.into_iter() {
            debug!("Got description FK row {:#?}", row);

            let table_name = row
                .get("table_name")
                .and_then(|x| x.to_string())
                .expect("get table_name");

            let constraint_name = row
                .get("constraint_name")
                .and_then(|x| x.to_string())
                .expect("get constraint_name");

            let column = row
                .get("column_name")
                .and_then(|x| x.to_string())
                .expect("get column_name");

            let referenced_table = row
                .get("referenced_table_name")
                .and_then(|x| x.to_string())
                .expect("get referenced_table_name");

            let referenced_column = row
                .get("referenced_column_name")
                .and_then(|x| x.to_string())
                .expect("get referenced_column_name");

            let ord_pos = row
                .get("ordinal_position")
                .and_then(|x| x.as_i64())
                .expect("get ordinal_position");

            let on_delete_action = match row
                .get("delete_rule")
                .and_then(|x| x.to_string())
                .expect("get delete_rule")
                .to_lowercase()
                .as_str()
            {
                "cascade" => ForeignKeyAction::Cascade,
                "set null" => ForeignKeyAction::SetNull,
                "set default" => ForeignKeyAction::SetDefault,
                "restrict" => ForeignKeyAction::Restrict,
                "no action" => ForeignKeyAction::NoAction,
                s => panic!(format!("Unrecognized on delete action '{}'", s)),
            };

            let on_update_action = match row
                .get("update_rule")
                .and_then(|x| x.to_string())
                .expect("get update_rule")
                .to_lowercase()
                .as_str()
            {
                "cascade" => ForeignKeyAction::Cascade,
                "set null" => ForeignKeyAction::SetNull,
                "set default" => ForeignKeyAction::SetDefault,
                "restrict" => ForeignKeyAction::Restrict,
                "no action" => ForeignKeyAction::NoAction,
                s => panic!(format!("Unrecognized on delete action '{}'", s)),
            };

            let intermediate_fks = map.entry(table_name).or_default();

            match intermediate_fks.get_mut(&constraint_name) {
                Some(fk) => {
                    let pos = ord_pos as usize - 1;

                    if fk.columns.len() <= pos {
                        fk.columns.resize(pos + 1, "".to_string());
                    }

                    fk.columns[pos] = column;

                    if fk.referenced_columns.len() <= pos {
                        fk.referenced_columns.resize(pos + 1, "".to_string());
                    }

                    fk.referenced_columns[pos] = referenced_column;
                }
                None => {
                    let fk = ForeignKey {
                        constraint_name: Some(constraint_name.clone()),
                        columns: vec![column],
                        referenced_table,
                        referenced_columns: vec![referenced_column],
                        on_delete_action,
                        on_update_action,
                    };

                    intermediate_fks.insert(constraint_name, fk);
                }
            };
        }

        map.into_iter()
            .map(|(k, v)| {
                let mut fks: Vec<ForeignKey> = v.into_iter().map(|(_k, v)| v).collect();

                fks.sort_unstable_by(|this, other| this.columns.cmp(&other.columns));

                (k, fks)
            })
            .collect()
    }

    fn get_column_type(
        &self,
        data_type: &str,
        character_maximum_length: Option<u32>,
        arity: ColumnArity,
    ) -> ColumnType {
        use ColumnTypeFamily::*;

        let family = match data_type {
            "date" | "time" | "datetime" | "datetime2" | "smalldatetime" | "datetimeoffset" => DateTime,
            "numeric" | "decimal" | "float" | "real" | "smallmoney" | "money" => Float,
            "char" | "nchar" | "varchar" | "nvarchar" | "text" | "ntext" => String,
            "tinyint" | "smallint" | "int" | "bigint" => Int,
            "binary" | "varbinary" | "image" => Binary,
            "uniqueidentifier" => Uuid,
            "bit" => Boolean,
            r#type => Unsupported(r#type.into()),
        };

        ColumnType {
            data_type: data_type.into(),
            full_data_type: data_type.into(),
            character_maximum_length,
            family,
            arity,
            native_type: Default::default(),
        }
    }
}<|MERGE_RESOLUTION|>--- conflicted
+++ resolved
@@ -323,15 +323,7 @@
                             ColumnTypeFamily::Binary => DefaultValue::DBGENERATED(default_string),
                             ColumnTypeFamily::Json => DefaultValue::DBGENERATED(default_string),
                             ColumnTypeFamily::Uuid => DefaultValue::DBGENERATED(default_string),
-<<<<<<< HEAD
-                            ColumnTypeFamily::Geometric => DefaultValue::DBGENERATED(default_string),
-                            ColumnTypeFamily::LogSequenceNumber => DefaultValue::DBGENERATED(default_string),
-                            ColumnTypeFamily::TextSearch => DefaultValue::DBGENERATED(default_string),
-                            ColumnTypeFamily::TransactionId => DefaultValue::DBGENERATED(default_string),
                             ColumnTypeFamily::Xml => DefaultValue::DBGENERATED(default_string),
-=======
-                            ColumnTypeFamily::Enum(_) => unreachable!("No enums in MSSQL"),
->>>>>>> 58749d6d
                             ColumnTypeFamily::Duration => DefaultValue::DBGENERATED(default_string),
                             ColumnTypeFamily::Unsupported(_) => DefaultValue::DBGENERATED(default_string),
                             ColumnTypeFamily::Enum(_) => unreachable!("No enums in MSSQL"),
