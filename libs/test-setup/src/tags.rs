--- conflicted
+++ resolved
@@ -38,12 +38,9 @@
     Postgres15 = 1 << 16,
     Postgres11 = 1 << 17,
     Postgres13 = 1 << 18,
-<<<<<<< HEAD
-    TiDB = 1 << 19,
-=======
     CockroachDb221 = 1 << 19,
     CockroachDb222 = 1 << 20,
->>>>>>> a80fe93b
+    TiDB = 1 << 21,
 ];
 
 pub fn tags_from_comma_separated_list(input: &str) -> BitFlags<Tags> {
