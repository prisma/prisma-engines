--- conflicted
+++ resolved
@@ -1,18 +1,7 @@
 use std::fmt::Display;
 
-<<<<<<< HEAD
-#[derive(Debug, Default)]
-pub struct SpawnError {}
-
-impl SpawnError {
-    pub fn new() -> Self {
-        SpawnError {}
-    }
-}
-=======
 #[derive(Debug)]
 pub struct SpawnError;
->>>>>>> 715c87fa
 
 impl Display for SpawnError {
     fn fmt(&self, f: &mut std::fmt::Formatter<'_>) -> std::fmt::Result {
@@ -22,19 +11,8 @@
 
 impl std::error::Error for SpawnError {}
 
-<<<<<<< HEAD
-#[derive(Debug, Default)]
-pub struct TimeoutError {}
-
-impl TimeoutError {
-    pub fn new() -> Self {
-        TimeoutError {}
-    }
-}
-=======
 #[derive(Debug)]
 pub struct TimeoutError;
->>>>>>> 715c87fa
 
 impl Display for TimeoutError {
     fn fmt(&self, f: &mut std::fmt::Formatter<'_>) -> std::fmt::Result {
