--- conflicted
+++ resolved
@@ -187,8 +187,6 @@
 /// ```
 pub fn get_dmmf(get_dmmf_params: String) -> Result<String, String> {
     get_dmmf::get_dmmf(&get_dmmf_params)
-<<<<<<< HEAD
-=======
 }
 
 /// The LSP position is expressed as a (line, col) tuple, but our pest-based parser works with byte
@@ -282,5 +280,4 @@
 
         assert_eq!(found_offset, expected_offset);
     }
->>>>>>> 87bc6b81
 }