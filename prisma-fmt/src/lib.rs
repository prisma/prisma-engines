mod actions;
mod code_actions;
mod get_config;
mod get_dmmf;
mod lint;
mod merge_schemas;
mod native;
mod offsets;
mod preview;
mod schema_file_input;
mod text_document_completion;
mod validate;

use log::*;
<<<<<<< HEAD
pub use offsets::offset_to_position;
=======
use lsp_types::{Position, Range};
use psl::{diagnostics::FileId, parser_database::ast};
>>>>>>> 793f7fb7
use schema_file_input::SchemaFileInput;

/// The API is modelled on an LSP [completion
/// request](https://github.com/microsoft/language-server-protocol/blob/gh-pages/_specifications/specification-3-16.md#textDocument_completion).
/// Input and output are both JSON, the request being a `CompletionParams` object and the response
/// being a `CompletionList` object.
pub fn text_document_completion(schema_files: String, params: &str) -> String {
    let params = if let Ok(params) = serde_json::from_str::<lsp_types::CompletionParams>(params) {
        params
    } else {
        warn!("Failed to parse params to text_document_completion() as CompletionParams.");
        return serde_json::to_string(&text_document_completion::empty_completion_list()).unwrap();
    };

    let Ok(input) = serde_json::from_str::<SchemaFileInput>(&schema_files) else {
        warn!("Failed to parse schema file input");
        return serde_json::to_string(&text_document_completion::empty_completion_list()).unwrap();
    };

    let completion_list = text_document_completion::completion(input.into(), params);

    serde_json::to_string(&completion_list).unwrap()
}

/// This API is modelled on an LSP [code action request](https://github.com/microsoft/language-server-protocol/blob/gh-pages/_specifications/specification-3-16.md#textDocument_codeAction=). Input and output are both JSON, the request being a `CodeActionParams` object and the response being a list of `CodeActionOrCommand` objects.
pub fn code_actions(schema_files: String, params: &str) -> String {
    let params = if let Ok(params) = serde_json::from_str::<lsp_types::CodeActionParams>(params) {
        params
    } else {
        warn!("Failed to parse params to text_document_completion() as CompletionParams.");
        return serde_json::to_string(&code_actions::empty_code_actions()).unwrap();
    };

    let Ok(input) = serde_json::from_str::<SchemaFileInput>(&schema_files) else {
        warn!("Failed to parse schema file input");
        return serde_json::to_string(&text_document_completion::empty_completion_list()).unwrap();
    };

    let actions = code_actions::available_actions(input.into(), params);
    serde_json::to_string(&actions).unwrap()
}

/// The two parameters are:
/// - The [`SchemaFileInput`] to reformat, as a string.
/// - An LSP
/// [DocumentFormattingParams](https://github.com/microsoft/language-server-protocol/blob/gh-pages/_specifications/specification-3-16.md#textDocument_formatting) object, as JSON.
///
/// The function returns the formatted schema, as a string.
/// If the schema or any of the provided parameters is invalid, the function returns the original schema.
/// This function never panics.
///
/// Of the DocumentFormattingParams, we only take into account tabSize, at the moment.
pub fn format(datamodel: String, params: &str) -> String {
    let schema: SchemaFileInput = match serde_json::from_str(&datamodel) {
        Ok(params) => params,
        Err(_) => {
            return datamodel;
        }
    };

    let params: lsp_types::DocumentFormattingParams = match serde_json::from_str(params) {
        Ok(params) => params,
        Err(_) => {
            return datamodel;
        }
    };

    let indent_width = params.options.tab_size as usize;

    match schema {
        SchemaFileInput::Single(single) => psl::reformat(&single, indent_width).unwrap_or(datamodel),
        SchemaFileInput::Multiple(multiple) => {
            let result = psl::reformat_multiple(multiple, indent_width);
            serde_json::to_string(&result).unwrap_or(datamodel)
        }
    }
}

pub fn lint(schema: String) -> String {
    let schema: SchemaFileInput = match serde_json::from_str(&schema) {
        Ok(params) => params,
        Err(serde_err) => {
            panic!("Failed to deserialize SchemaFileInput: {serde_err}");
        }
    };
    lint::run(schema)
}

/// Function that throws a human-friendly error message when the schema is invalid, following the JSON formatting
/// historically used by the Query Engine's `user_facing_errors::common::SchemaParserError`.
/// When the schema is valid, nothing happens.
/// When the schema is invalid, the function displays a human-friendly error message indicating the schema lines
/// where the errors lie and the total error count, e.g.:
///
/// ```sh
/// The `referentialIntegrity` and `relationMode` attributes cannot be used together. Please use only `relationMode` instead.
///   -->  schema.prisma:5
///   |
/// 4 |   relationMode         = "prisma"
/// 5 |   referentialIntegrity = "foreignKeys"
/// 6 | }
///   |
///
/// Validation Error Count: 1
/// ```
///
/// This function isn't supposed to panic.
pub fn validate(validate_params: String) -> Result<(), String> {
    validate::validate(&validate_params)
}

/// Given a list of Prisma schema files (and their locations), returns the merged schema.
/// This is useful for `@prisma/client` generation, where the client needs a single - potentially large - schema,
/// while still allowing the user to split their schema copies into multiple files.
/// Internally, it uses `[validate]`.
pub fn merge_schemas(params: String) -> Result<String, String> {
    merge_schemas::merge_schemas(&params)
}

pub fn native_types(schema: String) -> String {
    native::run(&schema)
}

pub fn preview_features() -> String {
    preview::run()
}

pub fn referential_actions(schema: String) -> String {
    actions::run(&schema)
}

/// This is the same command as get_config()
///
/// Params is a JSON string with the following shape:
///
/// ```ignore
/// interface GetConfigParams {
///   prismaSchema: string
///   ignoreEnvVarErrors?: bool
///   env?: { [key: string]: string }
///   datasourceOverrides?: { [key: string]: string }
/// }
/// ```
/// Params example:
///
/// ```ignore
/// {
///   "prismaSchema": <the prisma schema>,
///   "env": {
///     "DBURL": "postgresql://example.com/mydb"
///   }
/// }
/// ```
///
/// The response is a JSON string with the following shape:
///
/// ```ignore
/// type GetConfigSuccessResponse = any // same as QE getConfig
///
/// interface GetConfigErrorResponse {
///   error: {
///     error_code?: string
///     message: string
///   }
/// }
///
/// type GetConfigResponse = GetConfigErrorResponse | GetConfigSuccessResponse
///
/// ```
pub fn get_config(get_config_params: String) -> Result<String, String> {
    get_config::get_config(&get_config_params)
}

/// This is the same command as get_dmmf()
///
/// Params is a JSON string with the following shape:
///
/// ```ignore
/// interface GetDmmfParams {
///   prismaSchema: string
/// }
/// ```
/// Params example:
///
/// ```ignore
/// {
///   "prismaSchema": <the prisma schema>,
/// }
/// ```
///
/// The response is a JSON string with the following shape:
///
/// ```ignore
/// type GetDmmfSuccessResponse = any // same as QE getDmmf
///
/// interface GetDmmfErrorResponse {
///   error: {
///     error_code?: string
///     message: string
///   }
/// }
///
/// type GetDmmfResponse = GetDmmfErrorResponse | GetDmmfSuccessResponse
///
/// ```
pub fn get_dmmf(get_dmmf_params: String) -> Result<String, String> {
    get_dmmf::get_dmmf(&get_dmmf_params)
<<<<<<< HEAD
=======
}

/// The LSP position is expressed as a (line, col) tuple, but our pest-based parser works with byte
/// offsets. This function converts from an LSP position to a pest byte offset. Returns `None` if
/// the position has a line past the end of the document, or a character position past the end of
/// the line.
pub(crate) fn position_to_offset(position: &Position, document: &str) -> Option<usize> {
    let mut offset = 0;
    let mut line_offset = position.line;
    let mut character_offset = position.character;
    let mut chars = document.chars();

    while line_offset > 0 {
        loop {
            match chars.next() {
                Some('\n') => {
                    offset += 1;
                    break;
                }
                Some(_) => {
                    offset += 1;
                }
                None => return Some(offset),
            }
        }

        line_offset -= 1;
    }

    while character_offset > 0 {
        match chars.next() {
            Some('\n') | None => return Some(offset),
            Some(_) => {
                offset += 1;
                character_offset -= 1;
            }
        }
    }

    Some(offset)
}

#[track_caller]
/// Converts an LSP range to a span.
pub(crate) fn range_to_span(range: Range, document: &str, file_id: FileId) -> ast::Span {
    let start = position_to_offset(&range.start, document).unwrap();
    let end = position_to_offset(&range.end, document).unwrap();

    ast::Span::new(start, end, file_id)
}

/// Gives the LSP position right after the given span, skipping any trailing newlines
pub(crate) fn position_after_span(span: ast::Span, document: &str) -> Position {
    let end = match (document.chars().nth(span.end - 2), document.chars().nth(span.end - 1)) {
        (Some('\r'), Some('\n')) => span.end - 2,
        (_, Some('\n')) => span.end - 1,
        _ => span.end,
    };

    offset_to_position(end, document)
}

/// Converts a byte offset to an LSP position, if the given offset
/// does not overflow the document.
pub fn offset_to_position(offset: usize, document: &str) -> Position {
    let mut position = Position::default();

    for (i, chr) in document.chars().enumerate() {
        match chr {
            _ if i == offset => {
                return position;
            }
            '\n' => {
                position.character = 0;
                position.line += 1;
            }
            _ => {
                position.character += 1;
            }
        }
    }

    position
}

#[cfg(test)]
mod tests {
    use lsp_types::Position;
    use psl::diagnostics::{FileId, Span};

    use crate::position_after_span;

    // On Windows, a newline is actually two characters.
    #[test]
    fn position_to_offset_with_crlf() {
        let schema = "\r\nmodel Test {\r\n    id Int @id\r\n}";
        // Let's put the cursor on the "i" in "id Int".
        let expected_offset = schema.chars().position(|c| c == 'i').unwrap();
        let found_offset = super::position_to_offset(&Position { line: 2, character: 4 }, schema).unwrap();

        assert_eq!(found_offset, expected_offset);
    }

    #[test]
    fn position_after_span_no_newline() {
        let str = "some string";
        let span = Span::new(0, str.len(), FileId::ZERO);
        let pos = position_after_span(span, str);
        assert_eq!(pos.line, 0);
        assert_eq!(pos.character, 11);
    }

    #[test]
    fn position_after_span_lf() {
        let str = "some string\n";
        let span = Span::new(0, str.len(), FileId::ZERO);
        let pos = position_after_span(span, str);
        assert_eq!(pos.line, 0);
        assert_eq!(pos.character, 11);
    }

    #[test]
    fn position_after_span_crlf() {
        let str = "some string\r\n";
        let span = Span::new(0, str.len(), FileId::ZERO);
        let pos = position_after_span(span, str);
        assert_eq!(pos.line, 0);
        assert_eq!(pos.character, 11);
    }
>>>>>>> 793f7fb7
}<|MERGE_RESOLUTION|>--- conflicted
+++ resolved
@@ -12,12 +12,7 @@
 mod validate;
 
 use log::*;
-<<<<<<< HEAD
 pub use offsets::offset_to_position;
-=======
-use lsp_types::{Position, Range};
-use psl::{diagnostics::FileId, parser_database::ast};
->>>>>>> 793f7fb7
 use schema_file_input::SchemaFileInput;
 
 /// The API is modelled on an LSP [completion
@@ -225,136 +220,4 @@
 /// ```
 pub fn get_dmmf(get_dmmf_params: String) -> Result<String, String> {
     get_dmmf::get_dmmf(&get_dmmf_params)
-<<<<<<< HEAD
-=======
-}
-
-/// The LSP position is expressed as a (line, col) tuple, but our pest-based parser works with byte
-/// offsets. This function converts from an LSP position to a pest byte offset. Returns `None` if
-/// the position has a line past the end of the document, or a character position past the end of
-/// the line.
-pub(crate) fn position_to_offset(position: &Position, document: &str) -> Option<usize> {
-    let mut offset = 0;
-    let mut line_offset = position.line;
-    let mut character_offset = position.character;
-    let mut chars = document.chars();
-
-    while line_offset > 0 {
-        loop {
-            match chars.next() {
-                Some('\n') => {
-                    offset += 1;
-                    break;
-                }
-                Some(_) => {
-                    offset += 1;
-                }
-                None => return Some(offset),
-            }
-        }
-
-        line_offset -= 1;
-    }
-
-    while character_offset > 0 {
-        match chars.next() {
-            Some('\n') | None => return Some(offset),
-            Some(_) => {
-                offset += 1;
-                character_offset -= 1;
-            }
-        }
-    }
-
-    Some(offset)
-}
-
-#[track_caller]
-/// Converts an LSP range to a span.
-pub(crate) fn range_to_span(range: Range, document: &str, file_id: FileId) -> ast::Span {
-    let start = position_to_offset(&range.start, document).unwrap();
-    let end = position_to_offset(&range.end, document).unwrap();
-
-    ast::Span::new(start, end, file_id)
-}
-
-/// Gives the LSP position right after the given span, skipping any trailing newlines
-pub(crate) fn position_after_span(span: ast::Span, document: &str) -> Position {
-    let end = match (document.chars().nth(span.end - 2), document.chars().nth(span.end - 1)) {
-        (Some('\r'), Some('\n')) => span.end - 2,
-        (_, Some('\n')) => span.end - 1,
-        _ => span.end,
-    };
-
-    offset_to_position(end, document)
-}
-
-/// Converts a byte offset to an LSP position, if the given offset
-/// does not overflow the document.
-pub fn offset_to_position(offset: usize, document: &str) -> Position {
-    let mut position = Position::default();
-
-    for (i, chr) in document.chars().enumerate() {
-        match chr {
-            _ if i == offset => {
-                return position;
-            }
-            '\n' => {
-                position.character = 0;
-                position.line += 1;
-            }
-            _ => {
-                position.character += 1;
-            }
-        }
-    }
-
-    position
-}
-
-#[cfg(test)]
-mod tests {
-    use lsp_types::Position;
-    use psl::diagnostics::{FileId, Span};
-
-    use crate::position_after_span;
-
-    // On Windows, a newline is actually two characters.
-    #[test]
-    fn position_to_offset_with_crlf() {
-        let schema = "\r\nmodel Test {\r\n    id Int @id\r\n}";
-        // Let's put the cursor on the "i" in "id Int".
-        let expected_offset = schema.chars().position(|c| c == 'i').unwrap();
-        let found_offset = super::position_to_offset(&Position { line: 2, character: 4 }, schema).unwrap();
-
-        assert_eq!(found_offset, expected_offset);
-    }
-
-    #[test]
-    fn position_after_span_no_newline() {
-        let str = "some string";
-        let span = Span::new(0, str.len(), FileId::ZERO);
-        let pos = position_after_span(span, str);
-        assert_eq!(pos.line, 0);
-        assert_eq!(pos.character, 11);
-    }
-
-    #[test]
-    fn position_after_span_lf() {
-        let str = "some string\n";
-        let span = Span::new(0, str.len(), FileId::ZERO);
-        let pos = position_after_span(span, str);
-        assert_eq!(pos.line, 0);
-        assert_eq!(pos.character, 11);
-    }
-
-    #[test]
-    fn position_after_span_crlf() {
-        let str = "some string\r\n";
-        let span = Span::new(0, str.len(), FileId::ZERO);
-        let pos = position_after_span(span, str);
-        assert_eq!(pos.line, 0);
-        assert_eq!(pos.character, 11);
-    }
->>>>>>> 793f7fb7
 }