--- conflicted
+++ resolved
@@ -53,14 +53,9 @@
 }
 
 #[wasm_bindgen]
-<<<<<<< HEAD
 pub fn validate(params: String) -> Result<(), JsError> {
+    register_panic_hook();
     prisma_fmt::validate(params).map_err(|e| JsError::new(&e))
-=======
-pub fn validate(params: String) -> Result<(), String> {
-    register_panic_hook();
-    prisma_fmt::validate(params)
->>>>>>> cb65d78d
 }
 
 #[wasm_bindgen]
