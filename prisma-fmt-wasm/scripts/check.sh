#!/usr/bin/env bash

# Check that the build worked.

set -euo pipefail

echo -n '1. The final wasm file is not empty: '

<<<<<<< HEAD
EXPECTED_FINAL_WASM_FILE_PATH="$prisma_fmt_wasm/src/prisma_fmt_build_bg.wasm";
=======
EXPECTED_FINAL_WASM_FILE_PATH="$PRISMA_FMT_WASM/src/prisma_fmt_build_bg.wasm";
>>>>>>> 28b16e7b
WASM_FILE_SIZE=$(wc -c "$EXPECTED_FINAL_WASM_FILE_PATH" | sed 's/ .*$//')

if [[ $WASM_FILE_SIZE == '0' ]]; then
    echo "Check phase failed: expected a non empty EXPECTED_FINAL_WASM_FILE_PAT"
    exit 1
fi

echo 'ok.'

# ~_~_~_~ #

echo '2. We can call the module directly and get back a valid result.'

<<<<<<< HEAD
REFORMATTED_MEOW=$($node -e "const prismaFmt = require('$prisma_fmt_wasm'); console.log(prismaFmt.format('meow', '{}'))")
=======
REFORMATTED_MEOW=$($NODE -e "const prismaFmt = require('$PRISMA_FMT_WASM'); console.log(prismaFmt.format('meow', '{}'))")
>>>>>>> 28b16e7b

echo "REFORMATTED_MEOW=$REFORMATTED_MEOW"

if [[ $REFORMATTED_MEOW != 'meow' ]]; then
    echo "Check phase failed: expected the module version to be 'wasm', but got '$REFORMATTED_MEOW'"
    exit 1
fi

echo ' ok.'

# Signal to nix that the check is a success.
<<<<<<< HEAD
=======
# shellcheck disable=SC2154
>>>>>>> 28b16e7b
mkdir -p "$out"<|MERGE_RESOLUTION|>--- conflicted
+++ resolved
@@ -6,11 +6,7 @@
 
 echo -n '1. The final wasm file is not empty: '
 
-<<<<<<< HEAD
-EXPECTED_FINAL_WASM_FILE_PATH="$prisma_fmt_wasm/src/prisma_fmt_build_bg.wasm";
-=======
 EXPECTED_FINAL_WASM_FILE_PATH="$PRISMA_FMT_WASM/src/prisma_fmt_build_bg.wasm";
->>>>>>> 28b16e7b
 WASM_FILE_SIZE=$(wc -c "$EXPECTED_FINAL_WASM_FILE_PATH" | sed 's/ .*$//')
 
 if [[ $WASM_FILE_SIZE == '0' ]]; then
@@ -24,11 +20,7 @@
 
 echo '2. We can call the module directly and get back a valid result.'
 
-<<<<<<< HEAD
-REFORMATTED_MEOW=$($node -e "const prismaFmt = require('$prisma_fmt_wasm'); console.log(prismaFmt.format('meow', '{}'))")
-=======
 REFORMATTED_MEOW=$($NODE -e "const prismaFmt = require('$PRISMA_FMT_WASM'); console.log(prismaFmt.format('meow', '{}'))")
->>>>>>> 28b16e7b
 
 echo "REFORMATTED_MEOW=$REFORMATTED_MEOW"
 
@@ -40,8 +32,5 @@
 echo ' ok.'
 
 # Signal to nix that the check is a success.
-<<<<<<< HEAD
-=======
 # shellcheck disable=SC2154
->>>>>>> 28b16e7b
 mkdir -p "$out"