#!/usr/bin/env bash

set -euxo pipefail

echo 'Creating out dir...'
<<<<<<< HEAD
=======
# shellcheck disable=SC2154
>>>>>>> 28b16e7b
mkdir -p "$out"/src;

echo 'Copying package.json...'
cp ./prisma-fmt-wasm/package.json "$out"/;

echo 'Copying README.md...'
cp ./prisma-fmt-wasm/README.md "$out"/;

echo 'Generating node package...'
wasm-bindgen \
  --target nodejs \
  --out-dir "$out"/src \
  target/wasm32-unknown-unknown/release/prisma_fmt_build.wasm;<|MERGE_RESOLUTION|>--- conflicted
+++ resolved
@@ -3,10 +3,7 @@
 set -euxo pipefail
 
 echo 'Creating out dir...'
-<<<<<<< HEAD
-=======
 # shellcheck disable=SC2154
->>>>>>> 28b16e7b
 mkdir -p "$out"/src;
 
 echo 'Copying package.json...'
