--- conflicted
+++ resolved
@@ -53,10 +53,6 @@
             echo "DRIVER_ADAPTERS_BRANCH=$branch" >> "$GITHUB_ENV"
           fi
 
-<<<<<<< HEAD
-=======
-      - uses: cachix/install-nix-action@v24
->>>>>>> 9878210a
       - name: Setup benchmark
         run: make setup-pg-bench
 
