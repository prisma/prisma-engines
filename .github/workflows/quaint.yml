name: Quaint
on:
  push:
    branches:
      - main
  pull_request:
    paths:
      - 'quaint/**'
  
jobs:
  tests:
    runs-on: ubuntu-latest

    strategy:
      fail-fast: false
      matrix:
        features:
          - "--lib --features=all"
          - "--lib --no-default-features --features=sqlite"
<<<<<<< HEAD
          - "--lib --no-default-features --features=sqlite --features=chrono --features=json --features=gis --features=uuid --features=pooled --features=serde-support --features=bigdecimal"
          - "--lib --no-default-features --features=postgresql"
          - "--lib --no-default-features --features=postgresql --features=chrono --features=json --features=gis --features=uuid --features=pooled --features=serde-support --features=bigdecimal"
          - "--lib --no-default-features --features=mysql"
          - "--lib --no-default-features --features=mysql --features=chrono --features=json --features=gis --features=uuid --features=pooled --features=serde-support --features=bigdecimal"
          - "--lib --no-default-features --features=mssql"
          - "--lib --no-default-features --features=mssql --features=chrono --features=json --features=gis --features=uuid --features=pooled --features=serde-support --features=bigdecimal"
=======
          - "--lib --no-default-features --features=sqlite --features=uuid --features=pooled --features=serde-support --features=bigdecimal"
          - "--lib --no-default-features --features=postgresql"
          - "--lib --no-default-features --features=postgresql --features=uuid --features=pooled --features=serde-support --features=bigdecimal"
          - "--lib --no-default-features --features=mysql"
          - "--lib --no-default-features --features=mysql --features=uuid --features=pooled --features=serde-support --features=bigdecimal"
          - "--lib --no-default-features --features=mssql"
          - "--lib --no-default-features --features=mssql --features=uuid --features=pooled --features=serde-support --features=bigdecimal"
>>>>>>> 571a5213
          - "--doc --features=all"
    env:
      TEST_MYSQL: "mysql://root:prisma@localhost:3306/prisma"
      TEST_MYSQL8: "mysql://root:prisma@localhost:3307/prisma"
      TEST_MYSQL_MARIADB: "mysql://root:prisma@localhost:3308/prisma"
      TEST_PSQL: "postgres://postgres:prisma@localhost:5432/postgres"
      TEST_MSSQL: "jdbc:sqlserver://localhost:1433;database=master;user=SA;password=<YourStrong@Passw0rd>;trustServerCertificate=true"
      TEST_CRDB: "postgresql://prisma@127.0.0.1:26259/postgres"

    steps:
      - uses: actions/checkout@v4
      - uses: dtolnay/rust-toolchain@stable

      - uses: actions/cache@v3
        with:
          path: |
            ~/.cargo/registry
            ~/.cargo/git
            target
          key: ${{ runner.os }}-cargo-${{ matrix.features }}

      - name: Start Databases
        run: docker-compose -f docker-compose.yml up -d
        working-directory: ./quaint

      - name: Sleep for 20s
        uses: juliangruber/sleep-action@v1
        with:
          time: 20s

      - name: Run tests
        run: cargo test ${{ matrix.features }}
        working-directory: ./quaint<|MERGE_RESOLUTION|>--- conflicted
+++ resolved
@@ -17,23 +17,13 @@
         features:
           - "--lib --features=all"
           - "--lib --no-default-features --features=sqlite"
-<<<<<<< HEAD
-          - "--lib --no-default-features --features=sqlite --features=chrono --features=json --features=gis --features=uuid --features=pooled --features=serde-support --features=bigdecimal"
+          - "--lib --no-default-features --features=sqlite --features=gis --features=uuid --features=pooled --features=serde-support --features=bigdecimal"
           - "--lib --no-default-features --features=postgresql"
-          - "--lib --no-default-features --features=postgresql --features=chrono --features=json --features=gis --features=uuid --features=pooled --features=serde-support --features=bigdecimal"
+          - "--lib --no-default-features --features=postgresql --features=gis  --features=uuid --features=pooled --features=serde-support --features=bigdecimal"
           - "--lib --no-default-features --features=mysql"
-          - "--lib --no-default-features --features=mysql --features=chrono --features=json --features=gis --features=uuid --features=pooled --features=serde-support --features=bigdecimal"
+          - "--lib --no-default-features --features=mysql --features=gis --features=uuid --features=pooled --features=serde-support --features=bigdecimal"
           - "--lib --no-default-features --features=mssql"
-          - "--lib --no-default-features --features=mssql --features=chrono --features=json --features=gis --features=uuid --features=pooled --features=serde-support --features=bigdecimal"
-=======
-          - "--lib --no-default-features --features=sqlite --features=uuid --features=pooled --features=serde-support --features=bigdecimal"
-          - "--lib --no-default-features --features=postgresql"
-          - "--lib --no-default-features --features=postgresql --features=uuid --features=pooled --features=serde-support --features=bigdecimal"
-          - "--lib --no-default-features --features=mysql"
-          - "--lib --no-default-features --features=mysql --features=uuid --features=pooled --features=serde-support --features=bigdecimal"
-          - "--lib --no-default-features --features=mssql"
-          - "--lib --no-default-features --features=mssql --features=uuid --features=pooled --features=serde-support --features=bigdecimal"
->>>>>>> 571a5213
+          - "--lib --no-default-features --features=mssql --features=gis --features=uuid --features=pooled --features=serde-support --features=bigdecimal"
           - "--doc --features=all"
     env:
       TEST_MYSQL: "mysql://root:prisma@localhost:3306/prisma"
