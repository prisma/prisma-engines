name: "SE: integration tests"
on:
  push:
    branches:
      - main
  pull_request:
    paths-ignore:
      - ".github/**"
      - "!.github/workflows/test-schema-engine.yml"
      - ".buildkite/**"
      - "*.md"
      - "LICENSE"
      - "CODEOWNERS"
      - "renovate.json"
      # Specific
      - "query-engine/**"

concurrency:
  group: ${{ github.workflow }}-${{ github.ref }}
  cancel-in-progress: true

jobs:
  test-mongodb-schema-connector:
    name: "${{ matrix.database.name }}"
    strategy:
      fail-fast: false
      matrix:
        database:
          - name: "mongodb42"
            url: "mongodb://prisma:prisma@localhost:27016/?authSource=admin&retryWrites=true"
          - name: "mongodb44"
            url: "mongodb://prisma:prisma@localhost:27017/?authSource=admin&retryWrites=true"
          - name: "mongodb5"
            url: "mongodb://prisma:prisma@localhost:27018/?authSource=admin&retryWrites=true"
    runs-on: ubuntu-latest
    steps:
      - uses: actions/checkout@v4
      - uses: actions-rust-lang/setup-rust-toolchain@v1
      - uses: taiki-e/install-action@nextest

      - name: Login to Docker Hub
        uses: docker/login-action@v3
        continue-on-error: true
        with:
          username: ${{ secrets.DOCKERHUB_USERNAME }}
          password: ${{ secrets.DOCKERHUB_TOKEN }}

      - name: "Start ${{ matrix.database.name }}"
        run: make start-${{ matrix.database.name }}-single

      - run: cargo nextest run -p mongodb-schema-connector
        env:
          CLICOLOR_FORCE: 1
          TEST_DATABASE_URL: ${{ matrix.database.url }}

  test-linux:
    name: "${{ matrix.database.name }}"

    strategy:
      fail-fast: false
      matrix:
        database:
          - name: mssql_2017
            url: "sqlserver://localhost:1434;database=master;user=SA;password=<YourStrong@Passw0rd>;trustServerCertificate=true;socket_timeout=60;isolationLevel=READ UNCOMMITTED"
          - name: mssql_2019
            url: "sqlserver://localhost:1433;database=master;user=SA;password=<YourStrong@Passw0rd>;trustServerCertificate=true;socket_timeout=60;isolationLevel=READ UNCOMMITTED"
          - name: mssql_2022
            url: "sqlserver://localhost:1435;database=master;user=SA;password=<YourStrong@Passw0rd>;trustServerCertificate=true;socket_timeout=60;isolationLevel=READ UNCOMMITTED"
          - name: mysql_5_6
            url: "mysql://root:prisma@localhost:3309"
          - name: mysql_5_7
            url: "mysql://root:prisma@localhost:3306"
          - name: mysql_8
            url: "mysql://root:prisma@localhost:3307"
          - name: mysql_mariadb
            url: "mysql://root:prisma@localhost:3308"
          - name: postgres9
            url: "postgresql://postgres:prisma@localhost:5431"
          - name: postgres10
            url: "postgresql://postgres:prisma@localhost:5432"
          - name: postgres11
            url: "postgresql://postgres:prisma@localhost:5433"
          - name: postgres12
            url: "postgresql://postgres:prisma@localhost:5434"
          - name: postgres13
            url: "postgresql://postgres:prisma@localhost:5435"
          - name: postgres14
            url: "postgresql://postgres:prisma@localhost:5437"
          - name: postgres15
<<<<<<< HEAD
            url: 'postgresql://postgres:prisma@localhost:5438'
          - name: postgis15
            url: 'postgresql://postgres:prisma@localhost:5439'
=======
            url: "postgresql://postgres:prisma@localhost:5438"
          - name: postgres16
            url: "postgresql://postgres:prisma@localhost:5439"
>>>>>>> 4c784e32
          - name: cockroach_23_1
            url: "postgresql://prisma@localhost:26260"
          - name: cockroach_22_2
            url: "postgresql://prisma@localhost:26259"
          - name: cockroach_22_1_0
            url: "postgresql://prisma@localhost:26257"
          - name: sqlite
            url: sqlite
          - name: spatialite
            url: sqlite
          - name: vitess_8_0
            url: "mysql://root:prisma@localhost:33807/test"
            shadow_database_url: "mysql://root:prisma@localhost:33808/shadow"
            is_vitess: true
            single_threaded: true

    runs-on: ubuntu-latest
    steps:
      - uses: actions/checkout@v4
      - uses: actions-rust-lang/setup-rust-toolchain@v1
      - uses: taiki-e/install-action@nextest

      - name: Login to Docker Hub
        uses: docker/login-action@v3
        continue-on-error: true
        env:
          DOCKERHUB_USERNAME: ${{ secrets.DOCKERHUB_USERNAME }}
          DOCKERHUB_TOKEN: ${{ secrets.DOCKERHUB_TOKEN }}
        if: "${{ env.DOCKERHUB_USERNAME != '' && env.DOCKERHUB_TOKEN != '' }}"
        with:
          username: ${{ secrets.DOCKERHUB_USERNAME }}
          password: ${{ secrets.DOCKERHUB_TOKEN }}

<<<<<<< HEAD
      - name: Install Spatialite
        if: ${{ matrix.database.name == 'spatialite' }}
        run: sudo apt install -y libsqlite3-mod-spatialite
  
      - name: 'Start ${{ matrix.database.name }}'
=======
      - name: "Start ${{ matrix.database.name }}"
>>>>>>> 4c784e32
        run: make start-${{ matrix.database.name }}

      - run: cargo nextest run -p sql-introspection-tests
        if: ${{ !matrix.database.single_threaded }}
        env:
          CLICOLOR_FORCE: 1
          TEST_DATABASE_URL: ${{ matrix.database.url }}
          SPATIALITE_PATH: ${{ matrix.database.name == 'spatialite' && 'mod_spatialite' || null }}

      - run: cargo nextest run -p sql-schema-describer
        if: ${{ !matrix.database.single_threaded }}
        env:
          CLICOLOR_FORCE: 1
          TEST_DATABASE_URL: ${{ matrix.database.url }}
          SPATIALITE_PATH: ${{ matrix.database.name == 'spatialite' && 'mod_spatialite' || null }}

      - run: cargo nextest run -p sql-migration-tests
        if: ${{ !matrix.database.single_threaded }}
        env:
          CLICOLOR_FORCE: 1
          TEST_DATABASE_URL: ${{ matrix.database.url }}
<<<<<<< HEAD
          SPATIALITE_PATH: ${{ matrix.database.name == 'spatialite' && 'mod_spatialite' || null }}
          RUST_LOG: debug
=======
>>>>>>> 4c784e32

      - run: cargo nextest run -p schema-engine-cli
        if: ${{ !matrix.database.single_threaded }}
        env:
          CLICOLOR_FORCE: 1
          TEST_DATABASE_URL: ${{ matrix.database.url }}
          SPATIALITE_PATH: ${{ matrix.database.name == 'spatialite' && 'mod_spatialite' || null }}

      #
      # Vitess tests
      #
      - run: cargo nextest run -p sql-introspection-tests --test-threads=1
        if: ${{ matrix.database.is_vitess }}
        env:
          CLICOLOR_FORCE: 1
          TEST_DATABASE_URL: ${{ matrix.database.url }}
          TEST_SHADOW_DATABASE_URL: ${{ matrix.database.shadow_database_url }}

      - run: cargo nextest run -p sql-migration-tests --test-threads=1
        if: ${{ matrix.database.is_vitess }}
        env:
          CLICOLOR_FORCE: 1
          TEST_DATABASE_URL: ${{ matrix.database.url }}
          TEST_SHADOW_DATABASE_URL: ${{ matrix.database.shadow_database_url }}
          RUST_LOG: debug

      - run: cargo nextest run -p schema-engine-cli --test-threads=1
        if: ${{ matrix.database.is_vitess }}
        env:
          CLICOLOR_FORCE: 1
          TEST_DATABASE_URL: ${{ matrix.database.url }}
          TEST_SHADOW_DATABASE_URL: ${{ matrix.database.shadow_database_url }}

      #
      # Single threaded tests (excluding Vitess)
      #
      - run: cargo nextest run -p sql-schema-describer --test-threads=1
        if: ${{ !matrix.database.is_vitess && matrix.database.single_threaded }}
        env:
          CLICOLOR_FORCE: 1
          TEST_DATABASE_URL: ${{ matrix.database.url }}

      - run: cargo nextest run -p sql-introspection-tests --test-threads=1
        if: ${{ !matrix.database.is_vitess && matrix.database.single_threaded }}
        env:
          CLICOLOR_FORCE: 1
          TEST_DATABASE_URL: ${{ matrix.database.url }}

      - run: cargo nextest run -p sql-migration-tests --test-threads=1
        if: ${{ !matrix.database.is_vitess && matrix.database.single_threaded }}
        env:
          CLICOLOR_FORCE: 1
          TEST_DATABASE_URL: ${{ matrix.database.url }}
          RUST_LOG: debug

      - run: cargo nextest run -p schema-engine-cli --test-threads=1
        if: ${{ !matrix.database.is_vitess && matrix.database.single_threaded }}
        env:
          CLICOLOR_FORCE: 1
          TEST_DATABASE_URL: ${{ matrix.database.url }}

  test-windows:
    strategy:
      fail-fast: false
      matrix:
        db:
          - name: "mysql-lts"
            url: "mysql://root@localhost:3306?connect_timeout=20&socket_timeout=60"
          - name: "mariadb"
            url: "mysql://root@localhost:3306?connect_timeout=20&socket_timeout=60"
        rust:
          - stable
        os:
          - windows-latest

    runs-on: ${{ matrix.os }}

    name: "${{ matrix.db.name }} on Windows"

    steps:
      - uses: actions/checkout@v4
      - uses: actions-rust-lang/setup-rust-toolchain@v1
      - uses: taiki-e/install-action@nextest

      - uses: actions/cache@v4
        with:
          path: |
            ~/.cargo/registry
            ~/.cargo/git
            target
          key: ${{ runner.os }}-cargo-${{ matrix.rust }}-${{ hashFiles('**/Cargo.lock') }}

      - name: Install ${{ matrix.db.name }}
        run: |
          iwr -useb 'https://raw.githubusercontent.com/scoopinstaller/install/master/install.ps1' -outfile 'install.ps1'
          .\install.ps1 -RunAsAdmin

          scoop install sudo
          scoop install ${{ matrix.db.name }}
          sudo mysqld --install
          sudo sc start MySQL

      - name: Run tests
        run: cargo nextest run -p sql-migration-tests
        env:
          TEST_DATABASE_URL: ${{ matrix.db.url }}<|MERGE_RESOLUTION|>--- conflicted
+++ resolved
@@ -87,15 +87,11 @@
           - name: postgres14
             url: "postgresql://postgres:prisma@localhost:5437"
           - name: postgres15
-<<<<<<< HEAD
-            url: 'postgresql://postgres:prisma@localhost:5438'
-          - name: postgis15
-            url: 'postgresql://postgres:prisma@localhost:5439'
-=======
             url: "postgresql://postgres:prisma@localhost:5438"
           - name: postgres16
             url: "postgresql://postgres:prisma@localhost:5439"
->>>>>>> 4c784e32
+          - name: postgis16
+            url: 'postgresql://postgres:prisma@localhost:5440'
           - name: cockroach_23_1
             url: "postgresql://prisma@localhost:26260"
           - name: cockroach_22_2
@@ -129,15 +125,11 @@
           username: ${{ secrets.DOCKERHUB_USERNAME }}
           password: ${{ secrets.DOCKERHUB_TOKEN }}
 
-<<<<<<< HEAD
       - name: Install Spatialite
         if: ${{ matrix.database.name == 'spatialite' }}
         run: sudo apt install -y libsqlite3-mod-spatialite
   
-      - name: 'Start ${{ matrix.database.name }}'
-=======
       - name: "Start ${{ matrix.database.name }}"
->>>>>>> 4c784e32
         run: make start-${{ matrix.database.name }}
 
       - run: cargo nextest run -p sql-introspection-tests
@@ -159,11 +151,7 @@
         env:
           CLICOLOR_FORCE: 1
           TEST_DATABASE_URL: ${{ matrix.database.url }}
-<<<<<<< HEAD
-          SPATIALITE_PATH: ${{ matrix.database.name == 'spatialite' && 'mod_spatialite' || null }}
-          RUST_LOG: debug
-=======
->>>>>>> 4c784e32
+          SPATIALITE_PATH: ${{ matrix.database.name == 'spatialite' && 'mod_spatialite' || null }}
 
       - run: cargo nextest run -p schema-engine-cli
         if: ${{ !matrix.database.single_threaded }}
