--- conflicted
+++ resolved
@@ -469,23 +469,10 @@
     }
     "#;
 
-<<<<<<< HEAD
-    api.schema_push_with_filter(dm, Some(api.namespaced_schema_filter(&["ExternalTable"])))
+    api.schema_push_with_filter(dm, api.namespaced_schema_filter(&["ExternalTable"]))
         .send()
         .assert_green()
         .assert_has_executed_steps();
-=======
-    api.schema_push_with_filter(
-        dm,
-        SchemaFilter {
-            external_tables: vec!["ExternalTable".to_string()],
-            external_enums: vec![],
-        },
-    )
-    .send()
-    .assert_green()
-    .assert_has_executed_steps();
->>>>>>> 6fa05d54
 
     api.assert_schema()
         .assert_has_table("Cat")
@@ -513,13 +500,8 @@
     let err = api
         .schema_push_with_filter(
             dm,
-<<<<<<< HEAD
-            Some(SchemaFilter {
+            SchemaFilter {
                 external_tables: vec![table_name.to_string()],
-=======
-            SchemaFilter {
-                external_tables: vec!["public.ExternalTable".to_string()],
->>>>>>> 6fa05d54
                 external_enums: vec![],
             },
         )
