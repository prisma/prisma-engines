mod views;

use indoc::indoc;
use schema_core::json_rpc::types::SchemaFilter;
use sql_migration_tests::test_api::*;
use sql_schema_describer::ColumnTypeFamily;

const SCHEMA: &str = r#"
model Cat {
    id Int @id
    boxId Int?
    box Box? @relation(fields: [boxId], references: [id])
}

model Box {
    id Int @id
    material String
    cats     Cat[]
}
"#;

#[test_connector]
fn schema_push_happy_path(api: TestApi) {
    api.schema_push_w_datasource(SCHEMA)
        .send()
        .assert_green()
        .assert_has_executed_steps();

    api.assert_schema()
        .assert_table("Cat", |table| {
            table.assert_column("boxId", |col| col.assert_type_family(ColumnTypeFamily::Int))
        })
        .assert_table("Box", |table| {
            table.assert_column("material", |col| col.assert_type_family(ColumnTypeFamily::String))
        });

    let dm2 = r#"
    model Cat {
        id Int @id
        boxId Int?
        residence Box? @relation(fields: [boxId], references: [id])
    }

    model Box {
        id Int @id
        texture String
        waterProof Boolean
        cats       Cat[]
    }
    "#;

    api.schema_push_w_datasource(dm2)
        .send()
        .assert_green()
        .assert_has_executed_steps();

    api.assert_schema()
        .assert_table("Cat", |table| {
            table.assert_column("boxId", |col| col.assert_type_family(ColumnTypeFamily::Int))
        })
        .assert_table("Box", |table| {
            table
                .assert_columns_count(3)
                .assert_column("texture", |col| col.assert_type_family(ColumnTypeFamily::String))
        });
}

#[test_connector]
fn schema_push_warns_about_destructive_changes(api: TestApi) {
    api.schema_push_w_datasource(SCHEMA)
        .send()
        .assert_green()
        .assert_has_executed_steps();

    api.insert("Box")
        .value("id", 1)
        .value("material", "cardboard")
        .result_raw();

    let dm2 = r#"
        model Cat {
            id Int @id
        }
    "#;

    let expected_warning = format!(
        "You are about to drop the `{}` table, which is not empty (1 rows).",
        api.normalize_identifier("Box")
    );

    api.schema_push_w_datasource(dm2)
        .send()
        .assert_warnings(&[expected_warning.as_str().into()])
        .assert_no_steps();

    api.schema_push_w_datasource(dm2)
        .force(true)
        .send()
        .assert_warnings(&[expected_warning.as_str().into()])
        .assert_has_executed_steps();
}

#[test_connector]
fn schema_push_with_an_unexecutable_migration_returns_a_message_and_aborts(api: TestApi) {
    api.schema_push_w_datasource(SCHEMA)
        .send()
        .assert_green()
        .assert_has_executed_steps();

    api.insert("Box")
        .value("id", 1)
        .value("material", "cardboard")
        .result_raw();

    let dm2 = r#"
        model Cat {
            id Int @id
            boxId Int?
            box Box? @relation(fields: [boxId], references: [id])
        }

        model Box {
            id Int @id
            material String
            volumeCm3 Int
            cats      Cat[]
        }
    "#;

    api.schema_push_w_datasource(dm2)
        .send()
        .assert_unexecutable(&["Added the required column `volumeCm3` to the `Box` table without a default value. There are 1 rows in this table, it is not possible to execute this step.".into()])
        .assert_no_steps();
}

#[test_connector]
fn indexes_and_unique_constraints_on_the_same_field_do_not_collide(api: TestApi) {
    let dm = r#"
        model User {
            id     BigInt    @id @default(autoincrement())
            email  String    @unique
            name   String

            @@index([email])
        }
    "#;

    api.schema_push_w_datasource(dm).send().assert_green();
}

#[test_connector]
fn multi_column_indexes_and_unique_constraints_on_the_same_fields_do_not_collide(api: TestApi) {
    let dm = r#"
        model User {
            id     BigInt    @id @default(autoincrement())
            email  String
            name   String

            @@index([email, name])
            @@unique([email, name])
        }
    "#;

    api.schema_push_w_datasource(dm).send().assert_green();
}

#[test_connector(exclude(Vitess))]
fn alter_constraint_name_push(api: TestApi) {
    let plain_dm = r#"
         model A {
           id   Int    @id
           name String @unique
           a    String
           b    String
           B    B[]    @relation("AtoB")
           @@unique([a, b])
           @@index([a])
         }

         model B {
           a   String
           b   String
           aId Int
           A   A      @relation("AtoB", fields: [aId], references: [id])
           @@index([a,b])
           @@id([a, b])
         }
     "#;

    api.schema_push_w_datasource(plain_dm).send().assert_green();
    let no_named_pk = api.is_sqlite() || api.is_mysql();

    let (singular_id, compound_id) = if no_named_pk {
        ("", "")
    } else {
        (r#"(map: "CustomId")"#, r#", map: "CustomCompoundId""#)
    };

    let no_named_fk = if api.is_sqlite() { "" } else { r#", map: "CustomFK""# };

    let custom_dm = format!(
        r#"
         model A {{
           id   Int    @id{singular_id}
           name String @unique(map: "CustomUnique")
           a    String
           b    String
           B    B[]    @relation("AtoB")
           @@unique([a, b], name: "compound", map:"CustomCompoundUnique")
           @@index([a], map: "CustomIndex")
         }}
         model B {{
           a   String
           b   String
           aId Int
           A   A      @relation("AtoB", fields: [aId], references: [id]{no_named_fk})
           @@index([a,b], map: "AnotherCustomIndex")
           @@id([a, b]{compound_id})
         }}
     "#
    );

    api.schema_push_w_datasource(custom_dm).send().assert_green();

    api.assert_schema().assert_table("A", |table| {
        if !no_named_pk {
            table.assert_pk(|pk| pk.assert_constraint_name("CustomId"));
        };
        table.assert_has_index_name_and_type("CustomUnique", true);
        table.assert_has_index_name_and_type("CustomCompoundUnique", true);
        table.assert_has_index_name_and_type("CustomIndex", false)
    });

    api.assert_schema().assert_table("B", |table| {
        if !no_named_pk {
            table.assert_pk(|pk| pk.assert_constraint_name("CustomCompoundId"));
        };
        if !api.is_sqlite() {
            table.assert_fk_with_name("CustomFK");
        }
        table.assert_has_index_name_and_type("AnotherCustomIndex", false)
    });
}

#[test_connector(tags(Sqlite))]
fn sqlite_reserved_name_space_can_be_used(api: TestApi) {
    let plain_dm = r#"
         model A {
           name         String @unique(map: "sqlite_unique")
           lastName     String
           
           @@unique([name, lastName], map: "sqlite_compound_unique")
           @@index([lastName], map: "sqlite_index")
         }
     "#;

    api.schema_push_w_datasource(plain_dm).send().assert_green();
    api.assert_schema().assert_table("A", |table| {
        table.assert_has_index_name_and_type("sqlite_unique", true);
        table.assert_has_index_name_and_type("sqlite_compound_unique", true);
        table.assert_has_index_name_and_type("sqlite_index", false)
    });
}

//working constraint names

//MSSQL
#[test_connector(tags(Mssql))]
fn duplicate_index_names_across_models_work_on_mssql(api: TestApi) {
    let plain_dm = r#"
            model Post {
              id        Int     @id @default(5)
              test      Int
              
              @@index([test], map: "Duplicate")
            }
            
             model Post2 {
              id        Int     @id @default(5, map: "Duplicate")
              test      Int
              
              @@index([test], map: "Duplicate")
            }
     "#;

    api.schema_push_w_datasource(plain_dm).send().assert_green();
    api.assert_schema()
        .assert_table("Post", |table| table.assert_has_index_name_and_type("Duplicate", false));
    api.assert_schema().assert_table("Post2", |table| {
        table.assert_has_index_name_and_type("Duplicate", false)
    });
}

#[test_connector(tags(Mssql))]
fn duplicate_constraint_names_across_namespaces_work_on_mssql(api: TestApi) {
    let plain_dm = r#"
     model User {
        id         Int @id
        neighborId Int @default(1, map: "MyName")
        posts      Post[]

        @@index([id], name: "MyName")
     }

     model Post {
        id Int @id
        userId Int
        User   User @relation(fields:[userId], references:[id], map: "MyOtherName") 

        @@index([id], name: "MyOtherName")
     }
     "#;

    api.schema_push_w_datasource(plain_dm).send().assert_green();
}

#[test_connector(tags(Mssql))]
fn duplicate_primary_and_index_name_in_different_table_works_on_mssql(api: TestApi) {
    let plain_dm = r#"
     model User {
        id         Int @id(map: "Test")
     }

     model Post {
        id Int @id 
        
        @@index([id], map: "Test")
     }
     "#;

    api.schema_push_w_datasource(plain_dm).send().assert_green();
}

//Postgres

#[test_connector(tags(Postgres))]
fn duplicate_primary_and_foreign_key_name_across_models_work_on_postgres(api: TestApi) {
    let plain_dm = r#"
            model A {
                id Int @id(map: "foo")
                bs B[]
            }
            
            model B {
                id Int @id
                aId Int
                a   A  @relation(fields: [aId], references: [id], map: "foo")
            }
     "#;

    api.schema_push_w_datasource(plain_dm).send().assert_green();
}

//Mysql
#[test_connector(tags(Mysql))]
fn duplicate_constraint_names_across_models_work_on_mysql(api: TestApi) {
    let plain_dm = r#"
     model User {
        id         Int @id

        @@index([id], name: "MyName")
     }

     model Post {
        id Int @id

        @@index([id], name: "MyName")
     }
     "#;

    api.schema_push_w_datasource(plain_dm).send().assert_green();
}

#[test_connector(tags(Postgres))]
fn implicit_relations_indices_are_not_renamed_unnecessarily(api: TestApi) {
    let dm = api.datamodel_with_provider(
        r#"
     model UserThisIsWayTooLongAndWillLeadToProblemsDownTheRoad {
        id          Int @id
        posts       PostThisIsWayTooLongAndWillLeadToProblemsDownTheRoad[]
     }

     model PostThisIsWayTooLongAndWillLeadToProblemsDownTheRoad {
        id          Int @id
        users       UserThisIsWayTooLongAndWillLeadToProblemsDownTheRoad[]
     }
     "#,
    );

    let dir = api.create_migrations_directory();

    api.create_migration("initial", &dm, &dir)
        .send_sync()
        .assert_migration_directories_count(1);

    api.create_migration("no_op", &dm, &dir)
        .send_sync()
        .assert_migration_directories_count(1);
}

#[test_connector(tags(Mysql))]
fn creating_index_on_long_varchar_without_length_fails(api: TestApi) {
    let plain_dm = r#"
     model User {
        id         String @db.VarChar(2000)

        @@index([id])
        @@unique([id])
        @@id([id])
     }
     "#;

    api.schema_push_w_datasource(plain_dm).send_unwrap_err();
}

#[test_connector(tags(Mysql))]
fn mysql_should_diff_column_ordering_correctly_issue_10983(api: TestApi) {
    // https://github.com/prisma/prisma/issues/10983

    let dm = indoc! {r#"
        model a {
          id Int       @id @default(autoincrement())
          b  DateTime? @db.DateTime(6)

          @@index([b], map: "IDX_b")
        }
    "#};

    let ddl = r#"
        CREATE TABLE `a` (
          `id` int(11) NOT NULL AUTO_INCREMENT,
          `b` datetime(6) DEFAULT NULL,
          PRIMARY KEY (`id`),
          KEY `IDX_b` (`b`)
        )
    "#;

    api.raw_cmd(ddl);
    api.schema_push_w_datasource(dm).send().assert_green().assert_no_steps();
}

#[test_connector]
fn issue_repro_extended_indexes(api: TestApi) {
    // https://github.com/prisma/prisma/issues/11631

    let dm = indoc! {r#"
         model HouseholdTaxSettings {
          householdId String 
          taxYear     Int
        
          @@unique([householdId, taxYear])
          @@index([householdId])
        }
    "#};

    api.schema_push_w_datasource(dm).send().assert_executable();
    api.schema_push_w_datasource(dm).send().assert_green().assert_no_steps();
}

#[test_connector]
fn schema_push_with_schema_filters(api: TestApi) {
    let dm = r#"
    model Cat {
        id Int @id
    }

    model ExternalTable {
        id Int @id        
    }
    "#;

<<<<<<< HEAD
    api.schema_push_with_filter(dm, Some(api.namespaced_schema_filter(&["ExternalTable"])))
        .send()
        .assert_green()
        .assert_has_executed_steps();
=======
    api.schema_push_with_filter(
        dm,
        Some(SchemaFilter {
            external_tables: vec!["ExternalTable".to_string()],
            external_enums: vec![],
        }),
    )
    .send()
    .assert_green()
    .assert_has_executed_steps();
>>>>>>> f79e51fd

    api.assert_schema()
        .assert_has_table("Cat")
        .assert_has_no_table("ExternalTable");
}

#[test_connector]
fn schema_push_with_invalid_schema_filters(api: TestApi) {
    let dm = r#"
    model Cat {
        id Int @id
    }

    model ExternalTable {
        id Int @id        
    }
    "#;

    let err = api
        .schema_push_with_filter(
            dm,
            Some(SchemaFilter {
                external_tables: vec!["public.ExternalTable".to_string()],
                external_enums: vec![],
            }),
        )
        .send_unwrap_err();

    assert_eq!(err.error_code(), Some("P3024"));
}<|MERGE_RESOLUTION|>--- conflicted
+++ resolved
@@ -469,23 +469,10 @@
     }
     "#;
 
-<<<<<<< HEAD
     api.schema_push_with_filter(dm, Some(api.namespaced_schema_filter(&["ExternalTable"])))
         .send()
         .assert_green()
         .assert_has_executed_steps();
-=======
-    api.schema_push_with_filter(
-        dm,
-        Some(SchemaFilter {
-            external_tables: vec!["ExternalTable".to_string()],
-            external_enums: vec![],
-        }),
-    )
-    .send()
-    .assert_green()
-    .assert_has_executed_steps();
->>>>>>> f79e51fd
 
     api.assert_schema()
         .assert_has_table("Cat")
