use schema_core::json_rpc::types::SchemaFilter;
use sql_migration_tests::test_api::*;

#[test_connector]
fn schema_filter_migration_adding_external_table(api: TestApi) {
    let schema = api.datamodel_with_provider(
        r#"
        model ExternalTable {
            id      Int @id
            name    String
        }
    "#,
    );

    let dir = api.create_migrations_directory();

<<<<<<< HEAD
    let filter = api.namespaced_schema_filter(&["ExternalTable"]);
=======
    let filter = SchemaFilter {
        external_tables: vec!["ExternalTable".to_string()],
        external_enums: vec![],
    };
>>>>>>> f79e51fd
    api.create_migration_with_filter("custom", &schema, &dir, filter, "")
        .send_sync()
        .assert_migration_directories_count(0);
    // Table is external => migrations should not touch it => created no migration => external table should not be there
    api.assert_schema().assert_has_no_table("ExternalTable");
}

#[test_connector]
fn schema_filter_migration_removing_external_table(mut api: TestApi) {
    let schema_1 = api.datamodel_with_provider(
        r#"
        model ExternalTable {
            id      Int @id
            name    String
        }
    "#,
    );
    // No filter applied here to actually create the external tables first
    api.schema_push(schema_1).send();

    let dir = api.create_migrations_directory();
    let schema_2 = api.datamodel_with_provider("");

<<<<<<< HEAD
    let filter = api.namespaced_schema_filter(&["ExternalTable"]);
=======
    let filter = SchemaFilter {
        external_tables: vec!["ExternalTable".to_string()],
        external_enums: vec![],
    };
>>>>>>> f79e51fd
    api.create_migration_with_filter("remove", &schema_2, &dir, filter, "")
        .send_sync()
        .assert_migration_directories_count(0);
    // Table is external => migrations should not touch it => created no migration => external table should still be there
    api.assert_schema().assert_has_table("ExternalTable");
}

#[test_connector]
fn schema_filter_migration_removing_external_table_with_contents(mut api: TestApi) {
    let schema_1 = api.datamodel_with_provider(
        r#"
        model Cat {
            id      Int @id
            name    String
        }
    "#,
    );
    // No filter applied here to actually create the external tables first
    api.schema_push(schema_1).send();
    api.insert("Cat").value("id", 1).value("name", "Felix").result_raw();
    api.insert("Cat").value("id", 2).value("name", "Norbert").result_raw();

    let dir = api.create_migrations_directory();
    let schema_2 = api.datamodel_with_provider("");

<<<<<<< HEAD
    let filter = api.namespaced_schema_filter(&["Cat"]);
=======
    let filter = SchemaFilter {
        external_tables: vec!["Cat".to_string()],
        external_enums: vec![],
    };
>>>>>>> f79e51fd
    api.evaluate_data_loss_with_filter(&dir, schema_2.clone(), filter)
        .send()
        .assert_warnings(&[]);
}

#[test_connector]
fn schema_filter_migration_modifying_external_table(mut api: TestApi) {
    let schema_1 = api.datamodel_with_provider(
        r#"
        model ExternalTable {
            id      Int @id
        }
    "#,
    );
    // No filter applied here to actually create the external tables first
    api.schema_push(schema_1).send();

    let dir = api.create_migrations_directory();
    let schema_2 = api.datamodel_with_provider(
        r#"
            model ExternalTable {
                id      Int @id
                name    String
            }
        "#,
    );

<<<<<<< HEAD
    let filter = api.namespaced_schema_filter(&["ExternalTable"]);
=======
    let filter = SchemaFilter {
        external_tables: vec!["ExternalTable".to_string()],
        external_enums: vec![],
    };
>>>>>>> f79e51fd
    api.create_migration_with_filter("modify", &schema_2, &dir, filter, "")
        .send_sync()
        .assert_migration_directories_count(0);
    // Table is external => migrations should not touch it => created no migration => external table should still be in the old state
    api.assert_schema().assert_table("ExternalTable", |table_assertions| {
        table_assertions.assert_column_count(1)
    });
}

#[test_connector(tags(Postgres), exclude(CockroachDb))]
fn schema_filter_migration_adding_external_enum(api: TestApi) {
    let schema = api.datamodel_with_provider(
        r#"
        enum ExternalEnum {
            ONE
            TWO
        }
    "#,
    );

    let dir = api.create_migrations_directory();

    let filter = SchemaFilter {
        external_tables: vec![],
        external_enums: vec!["ExternalEnum".to_string()],
    };
    api.create_migration_with_filter("custom", &schema, &dir, filter, "")
        .send_sync()
        .assert_migration_directories_count(0);
    // Enum is external => migrations should not touch it => created no migration => external enum should not be there
    api.assert_schema().assert_has_no_enum("ExternalEnum");
}

#[test_connector(tags(Postgres), exclude(CockroachDb))]
fn schema_filter_migration_removing_external_enum(mut api: TestApi) {
    let schema_1 = api.datamodel_with_provider(
        r#"
        enum ExternalEnum {
            ONE
            TWO
        }
    "#,
    );
    // Create the external enum in the database
    api.schema_push(schema_1).send();

    let dir = api.create_migrations_directory();

    let schema_2 = api.datamodel_with_provider("");

    let filter = SchemaFilter {
        external_tables: vec![],
        external_enums: vec!["ExternalEnum".to_string()],
    };
    api.create_migration_with_filter("remove", &schema_2, &dir, filter, "")
        .send_sync()
        .assert_migration_directories_count(0);
    // Enum is external => migrations should not touch it => created no migration => external enum should still be there
    api.assert_schema().assert_enum("ExternalEnum", |enum_assertions| {
        enum_assertions.assert_values(&["ONE", "TWO"])
    });
}

#[test_connector(exclude(CockroachDb, Vitess))]
fn schema_filter_migration_adding_external_tables_incl_relations(api: TestApi) {
    let schema = api.datamodel_with_provider(
        r#"
        model Cat {
            id      Int @id
            name    String
            
            // This relation SHOULD NOT be represented in the migration script
            externalTablesB ExternalTableB[]

            // This relation SHOULD be represented in the migration script
            externalTableA ExternalTableA? @relation(fields: [externalTableId], references: [id])
            externalTableId Int?
        }

        // This table SHOULD NOT be represented in the migration script
        model ExternalTableA {
            id      Int @id
            name    String
            cats    Cat[]
        }

        // This table SHOULD NOT be represented in the migration script
        model ExternalTableB {
            id      Int @id
            name    String
            cat     Cat? @relation(fields: [catId], references: [id])
            catId   Int?
        }
    "#,
    );

    let dir = api.create_migrations_directory();

    let is_postgres = api.is_postgres();
    let is_mysql = api.is_mysql();
    let is_sqlite = api.is_sqlite();
    let is_mssql = api.is_mssql();

<<<<<<< HEAD
    let filter = api.namespaced_schema_filter(&["ExternalTableA", "ExternalTableB"]);
=======
    let filter = SchemaFilter {
        external_tables: vec!["ExternalTableA".to_string(), "ExternalTableB".to_string()],
        external_enums: vec![],
    };
>>>>>>> f79e51fd
    api.create_migration_with_filter("custom", &schema, &dir, filter, "")
        .send_sync()
        .assert_migration_directories_count(1)
        .assert_migration("custom", move |migration| {
            // migration contains no create table statements for external tables
            let expected_script = if is_postgres {
                expect![[r#"
                    -- CreateTable
                    CREATE TABLE "prisma-tests"."Cat" (
                        "id" INTEGER NOT NULL,
                        "name" TEXT NOT NULL,
                        "externalTableId" INTEGER,

                        CONSTRAINT "Cat_pkey" PRIMARY KEY ("id")
                    );

                    -- AddForeignKey
                    ALTER TABLE "prisma-tests"."Cat" ADD CONSTRAINT "Cat_externalTableId_fkey" FOREIGN KEY ("externalTableId") REFERENCES "prisma-tests"."ExternalTableA"("id") ON DELETE SET NULL ON UPDATE CASCADE;
                "#]]
            } else if is_mysql {
                expect![[r#"
                    -- CreateTable
                    CREATE TABLE `Cat` (
                        `id` INTEGER NOT NULL,
                        `name` VARCHAR(191) NOT NULL,
                        `externalTableId` INTEGER NULL,

                        PRIMARY KEY (`id`)
                    ) DEFAULT CHARACTER SET utf8mb4 COLLATE utf8mb4_unicode_ci;

                    -- AddForeignKey
                    ALTER TABLE `Cat` ADD CONSTRAINT `Cat_externalTableId_fkey` FOREIGN KEY (`externalTableId`) REFERENCES `ExternalTableA`(`id`) ON DELETE SET NULL ON UPDATE CASCADE;
                "#]]
            } else if is_sqlite {
                expect![[r#"
                    -- CreateTable
                    CREATE TABLE "Cat" (
                        "id" INTEGER NOT NULL PRIMARY KEY AUTOINCREMENT,
                        "name" TEXT NOT NULL,
                        "externalTableId" INTEGER,
                        CONSTRAINT "Cat_externalTableId_fkey" FOREIGN KEY ("externalTableId") REFERENCES "ExternalTableA" ("id") ON DELETE SET NULL ON UPDATE CASCADE
                    );
                "#]]
            } else if is_mssql {
                expect![[r#"
                    BEGIN TRY

                    BEGIN TRAN;

                    -- CreateTable
                    CREATE TABLE [dbo].[Cat] (
                        [id] INT NOT NULL,
                        [name] NVARCHAR(1000) NOT NULL,
                        [externalTableId] INT,
                        CONSTRAINT [Cat_pkey] PRIMARY KEY CLUSTERED ([id])
                    );

                    -- AddForeignKey
                    ALTER TABLE [dbo].[Cat] ADD CONSTRAINT [Cat_externalTableId_fkey] FOREIGN KEY ([externalTableId]) REFERENCES [dbo].[ExternalTableA]([id]) ON DELETE SET NULL ON UPDATE CASCADE;

                    COMMIT TRAN;

                    END TRY
                    BEGIN CATCH

                    IF @@TRANCOUNT > 0
                    BEGIN
                        ROLLBACK TRAN;
                    END;
                    THROW

                    END CATCH
                "#]]
            } else {
                unreachable!()
            };
            migration.expect_contents(expected_script)
        });
}

#[test_connector(exclude(CockroachDb, Vitess))]
fn schema_filter_migration_removing_external_tables_incl_relations(mut api: TestApi) {
    let schema_1 = api.datamodel_with_provider(
        r#"
        model cat {
            id      Int @id
            name    String
            
            externalTablesB ExternalTableB[]

            externalTableA ExternalTableA? @relation(fields: [externalTableId], references: [id])
            externalTableId Int?
        }

        model ExternalTableA {
            id      Int @id
            name    String
            cats    cat[]
        }

        model ExternalTableB {
            id      Int @id
            name    String
            cat     cat? @relation(fields: [catId], references: [id])
            catId   Int?
        }
    "#,
    );

    let dir = api.create_migrations_directory();

    let is_postgres = api.is_postgres();
    let is_mysql = api.is_mysql();
    let is_sqlite = api.is_sqlite();
    let is_mssql = api.is_mssql();

    // No filter applied here to actually create the external tables first
    api.create_migration("create", &schema_1, &dir).send_sync();

    let schema_2 = api.datamodel_with_provider(
        r#"
            model cat {
                id      Int @id
                name    String
            }
        "#,
    );

<<<<<<< HEAD
    let filter = api.namespaced_schema_filter(&["ExternalTableA", "ExternalTableB"]);
=======
    let filter = SchemaFilter {
        external_tables: vec!["ExternalTableA".to_string(), "ExternalTableB".to_string()],
        external_enums: vec![],
    };
>>>>>>> f79e51fd
    api.create_migration_with_filter("remove", &schema_2, &dir, filter, "")
        .send_sync()
        .assert_migration_directories_count(2)
        .assert_migration("remove", move |migration| {
            // migration contains no drop table statements for external tables
            let expected_script = if is_postgres {
                expect![[r#"
                    /*
                      Warnings:

                      - You are about to drop the column `externalTableId` on the `cat` table. All the data in the column will be lost.

                    */
                    -- DropForeignKey
                    ALTER TABLE "prisma-tests"."cat" DROP CONSTRAINT "cat_externalTableId_fkey";

                    -- AlterTable
                    ALTER TABLE "prisma-tests"."cat" DROP COLUMN "externalTableId";
                "#]]
            } else if is_mysql {
                expect![[r#"
                    /*
                      Warnings:

                      - You are about to drop the column `externalTableId` on the `cat` table. All the data in the column will be lost.

                    */
                    -- DropForeignKey
                    ALTER TABLE `cat` DROP FOREIGN KEY `cat_externalTableId_fkey`;

                    -- DropIndex
                    DROP INDEX `cat_externalTableId_fkey` ON `cat`;

                    -- AlterTable
                    ALTER TABLE `cat` DROP COLUMN `externalTableId`;
                "#]]
            } else if is_sqlite {
                expect![[r#"
                    /*
                      Warnings:

                      - You are about to drop the column `externalTableId` on the `cat` table. All the data in the column will be lost.

                    */
                    -- RedefineTables
                    PRAGMA defer_foreign_keys=ON;
                    PRAGMA foreign_keys=OFF;
                    CREATE TABLE "new_cat" (
                        "id" INTEGER NOT NULL PRIMARY KEY AUTOINCREMENT,
                        "name" TEXT NOT NULL
                    );
                    INSERT INTO "new_cat" ("id", "name") SELECT "id", "name" FROM "cat";
                    DROP TABLE "cat";
                    ALTER TABLE "new_cat" RENAME TO "cat";
                    PRAGMA foreign_keys=ON;
                    PRAGMA defer_foreign_keys=OFF;
                "#]]
            } else if is_mssql {
                expect![[r#"
                    /*
                      Warnings:

                      - You are about to drop the column `externalTableId` on the `cat` table. All the data in the column will be lost.

                    */
                    BEGIN TRY

                    BEGIN TRAN;

                    -- DropForeignKey
                    ALTER TABLE [dbo].[cat] DROP CONSTRAINT [cat_externalTableId_fkey];

                    -- AlterTable
                    ALTER TABLE [dbo].[cat] DROP COLUMN [externalTableId];

                    COMMIT TRAN;

                    END TRY
                    BEGIN CATCH

                    IF @@TRANCOUNT > 0
                    BEGIN
                        ROLLBACK TRAN;
                    END;
                    THROW

                    END CATCH
                "#]]
            } else {
                unreachable!()
            };
            migration.expect_contents(expected_script)
        });
}

#[test_connector(exclude(CockroachDb, Vitess))]
fn schema_filter_migration_modifying_external_tables_incl_relations(mut api: TestApi) {
    let schema_1 = api.datamodel_with_provider(
        r#"
        model cat {
            id      Int @id
            name    String
        }

        model ExternalTableA {
            id      Int @id
        }

        model ExternalTableB {
            id      Int @id
        }
    "#,
    );

    let dir = api.create_migrations_directory();

    let is_postgres = api.is_postgres();
    let is_mysql = api.is_mysql();
    let is_sqlite = api.is_sqlite();
    let is_mssql = api.is_mssql();

    // No filter applied here to actually create the external tables first
    api.create_migration("create", &schema_1, &dir).send_sync();

    let schema_2 = api.datamodel_with_provider(
        r#"
            model cat {
                id      Int @id
                name    String
                externalTablesB ExternalTableB[]

                externalTableA ExternalTableA? @relation(fields: [externalTableId], references: [id])
                externalTableId Int?
            }

            model ExternalTableA {
                id      Int @id
                name    String
                cats    cat[]
            }

            model ExternalTableB {
                id      Int @id
                name    String
                cat     cat? @relation(fields: [catId], references: [id])
                catId   Int?
            }
        "#,
    );

<<<<<<< HEAD
    let filter = api.namespaced_schema_filter(&["ExternalTableA", "ExternalTableB"]);
=======
    let filter = SchemaFilter {
        external_tables: vec!["ExternalTableA".to_string(), "ExternalTableB".to_string()],
        external_enums: vec![],
    };
>>>>>>> f79e51fd
    api.create_migration_with_filter("modify", &schema_2, &dir, filter, "")
        .send_sync()
        .assert_migration_directories_count(2)
        .assert_migration("modify", move |migration| {
            // migration contains only add foreign key statements on the non external table
            let expected_script = if is_postgres {
                expect![[r#"
                    -- AlterTable
                    ALTER TABLE "prisma-tests"."cat" ADD COLUMN     "externalTableId" INTEGER;

                    -- AddForeignKey
                    ALTER TABLE "prisma-tests"."cat" ADD CONSTRAINT "cat_externalTableId_fkey" FOREIGN KEY ("externalTableId") REFERENCES "prisma-tests"."ExternalTableA"("id") ON DELETE SET NULL ON UPDATE CASCADE;
                "#]]
            } else if is_mysql {
                expect![[r#"
                    -- AlterTable
                    ALTER TABLE `cat` ADD COLUMN `externalTableId` INTEGER NULL;

                    -- AddForeignKey
                    ALTER TABLE `cat` ADD CONSTRAINT `cat_externalTableId_fkey` FOREIGN KEY (`externalTableId`) REFERENCES `ExternalTableA`(`id`) ON DELETE SET NULL ON UPDATE CASCADE;
                "#]]
            } else if is_sqlite {
                expect![[r#"
                    -- RedefineTables
                    PRAGMA defer_foreign_keys=ON;
                    PRAGMA foreign_keys=OFF;
                    CREATE TABLE "new_cat" (
                        "id" INTEGER NOT NULL PRIMARY KEY AUTOINCREMENT,
                        "name" TEXT NOT NULL,
                        "externalTableId" INTEGER,
                        CONSTRAINT "cat_externalTableId_fkey" FOREIGN KEY ("externalTableId") REFERENCES "ExternalTableA" ("id") ON DELETE SET NULL ON UPDATE CASCADE
                    );
                    INSERT INTO "new_cat" ("id", "name") SELECT "id", "name" FROM "cat";
                    DROP TABLE "cat";
                    ALTER TABLE "new_cat" RENAME TO "cat";
                    PRAGMA foreign_keys=ON;
                    PRAGMA defer_foreign_keys=OFF;
                "#]]
            } else if is_mssql {
                expect![[r#"
                    BEGIN TRY

                    BEGIN TRAN;

                    -- AlterTable
                    ALTER TABLE [dbo].[cat] ADD [externalTableId] INT;

                    -- AddForeignKey
                    ALTER TABLE [dbo].[cat] ADD CONSTRAINT [cat_externalTableId_fkey] FOREIGN KEY ([externalTableId]) REFERENCES [dbo].[ExternalTableA]([id]) ON DELETE SET NULL ON UPDATE CASCADE;

                    COMMIT TRAN;

                    END TRY
                    BEGIN CATCH

                    IF @@TRANCOUNT > 0
                    BEGIN
                        ROLLBACK TRAN;
                    END;
                    THROW

                    END CATCH
                "#]]
            } else {
                unreachable!()
            };
            migration.expect_contents(expected_script)
        });
}

#[test_connector(exclude(CockroachDb, Vitess))]
fn schema_filter_leveraging_init_script(api: TestApi) {
    // Creating the external table through the init script so it exists in the shadow db.
    // Therefore it can be referenced with a foreign key constraint from the Cat model without being created by a Prisma migration itself.
    let init_script = if api.is_mssql() {
        r#"CREATE TABLE [external] (id INT);"#
    } else {
        r#"CREATE TABLE external (id INT);"#
    };

    let schema = api.datamodel_with_provider(
        r#"
        model Cat {
            id      Int @id
            name    String
            externalTable external? @relation(fields: [externalTableId], references: [id])
            externalTableId Int?
        }

        model external {
            id      Int @id
            cats    Cat[]
        }
    "#,
    );

    let dir = api.create_migrations_directory();

    let is_postgres = api.is_postgres();
    let is_mysql = api.is_mysql();
    let is_sqlite = api.is_sqlite();
    let is_mssql = api.is_mssql();

<<<<<<< HEAD
    let filter = api.namespaced_schema_filter(&["external"]);
=======
    let filter = SchemaFilter {
        external_tables: vec!["external".to_string()],
        external_enums: vec![],
    };
>>>>>>> f79e51fd
    api.create_migration_with_filter("custom", &schema, &dir, filter, init_script)
        .send_sync()
        .assert_migration_directories_count(1)
        .assert_migration("custom", move |migration| {
            // migration contains only add foreign key statements on the non external table
            let expected_script = if is_postgres {
                expect![[r#"
                    -- CreateTable
                    CREATE TABLE "prisma-tests"."Cat" (
                        "id" INTEGER NOT NULL,
                        "name" TEXT NOT NULL,
                        "externalTableId" INTEGER,

                        CONSTRAINT "Cat_pkey" PRIMARY KEY ("id")
                    );

                    -- AddForeignKey
                    ALTER TABLE "prisma-tests"."Cat" ADD CONSTRAINT "Cat_externalTableId_fkey" FOREIGN KEY ("externalTableId") REFERENCES "prisma-tests"."external"("id") ON DELETE SET NULL ON UPDATE CASCADE;
                "#]]
            } else if is_mysql {
                expect![[r#"
                    -- CreateTable
                    CREATE TABLE `Cat` (
                        `id` INTEGER NOT NULL,
                        `name` VARCHAR(191) NOT NULL,
                        `externalTableId` INTEGER NULL,

                        PRIMARY KEY (`id`)
                    ) DEFAULT CHARACTER SET utf8mb4 COLLATE utf8mb4_unicode_ci;

                    -- AddForeignKey
                    ALTER TABLE `Cat` ADD CONSTRAINT `Cat_externalTableId_fkey` FOREIGN KEY (`externalTableId`) REFERENCES `external`(`id`) ON DELETE SET NULL ON UPDATE CASCADE;
                "#]]
            } else if is_sqlite {
                expect![[r#"
                    -- CreateTable
                    CREATE TABLE "Cat" (
                        "id" INTEGER NOT NULL PRIMARY KEY AUTOINCREMENT,
                        "name" TEXT NOT NULL,
                        "externalTableId" INTEGER,
                        CONSTRAINT "Cat_externalTableId_fkey" FOREIGN KEY ("externalTableId") REFERENCES "external" ("id") ON DELETE SET NULL ON UPDATE CASCADE
                    );
                "#]]
            } else if is_mssql {
                expect![[r#"
                    BEGIN TRY

                    BEGIN TRAN;

                    -- CreateTable
                    CREATE TABLE [dbo].[Cat] (
                        [id] INT NOT NULL,
                        [name] NVARCHAR(1000) NOT NULL,
                        [externalTableId] INT,
                        CONSTRAINT [Cat_pkey] PRIMARY KEY CLUSTERED ([id])
                    );

                    -- AddForeignKey
                    ALTER TABLE [dbo].[Cat] ADD CONSTRAINT [Cat_externalTableId_fkey] FOREIGN KEY ([externalTableId]) REFERENCES [dbo].[external]([id]) ON DELETE SET NULL ON UPDATE CASCADE;

                    COMMIT TRAN;

                    END TRY
                    BEGIN CATCH

                    IF @@TRANCOUNT > 0
                    BEGIN
                        ROLLBACK TRAN;
                    END;
                    THROW

                    END CATCH
                "#]]
            } else {
                unreachable!()
            };
            migration.expect_contents(expected_script)
        });
}

#[test_connector(tags(Postgres, Mssql), exclude(CockroachDb))]
fn schema_filter_migration_multi_schema_requires_namespaced_table_names(api: TestApi) {
    let schema = api.datamodel_with_provider_and_features(
        r#"
        model Cat {
            id      Int @id
            name    String

            @@schema("one")
        }

        model ExternalTable {
            id      Int @id
            name    String

            @@schema("two")
        }
    "#,
        &[("schemas", "[\"one\", \"two\"]")],
        &["multiSchema"],
    );

    let dir = api.create_migrations_directory();

    let is_postgres = api.is_postgres();
    let is_mssql = api.is_mssql();

    let filter = SchemaFilter {
        external_tables: vec!["two.ExternalTable".to_string()],
        external_enums: vec![],
    };
    api.create_migration_with_filter("custom", &schema, &dir, filter, "")
        .send_sync()
        .assert_migration_directories_count(1)
        .assert_migration("custom", move |migration| {
            // migration contains only non external table
            let expected_script = if is_postgres {
                expect![[r#"
                -- CreateSchema
                CREATE SCHEMA IF NOT EXISTS "one";

                -- CreateTable
                CREATE TABLE "one"."Cat" (
                    "id" INTEGER NOT NULL,
                    "name" TEXT NOT NULL,

                    CONSTRAINT "Cat_pkey" PRIMARY KEY ("id")
                );
            "#]]
            } else if is_mssql {
                expect![[r#"
                    BEGIN TRY

                    BEGIN TRAN;

                    -- CreateSchema
                    EXEC sp_executesql N'CREATE SCHEMA [one];';;

                    -- CreateTable
                    CREATE TABLE [one].[Cat] (
                        [id] INT NOT NULL,
                        [name] NVARCHAR(1000) NOT NULL,
                        CONSTRAINT [Cat_pkey] PRIMARY KEY CLUSTERED ([id])
                    );

                    COMMIT TRAN;

                    END TRY
                    BEGIN CATCH

                    IF @@TRANCOUNT > 0
                    BEGIN
                        ROLLBACK TRAN;
                    END;
                    THROW

                    END CATCH
                "#]]
            } else {
                unreachable!()
            };
            migration.expect_contents(expected_script)
        });
}

#[test_connector(tags(Postgres, Mssql), exclude(CockroachDb))]
fn schema_filter_migration_multi_schema_without_namespaced_table_names(api: TestApi) {
    let schema = api.datamodel_with_provider_and_features(
        r#"
        model Cat {
            id      Int @id

            @@schema("one")
        }

        model ExternalTable {
            id      Int @id

            @@schema("two")
        }
    "#,
        &[("schemas", "[\"one\", \"two\"]")],
        &["multiSchema"],
    );

    let dir = api.create_migrations_directory();

<<<<<<< HEAD
    let filter = api.namespaced_schema_filter(&["ExternalTable"]);
=======
    let filter = SchemaFilter {
        external_tables: vec!["ExternalTable".to_string()],
        external_enums: vec![],
    };
>>>>>>> f79e51fd
    let err = api
        .create_migration_with_filter("custom", &schema, &dir, filter, "")
        .send_unwrap_err();

    assert_eq!(err.error_code(), Some("P3023"));
    assert_eq!(
        err.message(),
        Some(
            "When using an explicit schemas list in your datasource, `externalTables` in your prisma config must contain only fully qualified table names (e.g. `schema_name.table_name`)."
        )
    );
}

#[test_connector(exclude(CockroachDb))]
fn schema_filter_migration_with_namespaced_table_names_and_no_explicit_schemas_list(api: TestApi) {
    let schema = api.datamodel_with_provider(
        r#"
        model Cat {
            id      Int @id
        }

        model ExternalTable {
            id      Int @id
        }
    "#,
    );

    let dir = api.create_migrations_directory();

<<<<<<< HEAD
    let filter = api.namespaced_schema_filter(&["ExternalTable"]);
=======
    let filter = SchemaFilter {
        external_tables: vec!["public.ExternalTable".to_string()],
        external_enums: vec![],
    };
>>>>>>> f79e51fd
    let err = api
        .create_migration_with_filter("custom", &schema, &dir, filter, "")
        .send_unwrap_err();

    assert_eq!(err.error_code(), Some("P3024"));
    assert_eq!(
        err.message(),
        Some(
            "When using no explicit schemas list in your datasource, `externalTables` in your prisma config must contain only simple table names without a schema name."
        )
    );
}

#[test_connector]
fn schema_filter_migration_dev_diagnostic_drift_detection(api: TestApi) {
    api.raw_cmd("CREATE TABLE external_table (id INTEGER NOT NULL, name TEXT NOT NULL, PRIMARY KEY (id));");

    let dir = api.create_migrations_directory();

<<<<<<< HEAD
    let filter = api.namespaced_schema_filter(&["external_table"]);
=======
    let filter = SchemaFilter {
        external_tables: vec!["external_table".to_string()],
        external_enums: vec![],
    };
>>>>>>> f79e51fd
    // Table exists in DB and is missing in the schema but is marked as external => not a drift.
    api.dev_diagnostic_with_filter(&dir, filter)
        .send()
        .assert_is_create_migration();
}<|MERGE_RESOLUTION|>--- conflicted
+++ resolved
@@ -14,14 +14,7 @@
 
     let dir = api.create_migrations_directory();
 
-<<<<<<< HEAD
     let filter = api.namespaced_schema_filter(&["ExternalTable"]);
-=======
-    let filter = SchemaFilter {
-        external_tables: vec!["ExternalTable".to_string()],
-        external_enums: vec![],
-    };
->>>>>>> f79e51fd
     api.create_migration_with_filter("custom", &schema, &dir, filter, "")
         .send_sync()
         .assert_migration_directories_count(0);
@@ -45,14 +38,7 @@
     let dir = api.create_migrations_directory();
     let schema_2 = api.datamodel_with_provider("");
 
-<<<<<<< HEAD
     let filter = api.namespaced_schema_filter(&["ExternalTable"]);
-=======
-    let filter = SchemaFilter {
-        external_tables: vec!["ExternalTable".to_string()],
-        external_enums: vec![],
-    };
->>>>>>> f79e51fd
     api.create_migration_with_filter("remove", &schema_2, &dir, filter, "")
         .send_sync()
         .assert_migration_directories_count(0);
@@ -78,14 +64,7 @@
     let dir = api.create_migrations_directory();
     let schema_2 = api.datamodel_with_provider("");
 
-<<<<<<< HEAD
     let filter = api.namespaced_schema_filter(&["Cat"]);
-=======
-    let filter = SchemaFilter {
-        external_tables: vec!["Cat".to_string()],
-        external_enums: vec![],
-    };
->>>>>>> f79e51fd
     api.evaluate_data_loss_with_filter(&dir, schema_2.clone(), filter)
         .send()
         .assert_warnings(&[]);
@@ -113,14 +92,7 @@
         "#,
     );
 
-<<<<<<< HEAD
     let filter = api.namespaced_schema_filter(&["ExternalTable"]);
-=======
-    let filter = SchemaFilter {
-        external_tables: vec!["ExternalTable".to_string()],
-        external_enums: vec![],
-    };
->>>>>>> f79e51fd
     api.create_migration_with_filter("modify", &schema_2, &dir, filter, "")
         .send_sync()
         .assert_migration_directories_count(0);
@@ -145,7 +117,7 @@
 
     let filter = SchemaFilter {
         external_tables: vec![],
-        external_enums: vec!["ExternalEnum".to_string()],
+        external_enums: vec!["prisma-tests.ExternalEnum".to_string()],
     };
     api.create_migration_with_filter("custom", &schema, &dir, filter, "")
         .send_sync()
@@ -173,7 +145,7 @@
 
     let filter = SchemaFilter {
         external_tables: vec![],
-        external_enums: vec!["ExternalEnum".to_string()],
+        external_enums: vec!["prisma-tests.ExternalEnum".to_string()],
     };
     api.create_migration_with_filter("remove", &schema_2, &dir, filter, "")
         .send_sync()
@@ -224,14 +196,7 @@
     let is_sqlite = api.is_sqlite();
     let is_mssql = api.is_mssql();
 
-<<<<<<< HEAD
     let filter = api.namespaced_schema_filter(&["ExternalTableA", "ExternalTableB"]);
-=======
-    let filter = SchemaFilter {
-        external_tables: vec!["ExternalTableA".to_string(), "ExternalTableB".to_string()],
-        external_enums: vec![],
-    };
->>>>>>> f79e51fd
     api.create_migration_with_filter("custom", &schema, &dir, filter, "")
         .send_sync()
         .assert_migration_directories_count(1)
@@ -360,14 +325,7 @@
         "#,
     );
 
-<<<<<<< HEAD
     let filter = api.namespaced_schema_filter(&["ExternalTableA", "ExternalTableB"]);
-=======
-    let filter = SchemaFilter {
-        external_tables: vec!["ExternalTableA".to_string(), "ExternalTableB".to_string()],
-        external_enums: vec![],
-    };
->>>>>>> f79e51fd
     api.create_migration_with_filter("remove", &schema_2, &dir, filter, "")
         .send_sync()
         .assert_migration_directories_count(2)
@@ -518,14 +476,7 @@
         "#,
     );
 
-<<<<<<< HEAD
     let filter = api.namespaced_schema_filter(&["ExternalTableA", "ExternalTableB"]);
-=======
-    let filter = SchemaFilter {
-        external_tables: vec!["ExternalTableA".to_string(), "ExternalTableB".to_string()],
-        external_enums: vec![],
-    };
->>>>>>> f79e51fd
     api.create_migration_with_filter("modify", &schema_2, &dir, filter, "")
         .send_sync()
         .assert_migration_directories_count(2)
@@ -629,14 +580,7 @@
     let is_sqlite = api.is_sqlite();
     let is_mssql = api.is_mssql();
 
-<<<<<<< HEAD
     let filter = api.namespaced_schema_filter(&["external"]);
-=======
-    let filter = SchemaFilter {
-        external_tables: vec!["external".to_string()],
-        external_enums: vec![],
-    };
->>>>>>> f79e51fd
     api.create_migration_with_filter("custom", &schema, &dir, filter, init_script)
         .send_sync()
         .assert_migration_directories_count(1)
@@ -824,14 +768,7 @@
 
     let dir = api.create_migrations_directory();
 
-<<<<<<< HEAD
     let filter = api.namespaced_schema_filter(&["ExternalTable"]);
-=======
-    let filter = SchemaFilter {
-        external_tables: vec!["ExternalTable".to_string()],
-        external_enums: vec![],
-    };
->>>>>>> f79e51fd
     let err = api
         .create_migration_with_filter("custom", &schema, &dir, filter, "")
         .send_unwrap_err();
@@ -861,14 +798,7 @@
 
     let dir = api.create_migrations_directory();
 
-<<<<<<< HEAD
     let filter = api.namespaced_schema_filter(&["ExternalTable"]);
-=======
-    let filter = SchemaFilter {
-        external_tables: vec!["public.ExternalTable".to_string()],
-        external_enums: vec![],
-    };
->>>>>>> f79e51fd
     let err = api
         .create_migration_with_filter("custom", &schema, &dir, filter, "")
         .send_unwrap_err();
@@ -888,14 +818,7 @@
 
     let dir = api.create_migrations_directory();
 
-<<<<<<< HEAD
     let filter = api.namespaced_schema_filter(&["external_table"]);
-=======
-    let filter = SchemaFilter {
-        external_tables: vec!["external_table".to_string()],
-        external_enums: vec![],
-    };
->>>>>>> f79e51fd
     // Table exists in DB and is missing in the schema but is marked as external => not a drift.
     api.dev_diagnostic_with_filter(&dir, filter)
         .send()
