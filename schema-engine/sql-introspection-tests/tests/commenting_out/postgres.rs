use barrel::types;
use serde_json::json;
use sql_introspection_tests::{assert_eq_json, test_api::*};

#[test_connector(tags(Postgres), exclude(CockroachDb))]
async fn relations_between_ignored_models_should_not_have_field_level_ignores(api: &mut TestApi) -> TestResult {
    api.barrel()
        .execute(|migration| {
            migration.create_table("User", |t| {
                t.inject_custom("id macaddr primary key not null");
            });
            migration.create_table("Post", |t| {
                t.inject_custom("id macaddr primary key not null");
                t.inject_custom("user_id macaddr not null");
                t.add_foreign_key(&["user_id"], "User", &["id"]);
            });
        })
        .await?;

    let expected = expect![[r#"
        /// The underlying table does not contain a valid unique identifier and can therefore currently not be handled by the Prisma Client.
        model Post {
          id      Unsupported("macaddr") @id
          user_id Unsupported("macaddr")
          User    User                   @relation(fields: [user_id], references: [id], onDelete: NoAction, onUpdate: NoAction)

          @@ignore
        }

        /// The underlying table does not contain a valid unique identifier and can therefore currently not be handled by the Prisma Client.
        model User {
          id   Unsupported("macaddr") @id
          Post Post[]

          @@ignore
        }
    "#]];

    expected.assert_eq(&api.introspect_dml().await?);

    Ok(())
}

#[test_connector(tags(Postgres), exclude(CockroachDb))]
async fn fields_we_cannot_sanitize_are_commented_out_and_warned(api: &mut TestApi) -> TestResult {
    let setup = indoc! {r#"
        CREATE TABLE "Test" (
            "id" SERIAL PRIMARY KEY,
            "12" INT NOT NULL
        );
    "#};

    api.raw_cmd(setup).await;

    let expected = expect![[r#"
        generator client {
          provider = "prisma-client-js"
        }

        datasource db {
          provider = "postgresql"
          url      = "env(TEST_DATABASE_URL)"
        }

        model Test {
          id Int @id @default(autoincrement())
          /// This field was commented out because of an invalid name. Please provide a valid one that matches [a-zA-Z][a-zA-Z0-9_]*
          // 12 Int @map("12")
        }
    "#]];

    api.expect_datamodel(&expected).await;

    let expected = expect![[r#"
        [
          {
            "code": 2,
            "message": "These fields were commented out because their names are currently not supported by Prisma. Please provide valid ones that match [a-zA-Z][a-zA-Z0-9_]* using the `@map` attribute.",
            "affected": [
              {
                "model": "Test",
                "field": "12"
              }
            ]
          }
        ]"#]];

    api.expect_warnings(&expected).await;

    Ok(())
}

#[test_connector(tags(Postgres), exclude(CockroachDb))]
async fn unsupported_type_keeps_its_usages(api: &mut TestApi) -> TestResult {
    api.barrel()
        .execute(|migration| {
            migration.create_table("Test", |t| {
                t.add_column("id", types::integer().unique(true));
                t.add_column("dummy", types::integer());
                t.add_column("broken", types::custom("macaddr"));
                t.add_index("unique", types::index(vec!["broken", "dummy"]).unique(true));
                t.add_index("non_unique", types::index(vec!["broken", "dummy"]).unique(false));
                t.set_primary_key(&["broken", "dummy"]);
            });
        })
        .await?;

    let expected = json!([{
        "code": 3,
        "message": "These fields are not supported by the Prisma Client, because Prisma currently does not support their types.",
        "affected": [
            {
                "model": "Test",
                "field": "broken",
                "tpe": "macaddr"
            }
        ]
    }]);

    assert_eq_json!(expected, api.introspection_warnings().await?);

    let dm = expect![[r#"
        model Test {
          id     Int                    @unique
          dummy  Int
          broken Unsupported("macaddr")

          @@id([broken, dummy])
          @@unique([broken, dummy], map: "unique")
          @@index([broken, dummy], map: "non_unique")
        }
    "#]];

    let result = api.introspect_dml().await?;

    dm.assert_eq(&result);

    Ok(())
}

#[test_connector(tags(Postgres), exclude(CockroachDb))]
async fn a_table_with_only_an_unsupported_id(api: &mut TestApi) -> TestResult {
    api.barrel()
        .execute(|migration| {
            migration.create_table("Test", |t| {
                t.add_column("dummy", types::integer());
                t.add_column(
                    "network_mac",
                    types::custom("macaddr").primary(true).default("08:00:2b:01:02:03"),
                );
            });
        })
        .await?;

    let expected = json!([
        {
            "code": 1,
            "message": "The following models were ignored as they do not have a valid unique identifier or id. This is currently not supported by the Prisma Client.",
            "affected": [{
                "model": "Test"
            }]
        },
        {
            "code": 3,
            "message": "These fields are not supported by the Prisma Client, because Prisma currently does not support their types.",
            "affected": [{
                "model": "Test",
                "field": "network_mac",
                "tpe": "macaddr"
            }]
        }
    ]);

    assert_eq_json!(expected, api.introspection_warnings().await?);

    let dm = indoc! {r#"
        /// The underlying table does not contain a valid unique identifier and can therefore currently not be handled by the Prisma Client.
        model Test {
          dummy       Int
          network_mac Unsupported("macaddr") @id @default(dbgenerated("'08:00:2b:01:02:03'::macaddr"))

          @@ignore
        }
    "#};

    let result = api.introspect().await?;
    api.assert_eq_datamodels(&dm, &result);

    Ok(())
}

#[test_connector(tags(Postgres), exclude(CockroachDb))]
async fn a_table_with_unsupported_types_in_a_relation(api: &mut TestApi) -> TestResult {
    api.barrel()
        .execute(|migration| {
            migration.create_table("User", |t| {
                t.add_column("id", types::primary());
                t.inject_custom("ip cidr not null unique");
            });
            migration.create_table("Post", |t| {
                t.add_column("id", types::primary());
                t.inject_custom("user_ip cidr not null");
                t.add_foreign_key(&["user_ip"], "User", &["ip"]);
            });
        })
        .await?;

    let expected = expect![[r#"
        model Post {
          id      Int                 @id @default(autoincrement())
          user_ip Unsupported("cidr")
          User    User                @relation(fields: [user_ip], references: [ip], onDelete: NoAction, onUpdate: NoAction)
        }

        model User {
          id   Int                 @id @default(autoincrement())
          ip   Unsupported("cidr") @unique
          Post Post[]
        }
    "#]];

    expected.assert_eq(&api.introspect_dml().await?);

    Ok(())
}

#[test_connector(tags(Postgres), exclude(CockroachDb))]
async fn dbgenerated_in_unsupported(api: &mut TestApi) -> TestResult {
    let setup = indoc! {r#"
        CREATE TABLE "Blog" (
          id SERIAL PRIMARY KEY,
          number INT DEFAULT 1,
          bigger_number INT DEFAULT sqrt(4),
          point POINT DEFAULT Point(0, 0)
        )
    "#};

    api.raw_cmd(setup).await;

    let expectation = expect![[r#"
        generator client {
          provider = "prisma-client-js"
        }

        datasource db {
          provider = "postgresql"
          url      = "env(TEST_DATABASE_URL)"
        }

        model Blog {
          id            Int                   @id @default(autoincrement())
          number        Int?                  @default(1)
          bigger_number Int?                  @default(dbgenerated("sqrt((4)::double precision)"))
          point         Unsupported("point")? @default(dbgenerated("point((0)::double precision, (0)::double precision)"))
        }
    "#]];

    api.expect_datamodel(&expectation).await;

    Ok(())
}

#[test_connector(tags(Postgres), exclude(CockroachDb))]
async fn commenting_out_a_table_without_columns(api: &mut TestApi) -> TestResult {
    api.raw_cmd("CREATE TABLE \"Test\" ();").await;

    let expected = json!([{
        "code": 14,
        "message": "The following models were commented out as we could not retrieve columns for them. Please check your privileges.",
        "affected": [
            {
                "model": "Test"
            }
        ]
    }]);

    assert_eq_json!(expected, api.introspection_warnings().await?);

    let expected = expect![[r#"
        generator client {
          provider = "prisma-client-js"
        }

        datasource db {
          provider = "postgresql"
          url      = "env(TEST_DATABASE_URL)"
        }

        /// We could not retrieve columns for the underlying table. Either it has none or you are missing rights to see them. Please check your privileges.
        // model Test {
        // }
    "#]];
    api.expect_datamodel(&expected).await;
    Ok(())
}

#[test_connector(tags(Postgres), exclude(CockroachDb))]
async fn ignore_on_back_relation_field_if_pointing_to_ignored_model(api: &mut TestApi) -> TestResult {
    api.barrel()
        .execute(|migration| {
            migration.create_table("User", |t| {
                t.add_column("id", types::primary());
                t.inject_custom("ip integer not null unique");
            });
            migration.create_table("Post", |t| {
                t.add_column("id", types::integer());
                t.inject_custom("user_ip integer not null ");
                t.add_foreign_key(&["user_ip"], "User", &["ip"]);
            });
        })
        .await?;

    let expected = expect![[r#"
        /// The underlying table does not contain a valid unique identifier and can therefore currently not be handled by the Prisma Client.
        model Post {
          id      Int
          user_ip Int
          User    User @relation(fields: [user_ip], references: [ip], onDelete: NoAction, onUpdate: NoAction)

          @@ignore
        }

        model User {
          id   Int    @id @default(autoincrement())
          ip   Int    @unique
          Post Post[] @ignore
        }
    "#]];

    expected.assert_eq(&api.introspect_dml().await?);

    Ok(())
}

// Postgres9 does not support partition tables, and Postgres10 does not support primary keys on
// partition tables without an workaround (see the following tests for details).
#[test_connector(
    tags(Postgres11, Postgres12, Postgres13, Postgres14, Postgres15),
    exclude(CockroachDb)
)]
async fn partition_table_gets_comment(api: &mut TestApi) -> TestResult {
    api.raw_cmd(
        r#"
CREATE TABLE IF NOT EXISTS blocks
(
    id int NOT NULL,
    account text COLLATE pg_catalog."default" NOT NULL,
    block_source_id int,
    CONSTRAINT blocks_pkey PRIMARY KEY (account, id)
) PARTITION BY RANGE (id);


CREATE TABLE blocks_p1_0 PARTITION OF blocks
    FOR VALUES FROM (0) TO (1000);

CREATE TABLE blocks_p2_0 PARTITION OF blocks
    FOR VALUES FROM (1001) TO (2000);

ALTER TABLE blocks
      ADD CONSTRAINT block_source_block_fk FOREIGN KEY (block_source_id, account)
        REFERENCES blocks (id, account) MATCH SIMPLE
        ON UPDATE NO ACTION
        ON DELETE CASCADE; "#,
    )
    .await;

    let expected = json!([{
        "code": 27,
        "message": "These tables are partition tables, which are not yet fully supported.",
        "affected": [
            {
                "model": "blocks"
            }
        ]
    }]);

    assert_eq_json!(expected, api.introspection_warnings().await?);

    let expected = expect![[r#"
        generator client {
          provider = "prisma-client-js"
        }

        datasource db {
          provider = "postgresql"
          url      = "env(TEST_DATABASE_URL)"
        }

        /// This table is a partition table and requires additional setup for migrations. Visit https://pris.ly/d/partition-tables for more info.
        model blocks {
          id              Int
          account         String
          block_source_id Int?
          blocks          blocks?  @relation("blocksToblocks", fields: [block_source_id, account], references: [id, account], onDelete: Cascade, onUpdate: NoAction, map: "block_source_block_fk")
          other_blocks    blocks[] @relation("blocksToblocks")

          @@id([account, id])
        }
    "#]];
    api.expect_datamodel(&expected).await;
    Ok(())
}

<<<<<<< HEAD
// There is no way to make this work on Postgres10 currently. We can define UNIQUE or PK
// constraints on each of the parttions, but we are not allowed to define one on the main table.
// Our introspection currently only reads the propertieds/index properties for the main table, so
// these models will always be ignored.
#[test_connector(tags(Postgres), exclude(Postgres9, CockroachDb))]
async fn partition_table_gets_postgres10(api: &mut TestApi) -> TestResult {
    api.raw_cmd(
        r#"
CREATE TABLE IF NOT EXISTS blocks
(
    id int NOT NULL
) PARTITION BY RANGE (id);

CREATE TABLE blocks_p1_0 PARTITION OF blocks
    FOR VALUES FROM (0) TO (1000);

CREATE TABLE blocks_p2_0 PARTITION OF blocks
    FOR VALUES FROM (1001) TO (2000);

ALTER TABLE blocks_p1_0 ADD CONSTRAINT b1_unique UNIQUE (id);
ALTER TABLE blocks_p2_0 ADD CONSTRAINT b2_unique UNIQUE (id);
    "#,
=======
// Postgres9 does not support row level security
#[test_connector(tags(Postgres), exclude(CockroachDb, Postgres9))]
async fn row_level_security_warning(api: &mut TestApi) -> TestResult {
    api.raw_cmd(
        r#"
-- Create a test table
CREATE TABLE foo (
    id SERIAL PRIMARY KEY,
    -- We use this row to security
    owner VARCHAR(30) NOT NULL
);

ALTER TABLE foo ENABLE ROW LEVEL SECURITY; "#,
>>>>>>> ae5c6a96
    )
    .await;

    let expected = json!([{
<<<<<<< HEAD
        "code": 1,
        "message": "The following models were ignored as they do not have a valid unique identifier or id. This is currently not supported by the Prisma Client.",
        "affected": [
            {
                "model": "blocks"
            }
        ]
    }, {
        "code": 27,
        "message": "These tables are partition tables, which are not yet fully supported.",
        "affected": [
            {
                "model": "blocks"
            }
        ]

=======
        "code": 30,
        "message": "These tables contain row level security, which is not yet fully supported.",
        "affected": [
            {
                "model": "foo"
            }
        ]
>>>>>>> ae5c6a96
    }]);

    assert_eq_json!(expected, api.introspection_warnings().await?);

    let expected = expect![[r#"
        generator client {
          provider = "prisma-client-js"
        }

        datasource db {
          provider = "postgresql"
          url      = "env(TEST_DATABASE_URL)"
        }

<<<<<<< HEAD
        /// This table is a partition table and requires additional setup for migrations. Visit https://pris.ly/d/partition-tables for more info.
        /// The underlying table does not contain a valid unique identifier and can therefore currently not be handled by the Prisma Client.
        model blocks {
          id Int

          @@ignore
=======
        model foo {
          id    Int    @id @default(autoincrement())
          owner String @db.VarChar(30)
>>>>>>> ae5c6a96
        }
    "#]];
    api.expect_datamodel(&expected).await;
    Ok(())
}<|MERGE_RESOLUTION|>--- conflicted
+++ resolved
@@ -401,7 +401,6 @@
     Ok(())
 }
 
-<<<<<<< HEAD
 // There is no way to make this work on Postgres10 currently. We can define UNIQUE or PK
 // constraints on each of the parttions, but we are not allowed to define one on the main table.
 // Our introspection currently only reads the propertieds/index properties for the main table, so
@@ -424,26 +423,10 @@
 ALTER TABLE blocks_p1_0 ADD CONSTRAINT b1_unique UNIQUE (id);
 ALTER TABLE blocks_p2_0 ADD CONSTRAINT b2_unique UNIQUE (id);
     "#,
-=======
-// Postgres9 does not support row level security
-#[test_connector(tags(Postgres), exclude(CockroachDb, Postgres9))]
-async fn row_level_security_warning(api: &mut TestApi) -> TestResult {
-    api.raw_cmd(
-        r#"
--- Create a test table
-CREATE TABLE foo (
-    id SERIAL PRIMARY KEY,
-    -- We use this row to security
-    owner VARCHAR(30) NOT NULL
-);
-
-ALTER TABLE foo ENABLE ROW LEVEL SECURITY; "#,
->>>>>>> ae5c6a96
     )
     .await;
 
     let expected = json!([{
-<<<<<<< HEAD
         "code": 1,
         "message": "The following models were ignored as they do not have a valid unique identifier or id. This is currently not supported by the Prisma Client.",
         "affected": [
@@ -460,7 +443,49 @@
             }
         ]
 
-=======
+    }]);
+
+    assert_eq_json!(expected, api.introspection_warnings().await?);
+
+    let expected = expect![[r#"
+        generator client {
+          provider = "prisma-client-js"
+        }
+
+        datasource db {
+          provider = "postgresql"
+          url      = "env(TEST_DATABASE_URL)"
+        }
+
+        /// This table is a partition table and requires additional setup for migrations. Visit https://pris.ly/d/partition-tables for more info.
+        /// The underlying table does not contain a valid unique identifier and can therefore currently not be handled by the Prisma Client.
+        model blocks {
+          id Int
+
+          @@ignore
+        }
+    "#]];
+    api.expect_datamodel(&expected).await;
+    Ok(())
+}
+
+// Postgres9 does not support row level security
+#[test_connector(tags(Postgres), exclude(CockroachDb, Postgres9))]
+async fn row_level_security_warning(api: &mut TestApi) -> TestResult {
+    api.raw_cmd(
+        r#"
+-- Create a test table
+CREATE TABLE foo (
+    id SERIAL PRIMARY KEY,
+    -- We use this row to security
+    owner VARCHAR(30) NOT NULL
+);
+
+ALTER TABLE foo ENABLE ROW LEVEL SECURITY; "#,
+    )
+    .await;
+
+    let expected = json!([{
         "code": 30,
         "message": "These tables contain row level security, which is not yet fully supported.",
         "affected": [
@@ -468,7 +493,6 @@
                 "model": "foo"
             }
         ]
->>>>>>> ae5c6a96
     }]);
 
     assert_eq_json!(expected, api.introspection_warnings().await?);
@@ -483,18 +507,9 @@
           url      = "env(TEST_DATABASE_URL)"
         }
 
-<<<<<<< HEAD
-        /// This table is a partition table and requires additional setup for migrations. Visit https://pris.ly/d/partition-tables for more info.
-        /// The underlying table does not contain a valid unique identifier and can therefore currently not be handled by the Prisma Client.
-        model blocks {
-          id Int
-
-          @@ignore
-=======
         model foo {
           id    Int    @id @default(autoincrement())
           owner String @db.VarChar(30)
->>>>>>> ae5c6a96
         }
     "#]];
     api.expect_datamodel(&expected).await;
