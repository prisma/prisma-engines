--- conflicted
+++ resolved
@@ -5,16 +5,16 @@
         indisunique,
         indisprimary,
         indnkeyatts,
+        indnatts,
         unnest(indkey) AS indkeyid,
         generate_subscripts(indkey, 1) AS indkeyidx,
         unnest(indclass) AS indclass,
-        unnest(indoption) AS indoption
-    FROM pg_index
+        unnest(indoption) AS indoption,
+        pg_get_expr(indexprs, indrelid) AS index_expression
+    FROM pg_index -- https://www.postgresql.org/docs/current/catalog-pg-index.html
     WHERE
-<<<<<<< HEAD
-        indpred IS NULL
-        AND array_position(indkey::int2[], 0::int2) IS NULL
-        AND NOT indisexclusion
+        indpred IS NULL -- filter out partial indexes
+        AND NOT indisexclusion -- filter out exclusion constraints
 ),
 indexes_info AS (
 	SELECT
@@ -24,14 +24,19 @@
 	    rawindex.indrelid, 
         rawindex.indexrelid,
         rawindex.indnkeyatts,
+        rawindex.indnatts,
         rawindex.indkeyidx,
 	    columninfo.attname AS column_name,
-	    columninfo.attnum
+	    columninfo.attnum,
+        rawindex.index_expression
 	FROM rawindex
 	INNER JOIN pg_class AS tableinfo ON tableinfo.oid = rawindex.indrelid
 	INNER JOIN pg_class AS indexinfo ON indexinfo.oid = rawindex.indexrelid
 	INNER JOIN pg_namespace AS schemainfo ON schemainfo.oid = tableinfo.relnamespace
-	INNER JOIN pg_attribute AS columninfo
+    -- You may wonder, why `LEFT JOIN` here?
+    -- Expression Indexes are generally defined without `column_info` - they do not refer to a specific column, as they contain an expression.
+    -- Due to this, we need to update the query to handle indexes where column_info is nullable, otherwise we lose expression indexes in our result set.
+	LEFT JOIN pg_attribute AS columninfo
 	    ON columninfo.attrelid = tableinfo.oid
 	    AND columninfo.attnum = rawindex.indkeyid
 	INNER JOIN pg_indexes
@@ -46,10 +51,12 @@
 		indrelid,
 		indexrelid,
 		indnkeyatts,
+        indnatts,
 		indkeyidx,
 		column_name,
 		attnum,
-		row_num
+		row_num,
+        index_expression
 	FROM (
 		SELECT *,
 		ROW_NUMBER() OVER (PARTITION BY namespace, index_name, table_name, indrelid, indexrelid, indnkeyatts, indkeyidx ORDER BY attnum) AS row_num
@@ -59,16 +66,18 @@
         WHEN indnkeyatts = 1 THEN subquery.row_num = 1 AND indkeyidx = 0
         ELSE 1 = 1
     END
-=======
-        indpred IS NULL -- filter out partial indexes
-        AND NOT indisexclusion -- filter out exclusion constraints
->>>>>>> 29bc8ca3
 )
 SELECT DISTINCT
     indexes_info_filtered.namespace,
     indexes_info_filtered.index_name,
     indexes_info_filtered.table_name,
-    indexes_info_filtered.column_name,
+    CASE
+        WHEN indexes_info_filtered.indnatts > indexes_info_filtered.indnkeyatts THEN 'INCLUDE'
+        WHEN indexes_info_filtered.index_expression IS NOT NULL THEN 'EXPRESSION'
+        ELSE 'REGULAR'
+    END AS index_type,
+    indexes_info_filtered.column_name, -- NULL in the case of expression indexes
+    indexes_info_filtered.index_expression, -- NULL unless `index_type == 'expression'`
     rawindex.indisunique AS is_unique,
     rawindex.indisprimary AS is_primary_key,
     indexes_info_filtered.indkeyidx AS column_index,
@@ -85,37 +94,24 @@
         AS nulls_first,
     pc.condeferrable AS condeferrable,
     pc.condeferred AS condeferred
-<<<<<<< HEAD
 FROM indexes_info_filtered
 INNER JOIN pg_class AS tableinfo ON tableinfo.oid = indexes_info_filtered.indrelid
 INNER JOIN pg_class AS indexinfo ON indexinfo.oid = indexes_info_filtered.indexrelid
 INNER JOIN pg_namespace AS schemainfo ON schemainfo.oid = tableinfo.relnamespace
 INNER JOIN rawindex
-	ON rawindex.indrelid = indexes_info_filtered.indrelid
-	AND rawindex.indexrelid = indexes_info_filtered.indexrelid
-	AND rawindex.indkeyidx = indexes_info_filtered.indkeyidx
-INNER JOIN pg_attribute AS columninfo
+    ON rawindex.indrelid = indexes_info_filtered.indrelid
+    AND rawindex.indexrelid = indexes_info_filtered.indexrelid
+    AND rawindex.indkeyidx = indexes_info_filtered.indkeyidx
+-- You may wonder, why `LEFT JOIN` here? Same reason as above.
+LEFT JOIN pg_attribute AS columninfo
     ON columninfo.attrelid = tableinfo.oid
     AND columninfo.attnum = rawindex.indkeyid
 INNER JOIN pg_indexes
-	ON pg_indexes.schemaname = schemainfo.nspname
-	AND pg_indexes.indexname = indexinfo.relname
+    ON pg_indexes.schemaname = schemainfo.nspname
+    AND pg_indexes.indexname = indexinfo.relname
 INNER JOIN pg_am AS indexaccess ON indexaccess.oid = indexinfo.relam
 LEFT JOIN pg_opclass AS opclass -- left join because crdb has no opclasses
     ON opclass.oid = rawindex.indclass
 LEFT JOIN pg_constraint pc ON rawindex.indexrelid = pc.conindid AND pc.contype <> 'f'
-=======
-FROM
-    rawindex
-    INNER JOIN pg_class AS tableinfo ON tableinfo.oid = rawindex.indrelid
-    INNER JOIN pg_class AS indexinfo ON indexinfo.oid = rawindex.indexrelid
-    INNER JOIN pg_namespace AS schemainfo ON schemainfo.oid = tableinfo.relnamespace
-    LEFT JOIN pg_attribute AS columninfo
-        ON columninfo.attrelid = tableinfo.oid AND columninfo.attnum = rawindex.indkeyid
-    INNER JOIN pg_am AS indexaccess ON indexaccess.oid = indexinfo.relam
-    LEFT JOIN pg_opclass AS opclass -- left join because crdb has no opclasses
-        ON opclass.oid = rawindex.indclass
-    LEFT JOIN pg_constraint pc ON rawindex.indexrelid = pc.conindid AND pc.contype <> 'f'
->>>>>>> 29bc8ca3
 WHERE schemainfo.nspname = ANY ( $1 )
 ORDER BY namespace, table_name, index_name, column_index;