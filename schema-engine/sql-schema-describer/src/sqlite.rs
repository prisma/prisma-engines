--- conflicted
+++ resolved
@@ -8,7 +8,10 @@
 use either::Either;
 use indexmap::IndexMap;
 use psl::{
-    builtin_connectors::{GeometryParams, GeometryType, SQLiteType},
+    builtin_connectors::{
+        geometry::{GeometryParams, GeometryType},
+        SQLiteType,
+    },
     datamodel_connector::NativeTypeInstance,
 };
 use quaint::{
@@ -399,13 +402,13 @@
         let column_name = row.get_expect_string("name");
         let column_type = row.get_expect_string("type");
         let geometry_info = geometry_columns.get(&(table_name.to_lowercase(), column_name.to_lowercase()));
-        let tpe = if let Some((ty, srid)) = geometry_info {
+        let tpe = if let Some((type_, srid)) = geometry_info {
             ColumnType {
                 full_data_type: column_type,
                 family: ColumnTypeFamily::Geometry,
                 arity,
                 native_type: Some(NativeTypeInstance::new(SQLiteType::Geometry(Some(GeometryParams {
-                    ty: *ty,
+                    type_: *type_,
                     srid: *srid,
                 })))),
             }
@@ -675,14 +678,28 @@
     }
 }
 
-<<<<<<< HEAD
-/// Returns whether a table is one of the SQLite system tables.
-fn is_system_table(table_name: &str) -> bool {
-    SQLITE_SYSTEM_TABLES.is_match(table_name)
+/// Returns whether a table is one of the SQLite system tables or a Cloudflare D1 specific table.
+fn is_table_ignored(table_name: &str) -> bool {
+    SQLITE_IGNORED_TABLES.iter().any(|table| table_name == *table) || SPATIALITE_IGNORED_TABLES.is_match(table_name)
 }
 
 /// See https://www.sqlite.org/fileformat2.html
-pub static SQLITE_SYSTEM_TABLES: Lazy<RegexSet> = Lazy::new(|| {
+/// + Cloudflare D1 specific tables
+const SQLITE_IGNORED_TABLES: &[&str] = &[
+    // SQLite system tables
+    "sqlite_sequence",
+    "sqlite_stat1",
+    "sqlite_stat2",
+    "sqlite_stat3",
+    "sqlite_stat4",
+    // Cloudflare D1 specific tables
+    "_cf_KV",
+    // This is the default but can be configured by the user
+    "d1_migrations",
+];
+
+/// See https://www.sqlite.org/fileformat2.html
+pub static SPATIALITE_IGNORED_TABLES: Lazy<RegexSet> = Lazy::new(|| {
     RegexSet::new([
         "^sqlite_sequence$",
         "^sqlite_stat1$",
@@ -759,25 +776,4 @@
         "^wms_settings$",
     ])
     .unwrap()
-});
-=======
-/// Returns whether a table is one of the SQLite system tables or a Cloudflare D1 specific table.
-fn is_table_ignored(table_name: &str) -> bool {
-    SQLITE_IGNORED_TABLES.iter().any(|table| table_name == *table)
-}
-
-/// See https://www.sqlite.org/fileformat2.html
-/// + Cloudflare D1 specific tables
-const SQLITE_IGNORED_TABLES: &[&str] = &[
-    // SQLite system tables
-    "sqlite_sequence",
-    "sqlite_stat1",
-    "sqlite_stat2",
-    "sqlite_stat3",
-    "sqlite_stat4",
-    // Cloudflare D1 specific tables
-    "_cf_KV",
-    // This is the default but can be configured by the user
-    "d1_migrations",
-];
->>>>>>> 4c784e32
+});