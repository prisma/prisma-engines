use std::ops::Range;

use crate::{
    ForeignKeyId, ForeignKeyWalker, IndexColumnWalker, IndexId, IndexWalker, NamespaceId, Table, TableColumnId,
    TableColumnWalker, TableId, TableProperties, Walker,
};

/// Traverse a table.
pub type TableWalker<'a> = Walker<'a, TableId>;

impl<'a> TableWalker<'a> {
    /// Get a column in the table, by name.
    pub fn column(self, column_name: &str) -> Option<TableColumnWalker<'a>> {
        self.columns().find(|column| column.name() == column_name)
    }

    /// Get a column in the table, by name.
    pub fn column_case_insensitive(self, column_name: &str) -> Option<TableColumnWalker<'a>> {
        self.columns().find(|column| column.name() == column_name)
    }

    fn columns_range(self) -> Range<usize> {
        super::range_for_key(&self.schema.table_columns, self.id, |(tid, _)| *tid)
    }

    /// Traverse the table's columns.
    pub fn columns(self) -> impl ExactSizeIterator<Item = TableColumnWalker<'a>> {
        self.columns_range()
            .map(move |idx| self.walk(TableColumnId(idx as u32)))
    }

    /// The number of foreign key constraints on the table.
    pub fn foreign_key_count(self) -> usize {
        self.foreign_keys_range().len()
    }

    /// Traverse the indexes on the table.
    pub fn indexes(self) -> impl ExactSizeIterator<Item = IndexWalker<'a>> {
        let range = super::range_for_key(&self.schema.indexes, self.id, |idx| idx.table_id);
        range.map(move |idx| self.walk(IndexId(idx as u32)))
    }

    /// Traverse the foreign keys on the table.
    pub fn foreign_keys(self) -> impl ExactSizeIterator<Item = ForeignKeyWalker<'a>> {
        self.foreign_keys_range()
            .map(move |id| self.walk(ForeignKeyId(id as u32)))
    }

    /// Traverse foreign keys from other tables, referencing current table.
    pub fn referencing_foreign_keys(self) -> impl Iterator<Item = ForeignKeyWalker<'a>> {
        self.schema
            .table_walkers()
            .filter(move |t| t.id != self.id)
            .flat_map(|t| t.foreign_keys())
            .filter(move |fk| fk.referenced_table().id == self.id)
    }

    /// The table name.
    pub fn name(self) -> &'a str {
        &self.table().name
    }

    fn foreign_keys_range(self) -> Range<usize> {
        super::range_for_key(&self.schema.foreign_keys, self.id, |fk| fk.constrained_table)
    }

    /// Try to traverse a foreign key for a single column.
    pub fn foreign_key_for_column(self, column: TableColumnId) -> Option<ForeignKeyWalker<'a>> {
        self.foreign_keys().find(|fk| {
            let cols = fk.columns();
            cols.len() == 1 && cols[0].constrained_column == column
        })
    }

    /// The namespace the table belongs to, if defined.
    pub fn namespace(self) -> Option<&'a str> {
        self.schema
            .namespaces
            .get(self.table().namespace_id.0 as usize)
            .map(|s| s.as_str())
    }

    /// The namespace the table belongs to.
    pub fn namespace_id(self) -> NamespaceId {
        self.table().namespace_id
    }

    /// Traverse to the primary key of the table.
    pub fn primary_key(self) -> Option<IndexWalker<'a>> {
        self.indexes().find(|idx| idx.is_primary_key())
    }

    /// The columns that are part of the primary keys.
    pub fn primary_key_columns(self) -> Option<impl ExactSizeIterator<Item = IndexColumnWalker<'a>>> {
        self.primary_key().map(|pk| pk.columns())
    }

    /// How many columns are in the primary key? Returns 0 in the absence of a pk.
    pub fn primary_key_columns_count(self) -> usize {
        self.primary_key_columns().map(|cols| cols.len()).unwrap_or(0)
    }

    /// Is the table a partition table?
    pub fn is_partition(self) -> bool {
        self.table().properties.contains(TableProperties::IsPartition)
    }

    /// Does the table have subclasses?
    pub fn has_subclass(self) -> bool {
        self.table().properties.contains(TableProperties::HasSubclass)
    }

    /// Does the table have row level security enabled?
    pub fn has_row_level_security(self) -> bool {
        self.table().properties.contains(TableProperties::HasRowLevelSecurity)
    }

<<<<<<< HEAD
    /// Does the table have check constraints?
    pub fn has_check_constraints(self) -> bool {
        self.table().properties.contains(TableProperties::HasCheckConstraints)
    }

    /// Does the table have exclusion constraints?
    pub fn has_exclusion_constraints(self) -> bool {
        self.table()
            .properties
            .contains(TableProperties::HasExclusionConstraints)
=======
    /// Description (comment) of the table.
    pub fn description(self) -> Option<&'a str> {
        self.table().description.as_deref()
>>>>>>> 5a83cdfb
    }

    /// Reference to the underlying `Table` struct.
    fn table(self) -> &'a Table {
        &self.schema.tables[self.id.0 as usize]
    }
}<|MERGE_RESOLUTION|>--- conflicted
+++ resolved
@@ -115,7 +115,6 @@
         self.table().properties.contains(TableProperties::HasRowLevelSecurity)
     }
 
-<<<<<<< HEAD
     /// Does the table have check constraints?
     pub fn has_check_constraints(self) -> bool {
         self.table().properties.contains(TableProperties::HasCheckConstraints)
@@ -126,11 +125,11 @@
         self.table()
             .properties
             .contains(TableProperties::HasExclusionConstraints)
-=======
+    }
+
     /// Description (comment) of the table.
     pub fn description(self) -> Option<&'a str> {
         self.table().description.as_deref()
->>>>>>> 5a83cdfb
     }
 
     /// Reference to the underlying `Table` struct.
