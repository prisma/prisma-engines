--- conflicted
+++ resolved
@@ -48,11 +48,7 @@
     }
 
     /// Whether the model has MySQL multi value indices.
-<<<<<<< HEAD
-    pub(crate) fn has_mysql_multi_value_indes(self) -> bool {
-=======
     pub(crate) fn has_mysql_multi_value_index(self) -> bool {
->>>>>>> c45befed
         self.next
             .indexes()
             .any(|i| i.index_type() == sql::IndexType::MySQLMultiValueIndex)
