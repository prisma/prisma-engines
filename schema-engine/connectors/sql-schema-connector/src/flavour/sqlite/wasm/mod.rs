//! All the quaint-wrangling for the sqlite connector should happen here.

use crate::BitFlags;
use crate::ConnectorParams;
use psl::PreviewFeature;
use quaint::connector::ExternalConnector;
use quaint::connector::ExternalConnectorFactory;
use schema_connector::{ConnectorError, ConnectorResult};
use sql_schema_describer::SqlSchema;
use std::sync::Arc;

pub(super) struct State {
    connection: Connection,
    factory: Arc<dyn ExternalConnectorFactory>,
    preview_features: BitFlags<PreviewFeature>,
}

impl State {
    pub fn new(
        adapter: Arc<dyn ExternalConnector>,
        factory: Arc<dyn ExternalConnectorFactory>,
        preview_features: BitFlags<PreviewFeature>,
    ) -> Self {
        Self {
            preview_features,
            factory,
            connection: Connection { adapter },
        }
    }
}

pub(super) struct Params;

pub(super) struct Connection {
    adapter: Arc<dyn ExternalConnector>,
}

impl Connection {
    pub fn as_connector(&self) -> &Arc<dyn ExternalConnector> {
        &self.adapter
    }

    pub async fn raw_cmd(&self, sql: &str) -> ConnectorResult<()> {
        tracing::debug!(query_type = "raw_cmd", sql);
        self.adapter.raw_cmd(sql).await.map_err(convert_error)
    }

    pub async fn query(&self, query: quaint::ast::Query<'_>) -> ConnectorResult<quaint::prelude::ResultSet> {
        use quaint::visitor::Visitor;
        let (sql, params) = quaint::visitor::Sqlite::build(query).unwrap();
        self.query_raw(&sql, &params).await
    }

    pub async fn query_raw(
        &self,
        sql: &str,
        params: &[quaint::prelude::Value<'_>],
    ) -> ConnectorResult<quaint::prelude::ResultSet> {
        tracing::debug!(query_type = "query_raw", sql);
        self.adapter.query_raw(sql, params).await.map_err(convert_error)
    }

    pub async fn version(&self) -> ConnectorResult<Option<String>> {
        self.adapter.version().await.map_err(convert_error)
    }

    pub async fn describe_query(
        &self,
        sql: &str,
        _params: &Params,
    ) -> ConnectorResult<quaint::connector::DescribedQuery> {
        tracing::debug!(query_type = "describe_query", sql);
        self.adapter.describe_query(sql).await.map_err(convert_error)
    }

    pub async fn apply_migration_script(&self, _migration_name: &str, _script: &str) -> ConnectorResult<()> {
        self.adapter.execute_script(_script).await.map_err(convert_error)
    }

    pub async fn reset(&self, _params: &Params) -> ConnectorResult<()> {
        self.adapter
            .execute_script(
                r#"
            PRAGMA writable_schema = 1;
            DELETE FROM sqlite_master;
            PRAGMA writable_schema = 0;
            VACUUM;
            PRAGMA integrity_check;
            "#,
            )
            .await
            .map_err(convert_error)
    }

    pub async fn dispose(&self) -> ConnectorResult<()> {
        self.adapter.dispose().await.map_err(convert_error)
    }
}

pub async fn new_shadow_db(state: &State) -> ConnectorResult<Connection> {
    let adapter = state
        .factory
        .connect_to_shadow_db()
        .await
        .ok_or_else(|| ConnectorError::from_msg("Invalid SQLite adapter: missing connectToShadowDb".to_owned()))?
        .map_err(convert_error)?;
    Ok(Connection { adapter })
}

pub(super) async fn create_database(_state: &State) -> ConnectorResult<String> {
    panic!("[sql-schema-connector::flavour::sqlite::wasm] Not implemented");
}

pub(super) async fn drop_database(_state: &State) -> ConnectorResult<()> {
    panic!("[sql-schema-connector::flavour::sqlite::wasm] Not implemented");
}

pub(super) async fn ensure_connection_validity(state: &mut State) -> ConnectorResult<()> {
    let (connection, _) = get_connection_and_params(state)?;
    connection.version().await?;
    Ok(())
}

pub(super) async fn introspect(state: &mut State) -> ConnectorResult<SqlSchema> {
    super::describe_schema(&state.connection).await
}

pub(super) fn get_connection_and_params(state: &mut State) -> ConnectorResult<(&Connection, &Params)> {
    Ok((&state.connection, &Params))
}

<<<<<<< HEAD
pub(super) fn set_params(_state: &mut State, _params: ConnectorParams) -> ConnectorResult<()> {
    panic!("[sql-schema-connector::flavour::sqlite::wasm] Not implemented");
}

=======
>>>>>>> e060be0d
pub(super) fn set_preview_features(state: &mut State, features: BitFlags<PreviewFeature>) {
    state.preview_features = features;
}

fn convert_error(err: quaint::error::Error) -> ConnectorError {
    ConnectorError::from_source(err, "external connector error")
}<|MERGE_RESOLUTION|>--- conflicted
+++ resolved
@@ -129,13 +129,6 @@
     Ok((&state.connection, &Params))
 }
 
-<<<<<<< HEAD
-pub(super) fn set_params(_state: &mut State, _params: ConnectorParams) -> ConnectorResult<()> {
-    panic!("[sql-schema-connector::flavour::sqlite::wasm] Not implemented");
-}
-
-=======
->>>>>>> e060be0d
 pub(super) fn set_preview_features(state: &mut State, features: BitFlags<PreviewFeature>) {
     state.preview_features = features;
 }
