--- conflicted
+++ resolved
@@ -19,11 +19,7 @@
 chrono = {version = "0.4"}
 enumflags2 = "0.6.0"
 once_cell = "1.3"
-<<<<<<< HEAD
-quaint = {git = "https://github.com/prisma/quaint", features = ["single"]}
-=======
 quaint = { git = "https://github.com/prisma/quaint", features = ["single", "tracing-log"] }
->>>>>>> d19f8270
 regex = "1"
 serde = {version = "1.0", features = ["derive"]}
 serde_json = "1.0"
@@ -32,8 +28,4 @@
 tracing = "0.1.10"
 tracing-futures = "0.2.0"
 url = "2.1.1"
-<<<<<<< HEAD
-uuid = {version = "*", features = ["v4"]}
-=======
-uuid = { version = "0.8", features = ["v4"] }
->>>>>>> d19f8270
+uuid = { version = "0.8", features = ["v4"] }