--- conflicted
+++ resolved
@@ -86,18 +86,12 @@
             ColumnTypeFamily::Decimal => "decimal(32,16)",
             ColumnTypeFamily::Int => "int",
             ColumnTypeFamily::String | ColumnTypeFamily::Json => "nvarchar(1000)",
-<<<<<<< HEAD
             ColumnTypeFamily::Binary => "varbinary(max)",
             ColumnTypeFamily::Xml => "xml",
-            x => unimplemented!("{:?} not handled yet", x),
-=======
             ColumnTypeFamily::Duration => unimplemented!("Duration not handled yet"),
             ColumnTypeFamily::Enum(_) => unimplemented!("Enum not handled yet"),
-            ColumnTypeFamily::Decimal => unimplemented!("Decimal not handled yet"),
-            ColumnTypeFamily::Binary => unimplemented!("Binary not handled yet"),
             ColumnTypeFamily::Uuid => unimplemented!("Uuid not handled yet"),
             ColumnTypeFamily::Unsupported(x) => unimplemented!("{} not handled yet", x),
->>>>>>> 58749d6d
         };
 
         let nullability = common::render_nullability(&column);
