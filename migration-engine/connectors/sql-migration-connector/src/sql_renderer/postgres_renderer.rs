--- conflicted
+++ resolved
@@ -396,14 +396,8 @@
         ColumnTypeFamily::BigInt => format!("BIGINT{}", array),
         ColumnTypeFamily::String => format!("TEXT{}", array),
         ColumnTypeFamily::Enum(name) => format!("{}{}", Quoted::postgres_ident(name), array),
-<<<<<<< HEAD
-        ColumnTypeFamily::Json => format!("jsonb {}", array),
-        ColumnTypeFamily::Binary => format!("bytea {}", array),
-=======
         ColumnTypeFamily::Json => format!("JSONB{}", array),
         ColumnTypeFamily::Binary => format!("BYTEA{}", array),
-        ColumnTypeFamily::Duration => unimplemented!("Duration not handled yet"),
->>>>>>> 77153bda
         ColumnTypeFamily::Uuid => unimplemented!("Uuid not handled yet"),
         ColumnTypeFamily::Unsupported(x) => unimplemented!("{} not handled yet", x),
     }
