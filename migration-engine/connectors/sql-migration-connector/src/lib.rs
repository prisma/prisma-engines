--- conflicted
+++ resolved
@@ -162,15 +162,10 @@
         from: (&Configuration, &Datamodel),
         to: (&Configuration, &Datamodel),
     ) -> SqlMigration {
-<<<<<<< HEAD
-        let connection_info = ConnectionInfo::from_url(&from.0.datasources[0].load_url().unwrap()).unwrap();
-        let flavour = flavour::from_connection_info(&connection_info, BitFlags::empty());
-
-=======
         let connection_info =
             ConnectionInfo::from_url(&from.0.datasources[0].load_url(|key| env::var(key).ok()).unwrap()).unwrap();
-        let flavour = flavour::from_connection_info(&connection_info);
->>>>>>> 70b89abd
+
+        let flavour = flavour::from_connection_info(&connection_info, BitFlags::empty());
         let from_sql = sql_schema_calculator::calculate_sql_schema(from, flavour.as_ref());
         let to_sql = sql_schema_calculator::calculate_sql_schema(to, flavour.as_ref());
 
