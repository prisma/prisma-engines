//! The SQL migration connector.

#![deny(rust_2018_idioms, unsafe_code, missing_docs)]
#![allow(clippy::trivial_regex)] // these will grow

mod connection_wrapper;
mod error;
mod flavour;
mod pair;
mod sql_database_step_applier;
mod sql_destructive_change_checker;
mod sql_migration;
mod sql_migration_persistence;
mod sql_renderer;
mod sql_schema_calculator;
mod sql_schema_differ;

use connection_wrapper::{connect, Connection};
use datamodel::{common::preview_features::PreviewFeature, walkers::walk_models, Configuration, Datamodel};
use enumflags2::BitFlags;
use flavour::SqlFlavour;
use migration_connector::{migrations_directory::MigrationDirectory, *};
use pair::Pair;
use quaint::prelude::ConnectionInfo;
use sql_migration::{DropUserDefinedType, DropView, SqlMigration, SqlMigrationStep};
use sql_schema_describer::{walkers::SqlSchemaExt, ColumnId, SqlSchema, TableId};
use std::env;
use user_facing_errors::KnownError;

/// The top-level SQL migration connector.
pub struct SqlMigrationConnector {
    connection: tokio::sync::OnceCell<ConnectorResult<Connection>>,
    connection_string: String,
    connection_info: ConnectionInfo,
    flavour: Box<dyn SqlFlavour + Send + Sync + 'static>,
    shadow_database_connection_string: Option<String>,
}

impl SqlMigrationConnector {
    /// Construct and initialize the SQL migration connector.
    pub fn new(
        connection_string: String,
        preview_features: BitFlags<PreviewFeature>,
        shadow_database_connection_string: Option<String>,
    ) -> ConnectorResult<Self> {
<<<<<<< HEAD
        let connection = connect(connection_string).await?;
        let flavour = flavour::from_connection_info(connection.connection_info(), preview_features);
=======
        let connection_info = ConnectionInfo::from_url(&connection_string).map_err(|err| {
            let details = user_facing_errors::quaint::invalid_connection_string_description(&err.to_string());
            KnownError::new(user_facing_errors::common::InvalidConnectionString { details })
        })?;
>>>>>>> 45ee6c6e

        let flavour = flavour::from_connection_info(&connection_info, preview_features);

        Ok(Self {
            connection_string,
            connection_info,
            connection: tokio::sync::OnceCell::new(),
            flavour,
            shadow_database_connection_string,
        })
    }

    /// Set up the database for connector-test-kit, without initializing the connector.
    pub async fn qe_setup(database_str: &str) -> ConnectorResult<()> {
        let connection_info = ConnectionInfo::from_url(database_str).map_err(ConnectorError::url_parse_error)?;

        let flavour = flavour::from_connection_info(&connection_info, BitFlags::empty());

        flavour.qe_setup(database_str).await
    }

    async fn conn(&self) -> ConnectorResult<&Connection> {
        self.connection
            .get_or_init(|| {
                Box::pin(async {
                    let connection = connect(&self.connection_string).await?;
                    self.flavour.ensure_connection_validity(&connection).await?;
                    Ok(connection)
                })
            })
            .await
            .as_ref()
            .map_err(|err| err.clone())
    }

    fn flavour(&self) -> &(dyn SqlFlavour + Send + Sync) {
        self.flavour.as_ref()
    }

    /// Made public for tests.
    pub async fn describe_schema(&self) -> ConnectorResult<SqlSchema> {
<<<<<<< HEAD
        self.connection.describe_schema().await
=======
        self.conn().await?.describe_schema().await
>>>>>>> 45ee6c6e
    }

    /// Try to reset the database to an empty state. This should only be used
    /// when we don't have the permissions to do a full reset.
    #[tracing::instrument(skip(self))]
    async fn best_effort_reset(&self, connection: &Connection) -> ConnectorResult<()> {
        self.best_effort_reset_impl(connection)
            .await
            .map_err(|err| err.into_soft_reset_failed_error())
    }

    async fn best_effort_reset_impl(&self, connection: &Connection) -> ConnectorResult<()> {
        tracing::info!("Attempting best_effort_reset");

        let source_schema = connection.describe_schema().await?;
        let target_schema = SqlSchema::empty();
        let mut steps = Vec::new();

        // We drop views here, not in the normal migration process to not
        // accidentally drop something we can't describe in the data model.
        let drop_views = source_schema
            .view_walkers()
            .filter(|view| !self.flavour.view_should_be_ignored(view.name()))
            .map(|vw| vw.view_index())
            .map(DropView::new)
            .map(SqlMigrationStep::DropView);

        steps.extend(drop_views);

        steps.extend(sql_schema_differ::calculate_steps(
            Pair::new(&source_schema, &target_schema),
            self.flavour.as_ref(),
        ));

        let drop_udts = source_schema
            .udt_walkers()
            .map(|udtw| udtw.udt_index())
            .map(DropUserDefinedType::new)
            .map(SqlMigrationStep::DropUserDefinedType);

        steps.extend(drop_udts);

        let migration = SqlMigration {
            added_columns_with_virtual_defaults: Vec::new(),
            before: source_schema,
            after: target_schema,
            steps,
        };

        if migration.before.table_walker("_prisma_migrations").is_some() {
            self.flavour.drop_migrations_table(connection).await?;
        }

        if migration.steps.is_empty() {
            return Ok(());
        }

        let migration = self.render_script(&Migration::new(migration), &DestructiveChangeDiagnostics::default());
        connection.raw_cmd(&migration).await?;

        Ok(())
    }

    /// For tests.
    pub fn migration_from_schemas(
        from: (&Configuration, &Datamodel),
        to: (&Configuration, &Datamodel),
    ) -> SqlMigration {
        let connection_info =
            ConnectionInfo::from_url(&from.0.datasources[0].load_url(|key| env::var(key).ok()).unwrap()).unwrap();

        let flavour = flavour::from_connection_info(&connection_info, BitFlags::empty());
        let from_sql = sql_schema_calculator::calculate_sql_schema(from, flavour.as_ref());
        let to_sql = sql_schema_calculator::calculate_sql_schema(to, flavour.as_ref());

        let steps = sql_schema_differ::calculate_steps(Pair::new(&from_sql, &to_sql), flavour.as_ref());

        SqlMigration {
            before: from_sql,
            after: to_sql,
            added_columns_with_virtual_defaults: Vec::new(),
            steps,
        }
    }

    /// For tests
    pub async fn query_raw(
        &self,
        sql: &str,
        params: &[quaint::prelude::Value<'_>],
    ) -> ConnectorResult<quaint::prelude::ResultSet> {
<<<<<<< HEAD
        Ok(self.connection.query_raw(sql, params).await?)
=======
        let conn = self.conn().await?;
        Ok(conn.query_raw(sql, params).await?)
>>>>>>> 45ee6c6e
    }

    /// For tests
    pub async fn query(&self, query: impl Into<quaint::ast::Query<'_>>) -> ConnectorResult<quaint::prelude::ResultSet> {
<<<<<<< HEAD
        Ok(self.connection.query(query).await?)
=======
        let conn = self.conn().await?;
        Ok(conn.query(query).await?)
>>>>>>> 45ee6c6e
    }

    /// For tests
    pub async fn raw_cmd(&self, sql: &str) -> ConnectorResult<()> {
<<<<<<< HEAD
        Ok(self.connection.raw_cmd(sql).await?)
=======
        let conn = self.conn().await?;
        Ok(conn.raw_cmd(sql).await?)
>>>>>>> 45ee6c6e
    }

    /// Generate a name for a temporary (shadow) database, _if_ there is no user-configured shadow database url.
    fn shadow_database_name(&self) -> Option<String> {
        if self.shadow_database_connection_string.is_some() {
            return None;
        }

        Some(format!("prisma_migrate_shadow_db_{}", uuid::Uuid::new_v4()))
    }

    async fn sql_schema_from_diff_target(&self, target: &DiffTarget<'_>) -> ConnectorResult<SqlSchema> {
        match target {
            DiffTarget::Datamodel(schema) => Ok(sql_schema_calculator::calculate_sql_schema(
                (schema.0, schema.1),
                self.flavour.as_ref(),
            )),
            DiffTarget::Migrations(migrations) => {
                let conn = self.conn().await?;
                self.flavour()
                    .sql_schema_from_migration_history(migrations, conn, self)
                    .await
            }
            DiffTarget::Database => self.describe_schema().await,
            DiffTarget::Empty => Ok(SqlSchema::empty()),
        }
    }
}

#[async_trait::async_trait]
impl MigrationConnector for SqlMigrationConnector {
    fn connector_type(&self) -> &'static str {
        self.connection_info.sql_family().as_str()
    }

    async fn acquire_lock(&self) -> ConnectorResult<()> {
        let conn = self.conn().await?;
        self.flavour().acquire_lock(conn).await
    }

    async fn ensure_connection_validity(&self) -> ConnectorResult<()> {
        let conn = self.conn().await?;
        self.flavour().ensure_connection_validity(conn).await
    }

    async fn version(&self) -> ConnectorResult<String> {
        let conn = self.conn().await?;
        Ok(conn
            .version()
            .await?
            .unwrap_or_else(|| "Database version information not available.".into()))
    }

    async fn create_database(&self) -> ConnectorResult<String> {
        self.flavour.create_database(&self.connection_string).await
    }

    async fn diff(&self, from: DiffTarget<'_>, to: DiffTarget<'_>) -> ConnectorResult<Migration> {
        let previous_schema = self.sql_schema_from_diff_target(&from).await?;
        let next_schema = self.sql_schema_from_diff_target(&to).await?;

        let steps =
            sql_schema_differ::calculate_steps(Pair::new(&previous_schema, &next_schema), self.flavour.as_ref());

        let added_columns_with_virtual_defaults: Vec<(TableId, ColumnId)> =
            if let Some((_, next_datamodel)) = to.as_datamodel() {
                walk_added_columns(&steps)
                    .map(|(table_index, column_index)| {
                        let table = next_schema.table_walker_at(table_index);
                        let column = table.column_at(column_index);

                        (table, column)
                    })
                    .filter(|(table, column)| {
                        walk_models(next_datamodel)
                            .find(|model| model.database_name() == table.name())
                            .and_then(|model| model.find_scalar_field(column.name()))
                            .filter(|field| {
                                field
                                    .default_value()
                                    .map(|default| default.is_uuid() || default.is_cuid())
                                    .unwrap_or(false)
                            })
                            .is_some()
                    })
                    .map(move |(table, column)| (table.table_id(), column.column_id()))
                    .collect()
            } else {
                Vec::new()
            };

        Ok(Migration::new(SqlMigration {
            before: previous_schema,
            after: next_schema,
            added_columns_with_virtual_defaults,
            steps,
        }))
    }

    async fn drop_database(&self) -> ConnectorResult<()> {
        self.flavour.drop_database(&self.connection_string).await
    }

    fn migration_file_extension(&self) -> &'static str {
        "sql"
    }

    fn migration_len(&self, migration: &Migration) -> usize {
        migration.downcast_ref::<SqlMigration>().steps.len()
    }

    async fn reset(&self) -> ConnectorResult<()> {
        let conn = self.conn().await?;
        if self.flavour.reset(conn).await.is_err() {
            self.best_effort_reset(conn).await?;
        }

        Ok(())
    }

    fn migration_summary(&self, migration: &Migration) -> String {
        migration.downcast_ref::<SqlMigration>().drift_summary()
    }

    /// Optionally check that the features implied by the provided datamodel are all compatible with
    /// the specific database version being used.
    fn check_database_version_compatibility(
        &self,
        datamodel: &Datamodel,
    ) -> Option<user_facing_errors::common::DatabaseVersionIncompatibility> {
        self.flavour.check_database_version_compatibility(datamodel)
    }

    fn database_migration_step_applier(&self) -> &dyn DatabaseMigrationStepApplier {
        self
    }

    fn destructive_change_checker(&self) -> &dyn DestructiveChangeChecker {
        self
    }

    fn migration_persistence(&self) -> &dyn MigrationPersistence {
        self
    }

    #[tracing::instrument(skip(self, migrations))]
    async fn validate_migrations(&self, migrations: &[MigrationDirectory]) -> ConnectorResult<()> {
        let conn = self.conn().await?;
        self.flavour()
            .sql_schema_from_migration_history(migrations, conn, self)
            .await?;

        Ok(())
    }
}

/// List all the columns added in the migration, either by alter table steps or
/// redefine table steps.
///
/// The return value should be interpreted as an iterator over `(table_index,
/// column_index)` in the `next` schema.
fn walk_added_columns(steps: &[SqlMigrationStep]) -> impl Iterator<Item = (TableId, ColumnId)> + '_ {
    steps
        .iter()
        .filter_map(|step| step.as_alter_table())
        .flat_map(move |alter_table| {
            alter_table
                .changes
                .iter()
                .filter_map(|change| change.as_add_column())
                .map(move |column_index| -> (TableId, ColumnId) { (*alter_table.table_ids.next(), column_index) })
        })
        .chain(
            steps
                .iter()
                .filter_map(|step| step.as_redefine_tables())
                .flatten()
                .flat_map(move |table| {
                    table
                        .added_columns
                        .iter()
                        .map(move |column_index| (*table.table_ids.next(), *column_index))
                }),
        )
}<|MERGE_RESOLUTION|>--- conflicted
+++ resolved
@@ -43,15 +43,10 @@
         preview_features: BitFlags<PreviewFeature>,
         shadow_database_connection_string: Option<String>,
     ) -> ConnectorResult<Self> {
-<<<<<<< HEAD
-        let connection = connect(connection_string).await?;
-        let flavour = flavour::from_connection_info(connection.connection_info(), preview_features);
-=======
         let connection_info = ConnectionInfo::from_url(&connection_string).map_err(|err| {
             let details = user_facing_errors::quaint::invalid_connection_string_description(&err.to_string());
             KnownError::new(user_facing_errors::common::InvalidConnectionString { details })
         })?;
->>>>>>> 45ee6c6e
 
         let flavour = flavour::from_connection_info(&connection_info, preview_features);
 
@@ -93,11 +88,7 @@
 
     /// Made public for tests.
     pub async fn describe_schema(&self) -> ConnectorResult<SqlSchema> {
-<<<<<<< HEAD
-        self.connection.describe_schema().await
-=======
         self.conn().await?.describe_schema().await
->>>>>>> 45ee6c6e
     }
 
     /// Try to reset the database to an empty state. This should only be used
@@ -189,32 +180,20 @@
         sql: &str,
         params: &[quaint::prelude::Value<'_>],
     ) -> ConnectorResult<quaint::prelude::ResultSet> {
-<<<<<<< HEAD
-        Ok(self.connection.query_raw(sql, params).await?)
-=======
         let conn = self.conn().await?;
         Ok(conn.query_raw(sql, params).await?)
->>>>>>> 45ee6c6e
     }
 
     /// For tests
     pub async fn query(&self, query: impl Into<quaint::ast::Query<'_>>) -> ConnectorResult<quaint::prelude::ResultSet> {
-<<<<<<< HEAD
-        Ok(self.connection.query(query).await?)
-=======
         let conn = self.conn().await?;
         Ok(conn.query(query).await?)
->>>>>>> 45ee6c6e
     }
 
     /// For tests
     pub async fn raw_cmd(&self, sql: &str) -> ConnectorResult<()> {
-<<<<<<< HEAD
-        Ok(self.connection.raw_cmd(sql).await?)
-=======
         let conn = self.conn().await?;
         Ok(conn.raw_cmd(sql).await?)
->>>>>>> 45ee6c6e
     }
 
     /// Generate a name for a temporary (shadow) database, _if_ there is no user-configured shadow database url.
