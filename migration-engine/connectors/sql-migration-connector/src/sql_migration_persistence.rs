use crate::SqlMigrationConnector;
use migration_connector::{
    ConnectorError, ConnectorResult, MigrationPersistence, MigrationRecord, PersistenceNotInitializedError,
};
use quaint::ast::*;
use uuid::Uuid;

#[async_trait::async_trait]
impl MigrationPersistence for SqlMigrationConnector {
    async fn baseline_initialize(&self) -> ConnectorResult<()> {
        let conn = self.conn().await?;
        self.flavour.create_migrations_table(conn).await?;

        Ok(())
    }

    async fn initialize(&self) -> ConnectorResult<()> {
        let schema = self.describe_schema().await?;

        if schema
            .tables
            .iter()
            .any(|table| table.name == self.flavour().migrations_table_name())
        {
            return Ok(());
        }

        if !schema.is_empty()
            && schema
                .table_walkers()
                .any(|t| !self.flavour().table_should_be_ignored(t.name()))
        {
            return Err(ConnectorError::user_facing(
                user_facing_errors::migration_engine::DatabaseSchemaNotEmpty {
                    database_name: self.connection_info.database_location(),
                },
            ));
        }

        let conn = self.conn().await?;
        self.flavour.create_migrations_table(conn).await?;

        Ok(())
    }

    async fn mark_migration_applied_impl(&self, migration_name: &str, checksum: &str) -> ConnectorResult<String> {
        let conn = self.conn().await?;
        let id = Uuid::new_v4().to_string();
        let now = chrono::Utc::now();

        let insert = Insert::single_into(self.flavour().migrations_table())
            .value("id", id.as_str())
            .value("checksum", checksum)
            .value("logs", "")
            .value("started_at", now)
            .value("finished_at", now)
            .value("migration_name", migration_name);

        conn.query(insert).await?;

        Ok(id)
    }

    async fn mark_migration_rolled_back_by_id(&self, migration_id: &str) -> ConnectorResult<()> {
        let conn = self.conn().await?;

        let update = Update::table(self.flavour().migrations_table())
            .so_that(Column::from("id").equals(migration_id))
            .set("rolled_back_at", chrono::Utc::now());

        conn.query(update).await?;

        Ok(())
    }

    async fn record_migration_started_impl(&self, migration_name: &str, checksum: &str) -> ConnectorResult<String> {
        let conn = self.conn().await?;
        let id = Uuid::new_v4().to_string();
        let now = chrono::Utc::now();

        let insert = Insert::single_into(self.flavour().migrations_table())
            .value("id", id.as_str())
            .value("checksum", checksum)
            .value("started_at", now)
            .value("migration_name", migration_name);

        conn.query(insert).await?;

        Ok(id)
    }

    async fn record_successful_step(&self, id: &str) -> ConnectorResult<()> {
        use quaint::ast::*;

        let update = Update::table(self.flavour().migrations_table())
            .so_that(Column::from("id").equals(id))
            .set(
                "applied_steps_count",
                Expression::from(Column::from("applied_steps_count")) + Expression::from(1),
            );

<<<<<<< HEAD
        self.conn().query(update).await?;
=======
        self.conn().await?.query(update).await?;
>>>>>>> 45ee6c6e

        Ok(())
    }

    async fn record_failed_step(&self, id: &str, logs: &str) -> ConnectorResult<()> {
        let update = Update::table(self.flavour().migrations_table())
            .so_that(Column::from("id").equals(id))
            .set("logs", logs);

<<<<<<< HEAD
        self.conn().query(update).await?;
=======
        self.conn().await?.query(update).await?;
>>>>>>> 45ee6c6e

        Ok(())
    }

    async fn record_migration_finished(&self, id: &str) -> ConnectorResult<()> {
        let update = Update::table(self.flavour().migrations_table())
            .so_that(Column::from("id").equals(id))
            .set("finished_at", chrono::Utc::now()); // TODO maybe use a database generated timestamp

<<<<<<< HEAD
        self.conn().query(update).await?;
=======
        self.conn().await?.query(update).await?;
>>>>>>> 45ee6c6e

        Ok(())
    }

    #[tracing::instrument(skip(self))]
    async fn list_migrations(&self) -> ConnectorResult<Result<Vec<MigrationRecord>, PersistenceNotInitializedError>> {
        let select = Select::from_table(self.flavour().migrations_table())
            .column("id")
            .column("checksum")
            .column("finished_at")
            .column("migration_name")
            .column("logs")
            .column("rolled_back_at")
            .column("started_at")
            .column("applied_steps_count")
            .order_by("started_at".ascend());

        let rows = match self.conn().await?.query(select).await {
            Ok(result) => result,
            Err(err)
                if err.is_user_facing_error::<user_facing_errors::query_engine::TableDoesNotExist>()
                    || err.is_user_facing_error::<user_facing_errors::common::InvalidModel>() =>
            {
                return Ok(Err(PersistenceNotInitializedError))
            }
            err @ Err(_) => err?,
        };

        let rows = rows
            .into_iter()
            .map(|row| -> ConnectorResult<_> {
                Ok(MigrationRecord {
                    id: row.get("id").and_then(|v| v.to_string()).ok_or_else(|| {
                        ConnectorError::from_msg("Failed to extract `id` from `_prisma_migrations` row.".into())
                    })?,
                    checksum: row.get("checksum").and_then(|v| v.to_string()).ok_or_else(|| {
                        ConnectorError::from_msg("Failed to extract `checksum` from `_prisma_migrations` row.".into())
                    })?,
                    finished_at: row.get("finished_at").and_then(|v| v.as_datetime()),
                    migration_name: row.get("migration_name").and_then(|v| v.to_string()).ok_or_else(|| {
                        ConnectorError::from_msg(
                            "Failed to extract `migration_name` from `_prisma_migrations` row.".into(),
                        )
                    })?,
                    logs: None,
                    rolled_back_at: row.get("rolled_back_at").and_then(|v| v.as_datetime()),
                    started_at: row.get("started_at").and_then(|v| v.as_datetime()).ok_or_else(|| {
                        ConnectorError::from_msg("Failed to extract `started_at` from `_prisma_migrations` row.".into())
                    })?,
                    applied_steps_count: row.get("applied_steps_count").and_then(|v| v.as_i64()).ok_or_else(|| {
                        ConnectorError::from_msg(
                            "Failed to extract `applied_steps_count` from `_prisma_migrations` row.".into(),
                        )
                    })? as u32,
                })
            })
            .collect::<Result<Vec<_>, _>>()?;

        tracing::debug!("Found {} migrations in the migrations table.", rows.len());

        Ok(Ok(rows))
    }
}<|MERGE_RESOLUTION|>--- conflicted
+++ resolved
@@ -99,11 +99,7 @@
                 Expression::from(Column::from("applied_steps_count")) + Expression::from(1),
             );
 
-<<<<<<< HEAD
-        self.conn().query(update).await?;
-=======
         self.conn().await?.query(update).await?;
->>>>>>> 45ee6c6e
 
         Ok(())
     }
@@ -113,11 +109,7 @@
             .so_that(Column::from("id").equals(id))
             .set("logs", logs);
 
-<<<<<<< HEAD
-        self.conn().query(update).await?;
-=======
         self.conn().await?.query(update).await?;
->>>>>>> 45ee6c6e
 
         Ok(())
     }
@@ -127,11 +119,7 @@
             .so_that(Column::from("id").equals(id))
             .set("finished_at", chrono::Utc::now()); // TODO maybe use a database generated timestamp
 
-<<<<<<< HEAD
-        self.conn().query(update).await?;
-=======
         self.conn().await?.query(update).await?;
->>>>>>> 45ee6c6e
 
         Ok(())
     }
