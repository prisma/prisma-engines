mod mssql;
mod mysql;
mod postgres;
mod sqlite;

use datamodel::{
    walkers::ModelWalker,
    walkers::{RelationFieldWalker, ScalarFieldWalker},
    Datamodel, FieldArity, ReferentialAction, ScalarType,
};
use sql_schema_describer::{self as sql, ColumnArity, ColumnType, ColumnTypeFamily};

pub(crate) trait SqlSchemaCalculatorFlavour {
    fn calculate_enums(&self, _datamodel: &Datamodel) -> Vec<sql::Enum> {
        Vec::new()
    }

    fn column_type_for_unsupported_type(&self, field: &ScalarFieldWalker<'_>, description: String) -> sql::ColumnType {
        ColumnType {
            full_data_type: description.clone(),
            family: ColumnTypeFamily::Unsupported(description),
            arity: match field.arity() {
                FieldArity::Required => ColumnArity::Required,
                FieldArity::Optional => ColumnArity::Nullable,
                FieldArity::List => ColumnArity::List,
            },
            native_type: None,
        }
    }

    fn default_native_type_for_scalar_type(&self, scalar_type: &ScalarType) -> serde_json::Value;

    fn enum_column_type(&self, _field: &ScalarFieldWalker<'_>, _db_name: &str) -> sql::ColumnType {
        unreachable!("unreachable enum_column_type")
    }

    fn field_is_implicit_autoincrement_primary_key(&self, _field: &ScalarFieldWalker<'_>) -> bool {
        false
    }

    fn on_update_action(&self, rf: &RelationFieldWalker<'_>) -> sql::ForeignKeyAction {
        rf.on_update_action()
            .map(convert_referential_action)
            .unwrap_or_else(|| convert_referential_action(rf.default_on_update_action()))
    }

    fn on_delete_action(&self, rf: &RelationFieldWalker<'_>) -> sql::ForeignKeyAction {
        rf.on_delete_action()
            .map(convert_referential_action)
            .unwrap_or_else(|| convert_referential_action(rf.default_on_delete_action()))
    }

    fn m2m_foreign_key_action(&self, _model_a: &ModelWalker<'_>, _model_b: &ModelWalker<'_>) -> sql::ForeignKeyAction {
        sql::ForeignKeyAction::Cascade
    }

    // TODO: Maybe we should rethink this a bit?
    fn single_field_index_name(&self, model_name: &str, field_name: &str) -> String {
        format!("{}.{}_unique", model_name, field_name)
    }
}

fn convert_referential_action(action: ReferentialAction) -> sql::ForeignKeyAction {
    match action {
        ReferentialAction::Cascade => sql::ForeignKeyAction::Cascade,
        ReferentialAction::Restrict => sql::ForeignKeyAction::Restrict,
        ReferentialAction::NoAction => sql::ForeignKeyAction::NoAction,
        ReferentialAction::SetNull => sql::ForeignKeyAction::SetNull,
        ReferentialAction::SetDefault => sql::ForeignKeyAction::SetDefault,
<<<<<<< HEAD
        // These will be only used for databases with no foreign keys.
        ReferentialAction::EmulateSetNull => unreachable!("EmulateSetNull conversion"),
        ReferentialAction::EmulateRestrict => unreachable!("EmulateRestrict conversion"),
        ReferentialAction::EmulateNoAction => unreachable!("EmulateRestrict conversion"),
=======
>>>>>>> 486e285c
    }
}<|MERGE_RESOLUTION|>--- conflicted
+++ resolved
@@ -67,12 +67,5 @@
         ReferentialAction::NoAction => sql::ForeignKeyAction::NoAction,
         ReferentialAction::SetNull => sql::ForeignKeyAction::SetNull,
         ReferentialAction::SetDefault => sql::ForeignKeyAction::SetDefault,
-<<<<<<< HEAD
-        // These will be only used for databases with no foreign keys.
-        ReferentialAction::EmulateSetNull => unreachable!("EmulateSetNull conversion"),
-        ReferentialAction::EmulateRestrict => unreachable!("EmulateRestrict conversion"),
-        ReferentialAction::EmulateNoAction => unreachable!("EmulateRestrict conversion"),
-=======
->>>>>>> 486e285c
     }
 }