--- conflicted
+++ resolved
@@ -1,11 +1,11 @@
 use super::SqlSchemaCalculatorFlavour;
 use crate::flavour::MssqlFlavour;
-use datamodel::{walkers::ModelWalker, ScalarType};
-use native_types::{MsSqlType, MsSqlTypeParameter};
-use sql_schema_describer::ForeignKeyAction;
+use datamodel::walkers::ScalarFieldWalker;
+use datamodel::{walkers::ModelWalker, FieldArity, NativeTypeInstance, ScalarType};
+use native_types::{MsSqlType, MsSqlTypeParameter, NativeType};
+use sql_schema_describer::{ColumnArity, ColumnType, ColumnTypeFamily, ForeignKeyAction};
 
 impl SqlSchemaCalculatorFlavour for MssqlFlavour {
-<<<<<<< HEAD
     fn column_type_for_native_type(
         &self,
         field: &ScalarFieldWalker<'_>,
@@ -93,8 +93,6 @@
         }
     }
 
-=======
->>>>>>> 5b990a9f
     fn m2m_foreign_key_action(&self, model_a: &ModelWalker<'_>, model_b: &ModelWalker<'_>) -> ForeignKeyAction {
         // MSSQL will crash when creating a cyclic cascade
         if model_a.name() == model_b.name() {
