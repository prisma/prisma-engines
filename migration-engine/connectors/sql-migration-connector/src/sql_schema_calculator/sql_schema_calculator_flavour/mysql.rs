use super::SqlSchemaCalculatorFlavour;
use crate::flavour::MysqlFlavour;
use datamodel::{
    walkers::{walk_scalar_fields, ScalarFieldWalker},
    Datamodel, ScalarType,
};
use native_types::MySqlType;
use sql_schema_describer::{self as sql};

impl SqlSchemaCalculatorFlavour for MysqlFlavour {
    fn calculate_enums(&self, datamodel: &Datamodel) -> Vec<sql::Enum> {
        // This is a lower bound for the size of the generated enums (we assume
        // each enum is used at least once).
        let mut enums = Vec::with_capacity(datamodel.enums().len());

        let enum_fields = walk_scalar_fields(&datamodel)
            .filter_map(|field| field.field_type().as_enum().map(|enum_walker| (field, enum_walker)));

        for (field, enum_tpe) in enum_fields {
            let sql_enum = sql::Enum {
                name: format!(
                    "{model_name}_{field_name}",
                    model_name = field.model().database_name(),
                    field_name = field.db_name()
                ),
                values: enum_tpe.r#enum.database_values(),
            };

            enums.push(sql_enum)
        }

        enums
    }

<<<<<<< HEAD
    fn column_type_for_native_type(
        &self,
        field: &ScalarFieldWalker<'_>,
        native_type_instance: &NativeTypeInstance,
    ) -> sql::ColumnType {
        let mysql_type: MySqlType = native_type_instance.deserialize_native_type();

        fn render(input: Option<u32>) -> String {
            match input {
                None => "".to_string(),
                Some(arg) => format!("({})", arg),
            }
        }

        fn render_decimal(input: Option<(u32, u32)>) -> String {
            match input {
                None => "".to_string(),
                Some((precision, scale)) => format!("({}, {})", precision, scale),
            }
        }

        let (family, data_type) = match mysql_type {
            MySqlType::Int => (ColumnTypeFamily::Int, "INTEGER".into()),
            MySqlType::SmallInt => (ColumnTypeFamily::Int, "SMALLINT".into()),
            MySqlType::TinyInt => (ColumnTypeFamily::Int, "TINYINT".into()),
            MySqlType::MediumInt => (ColumnTypeFamily::Int, "MEDIUMINT".into()),
            MySqlType::BigInt => (ColumnTypeFamily::BigInt, "BIGINT".into()),
            MySqlType::Decimal(precision) => (
                ColumnTypeFamily::Decimal,
                format!("DECIMAL{}", render_decimal(precision)),
            ),
            MySqlType::Float => (ColumnTypeFamily::Float, "FLOAT".into()),
            MySqlType::Double => (ColumnTypeFamily::Float, "DOUBLE".into()),
            MySqlType::Bit(size) => (ColumnTypeFamily::Binary, format!("BIT({size})", size = size)),
            MySqlType::Char(size) => (ColumnTypeFamily::String, format!("CHAR({size})", size = size)),
            MySqlType::VarChar(size) => (ColumnTypeFamily::String, format!("VARCHAR({size})", size = size)),
            MySqlType::Binary(size) => (ColumnTypeFamily::Binary, format!("BINARY({size})", size = size)),
            MySqlType::VarBinary(size) => (ColumnTypeFamily::Binary, format!("VARBINARY({size})", size = size)),
            MySqlType::TinyBlob => (ColumnTypeFamily::Binary, "TINYBLOB".into()),
            MySqlType::Blob => (ColumnTypeFamily::Binary, "BLOB".into()),
            MySqlType::MediumBlob => (ColumnTypeFamily::Binary, "MEDIUMBLOB".into()),
            MySqlType::LongBlob => (ColumnTypeFamily::Binary, "LONGBLOB".into()),
            MySqlType::TinyText => (ColumnTypeFamily::String, "TINYTEXT".into()),
            MySqlType::Text => (ColumnTypeFamily::String, "TEXT".into()),
            MySqlType::MediumText => (ColumnTypeFamily::String, "MEDIUMTEXT".into()),
            MySqlType::LongText => (ColumnTypeFamily::String, "LONGTEXT".into()),
            MySqlType::Date => (ColumnTypeFamily::DateTime, "DATE".into()),
            MySqlType::Time(precision) => (ColumnTypeFamily::DateTime, format!("TIME{}", render(precision))),
            MySqlType::DateTime(precision) => (ColumnTypeFamily::DateTime, format!("DATETIME{}", render(precision))),
            MySqlType::Timestamp(precision) => (ColumnTypeFamily::DateTime, format!("TIMESTAMP{}", render(precision))),
            MySqlType::Year => (ColumnTypeFamily::Int, "YEAR".into()),
            MySqlType::Json => (ColumnTypeFamily::Json, "JSON".into()),
            MySqlType::UnsignedInt => (ColumnTypeFamily::Int, "INTEGER UNSIGNED".into()),
            MySqlType::UnsignedSmallInt => (ColumnTypeFamily::Int, "SMALLINT UNSIGNED".into()),
            MySqlType::UnsignedTinyInt => (ColumnTypeFamily::Int, "TINYINT UNSIGNED".into()),
            MySqlType::UnsignedMediumInt => (ColumnTypeFamily::Int, "MEDIUMINT UNSIGNED".into()),
            MySqlType::UnsignedBigInt => (ColumnTypeFamily::BigInt, "BIGINT UNSIGNED".into()),
        };

        sql::ColumnType {
            full_data_type: data_type,
            family,
            arity: match field.arity() {
                datamodel::FieldArity::Required => sql::ColumnArity::Required,
                datamodel::FieldArity::Optional => sql::ColumnArity::Nullable,
                datamodel::FieldArity::List => sql::ColumnArity::List,
            },
            native_type: Some(native_type_instance.serialized_native_type.clone()),
        }
    }

=======
>>>>>>> 5b990a9f
    fn enum_column_type(&self, field: &ScalarFieldWalker<'_>, _db_name: &str) -> sql::ColumnType {
        let arity = super::super::column_arity(field.arity());

        sql::ColumnType::pure(
            sql::ColumnTypeFamily::Enum(format!("{}_{}", field.model().db_name(), field.db_name())),
            arity,
        )
    }

    fn default_native_type_for_scalar_type(&self, scalar_type: &ScalarType) -> serde_json::Value {
        let ty = match scalar_type {
            ScalarType::Int => MySqlType::Int,
            ScalarType::BigInt => MySqlType::BigInt,
            ScalarType::Float => MySqlType::Decimal(Some((65, 30))),
            ScalarType::Decimal => MySqlType::Decimal(Some((65, 30))),
            ScalarType::Boolean => MySqlType::TinyInt,
            ScalarType::String => MySqlType::VarChar(191),
            ScalarType::DateTime => MySqlType::DateTime(Some(3)),
            ScalarType::Bytes => MySqlType::LongBlob,
            ScalarType::Json => MySqlType::Json,
        };

        serde_json::to_value(ty).expect("MySqlType to JSON failed")
    }
}<|MERGE_RESOLUTION|>--- conflicted
+++ resolved
@@ -2,10 +2,10 @@
 use crate::flavour::MysqlFlavour;
 use datamodel::{
     walkers::{walk_scalar_fields, ScalarFieldWalker},
-    Datamodel, ScalarType,
+    Datamodel, NativeTypeInstance, ScalarType,
 };
 use native_types::MySqlType;
-use sql_schema_describer::{self as sql};
+use sql_schema_describer::{self as sql, ColumnTypeFamily};
 
 impl SqlSchemaCalculatorFlavour for MysqlFlavour {
     fn calculate_enums(&self, datamodel: &Datamodel) -> Vec<sql::Enum> {
@@ -32,7 +32,6 @@
         enums
     }
 
-<<<<<<< HEAD
     fn column_type_for_native_type(
         &self,
         field: &ScalarFieldWalker<'_>,
@@ -104,8 +103,6 @@
         }
     }
 
-=======
->>>>>>> 5b990a9f
     fn enum_column_type(&self, field: &ScalarFieldWalker<'_>, _db_name: &str) -> sql::ColumnType {
         let arity = super::super::column_arity(field.arity());
 
