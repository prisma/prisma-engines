--- conflicted
+++ resolved
@@ -135,77 +135,10 @@
             _ => Ok(Vec::new()),
         },
         SqlMigrationStep::CreateTable(CreateTable { table }) => {
-<<<<<<< HEAD
-            let columns: String = table
-                .columns
-                .iter()
-                .map(|column| {
-                    let column = ColumnRef {
-                        schema: next_schema,
-                        column,
-                        table,
-                    };
-                    renderer.render_column(&schema_name, column, false)
-                })
-                .join(",\n");
-
-            let mut create_table = format!(
-                "CREATE TABLE {} (\n{}",
-                renderer.quote_with_schema(&schema_name, &table.name),
-                columns,
-            );
-
-            let primary_key_is_already_set = create_table.contains("PRIMARY KEY");
-            let primary_columns = table.primary_key_columns();
-
-            if !primary_columns.is_empty() && !primary_key_is_already_set {
-                let column_names = primary_columns.iter().map(|col| renderer.quote(&col)).join(",");
-                write!(create_table, ",\nPRIMARY KEY ({})", column_names)?;
-            }
-
-            if sql_family == SqlFamily::Mysql && !table.indices.is_empty() {
-                let indices: String = table
-                    .indices
-                    .iter()
-                    .map(|index| {
-                        let tpe = if index.is_unique() { "UNIQUE " } else { "" };
-                        format!(
-                            "{}Index {}({})",
-                            tpe,
-                            renderer.quote(&index.name),
-                            index.columns.iter().map(|col| renderer.quote(&col)).join(",\n")
-                        )
-                    })
-                    .join(",\n");
-
-                write!(create_table, ",\n{}", indices)?;
-            }
-
-            if sql_family == SqlFamily::Sqlite && !table.foreign_keys.is_empty() {
-                writeln!(create_table, ",")?;
-
-                let mut fks = table.foreign_keys.iter().peekable();
-
-                while let Some(fk) = fks.next() {
-                    writeln!(
-                        create_table,
-                        "FOREIGN KEY ({constrained_columns}) {references}{comma}",
-                        constrained_columns = fk.columns.iter().map(|col| format!(r#""{}""#, col)).join(","),
-                        references = renderer.render_references(&schema_name, fk),
-                        comma = if fks.peek().is_some() { ",\n" } else { "" },
-                    )?;
-                }
-            }
-
-            create_table.push_str(create_table_suffix(sql_family));
-
-            Ok(vec![create_table])
-=======
             // FIXME Temporary hack: we should be passing a TableRef, but this is not
             // possible because we sometimes create temporary tables in the
             // SQLite table redefinition process.
             renderer.render_create_table(table, &schema_name, next_schema, sql_family)
->>>>>>> 2d5db567
         }
         SqlMigrationStep::DropTable(DropTable { name }) => match sql_family {
             SqlFamily::Mysql | SqlFamily::Postgres => Ok(vec![format!(
