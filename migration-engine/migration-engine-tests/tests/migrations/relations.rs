use datamodel::ReferentialAction;
use migration_engine_tests::sync_test_api::*;
use sql_schema_describer::ForeignKeyAction;

#[test_connector]
fn adding_a_many_to_many_relation_must_result_in_a_prisma_style_relation_table(api: TestApi) {
    let dm1 = r##"
        model A {
            id Int @id
            bs B[]
        }

        model B {
            id String @id
            as A[]
        }
    "##;

    api.schema_push(dm1).send_sync().assert_green_bang();

    api.assert_schema().assert_table("_AToB", |table| {
        table
            .assert_columns_count(2)
            .assert_column("A", |col| col.assert_type_is_int())
            .assert_column("B", |col| col.assert_type_is_string())
            .assert_fk_on_columns(&["A"], |fk| {
<<<<<<< HEAD
                fk.assert_references("A", &["id"])?
                    .assert_referential_action_on_update(ForeignKeyAction::Cascade)?
                    .assert_referential_action_on_delete(ForeignKeyAction::Cascade)
            })?
            .assert_fk_on_columns(&["B"], |fk| {
                fk.assert_references("B", &["id"])?
                    .assert_referential_action_on_update(ForeignKeyAction::Cascade)?
                    .assert_referential_action_on_delete(ForeignKeyAction::Cascade)
=======
                fk.assert_references("A", &["id"]).assert_cascades_on_delete()
            })
            .assert_fk_on_columns(&["B"], |fk| {
                fk.assert_references("B", &["id"]).assert_cascades_on_delete()
>>>>>>> 77642aad
            })
    });
}

#[test_connector]
fn adding_a_many_to_many_relation_with_custom_name_must_work(api: TestApi) {
    let dm1 = r#"
        model A {
            id Int @id
            bs B[] @relation(name: "my_relation")
        }
        model B {
            id Int @id
            as A[] @relation(name: "my_relation")
        }
    "#;

    api.schema_push(dm1).send_sync().assert_green_bang();

    api.assert_schema().assert_table("_my_relation", |table| {
        table
            .assert_columns_count(2)
            .assert_column("A", |col| col.assert_type_is_int())
            .assert_column("B", |col| col.assert_type_is_int())
            .assert_foreign_keys_count(2)
            .assert_fk_on_columns(&["A"], |fk| fk.assert_references("A", &["id"]))
            .assert_fk_on_columns(&["B"], |fk| fk.assert_references("B", &["id"]))
    });
}

#[test_connector]
fn adding_an_inline_relation_must_result_in_a_foreign_key_in_the_model_table(api: TestApi) {
    let dm1 = r#"
        model A {
            id Int @id
            bid Int
            cid Int?
            b  B   @relation(fields: [bid], references: [id], onDelete: NoAction)
            c  C?  @relation(fields: [cid], references: [id], onDelete: NoAction)
        }

        model B {
            id Int @id
            a  A[]
        }

        model C {
            id Int @id
            a  A[]
        }
    "#;

    api.schema_push(dm1).send_sync().assert_green_bang();
    api.assert_schema().assert_table("A", |t| {
        t.assert_column("bid", |c| c.assert_type_is_int().assert_is_required())
            .assert_column("cid", |c| c.assert_type_is_int().assert_is_nullable())
            .assert_foreign_keys_count(2)
            .assert_fk_on_columns(&["bid"], |fk| {
<<<<<<< HEAD
                fk.assert_references("B", &["id"])?
                    .assert_referential_action_on_update(ForeignKeyAction::Cascade)?
                    .assert_referential_action_on_delete(ForeignKeyAction::NoAction)
            })?
=======
                fk.assert_references("B", &["id"]).assert_cascades_on_delete()
            })
>>>>>>> 77642aad
            .assert_fk_on_columns(&["cid"], |fk| fk.assert_references("C", &["id"]))
    });
}

#[test_connector]
fn specifying_a_db_name_for_an_inline_relation_must_work(api: TestApi) {
    let dm1 = r#"
        model A {
            id Int @id
            b_id_field Int @map(name: "b_column")
            b B @relation(fields: [b_id_field], references: [id])
        }

        model B {
            id Int @id
            a  A[]
        }
    "#;

    api.schema_push(dm1).send_sync().assert_green_bang();
    api.assert_schema().assert_table("A", |t| {
        t.assert_column("b_column", |c| c.assert_type_is_int())
            .assert_foreign_keys_count(1)
            .assert_fk_on_columns(&["b_column"], |fk| fk.assert_references("B", &["id"]))
    });
}

#[test_connector]
fn adding_an_inline_relation_to_a_model_with_an_exotic_id_type(api: TestApi) {
    let dm1 = r#"
        model A {
            id Int @id
            b_id String
            b B @relation(fields: [b_id], references: [id], onDelete: NoAction)
        }

        model B {
            id String @id @default(cuid())
            a  A[]
        }
    "#;

    api.schema_push(dm1).send_sync().assert_green_bang();
    api.assert_schema().assert_table("A", |t| {
        t.assert_column("b_id", |c| c.assert_type_is_string())
            .assert_foreign_keys_count(1)
            .assert_fk_on_columns(&["b_id"], |fk| {
<<<<<<< HEAD
                fk.assert_references("B", &["id"])?
                    .assert_referential_action_on_update(ForeignKeyAction::Cascade)?
                    .assert_referential_action_on_delete(ForeignKeyAction::NoAction)
=======
                fk.assert_references("B", &["id"]).assert_cascades_on_delete()
>>>>>>> 77642aad
            })
    });
}

#[test_connector]
fn removing_an_inline_relation_must_work(api: TestApi) {
    let dm1 = r#"
            model A {
                id Int @id
                b_id Int
                b B @relation(fields: [b_id], references: [id])
            }

            model B {
                id Int @id
                a  A[]
            }
        "#;

    api.schema_push(dm1).send_sync().assert_green_bang();

    api.assert_schema()
        .assert_table("A", |table| table.assert_has_column("b_id"));

    let dm2 = r#"
            model A {
                id Int @id
            }

            model B {
                id Int @id
            }
        "#;

    api.schema_push(dm2).send_sync().assert_green_bang();

    api.assert_schema().assert_table("A", |table| {
        table
            .assert_foreign_keys_count(0)
            .assert_indexes_count(0)
            .assert_does_not_have_column("b")
    });
}

#[test_connector]
fn compound_foreign_keys_should_work_in_correct_order(api: TestApi) {
    let dm1 = r#"
        model A {
            id Int @id
            b Int
            a Int
            d Int
            bb B @relation(fields: [a, b, d], references: [a_id, b_id, d_id], onDelete: NoAction)
        }

        model B {
            b_id Int
            a_id Int
            d_id Int
            a    A[]
            @@id([a_id, b_id, d_id])
        }
    "#;

    api.schema_push(dm1).send_sync().assert_green_bang();

    api.assert_schema().assert_table("A", |t| {
        t.assert_foreign_keys_count(1)
            .assert_fk_on_columns(&["a", "b", "d"], |fk| {
<<<<<<< HEAD
                fk.assert_referential_action_on_delete(ForeignKeyAction::NoAction)?
                    .assert_referential_action_on_update(ForeignKeyAction::Cascade)?
=======
                fk.assert_cascades_on_delete()
>>>>>>> 77642aad
                    .assert_references("B", &["a_id", "b_id", "d_id"])
            })
    });
}

#[test_connector]
fn moving_an_inline_relation_to_the_other_side_must_work(api: TestApi) {
    let dm1 = r#"
        model A {
            id Int @id
            b_id Int
            b B @relation(fields: [b_id], references: [id], onDelete: NoAction)
        }

        model B {
            id Int @id
            a  A[]
        }
    "#;

    api.schema_push(dm1).send_sync().assert_green_bang();
<<<<<<< HEAD
    api.assert_schema().assert_table_bang("A", |t| {
        t.assert_foreign_keys_count(1)?.assert_fk_on_columns(&["b_id"], |fk| {
            fk.assert_referential_action_on_delete(ForeignKeyAction::NoAction)?
                .assert_referential_action_on_update(ForeignKeyAction::Cascade)?
                .assert_references("B", &["id"])
=======
    api.assert_schema().assert_table("A", |t| {
        t.assert_foreign_keys_count(1).assert_fk_on_columns(&["b_id"], |fk| {
            fk.assert_cascades_on_delete().assert_references("B", &["id"])
>>>>>>> 77642aad
        })
    });

    let dm2 = r#"
        model A {
            id Int @id
            b  B[]
        }

        model B {
            id Int @id
            a_id Int
            a A @relation(fields: [a_id], references: [id], onDelete: NoAction)
        }
    "#;

    api.schema_push(dm2).send_sync().assert_green_bang();
    api.assert_schema()
        .assert_table("B", |table| {
            table
                .assert_foreign_keys_count(1)
                .assert_fk_on_columns(&["a_id"], |fk| {
<<<<<<< HEAD
                    fk.assert_references("A", &["id"])?
                        .assert_referential_action_on_delete(ForeignKeyAction::NoAction)?
                        .assert_referential_action_on_update(ForeignKeyAction::Cascade)
=======
                    fk.assert_references("A", &["id"]).assert_cascades_on_delete()
>>>>>>> 77642aad
                })
        })
        .assert_table("A", |table| table.assert_foreign_keys_count(0).assert_indexes_count(0));
}

#[test_connector]
fn relations_can_reference_arbitrary_unique_fields(api: TestApi) {
    let dm = r#"
        model User {
            id Int @id
            email String @unique
            a     Account[]
        }

        model Account {
            id Int @id
            uem String
            user User @relation(fields: [uem], references: [email])
        }
    "#;

    api.schema_push(dm).send_sync().assert_green_bang();
    api.assert_schema().assert_table("Account", |t| {
        t.assert_foreign_keys_count(1)
            .assert_fk_on_columns(&["uem"], |fk| fk.assert_references("User", &["email"]))
    });
}

#[test_connector]
fn relations_can_reference_arbitrary_unique_fields_with_maps(api: TestApi) {
    let dm = r#"
        model User {
            id Int @id
            email String @unique @map("emergency-mail")
            accounts Account[]

            @@map("users")
        }

        model Account {
            id Int @id
            uem String @map("user-id")
            user User @relation(fields: [uem], references: [email])
        }
    "#;

    api.schema_push(dm).send_sync().assert_green_bang();

    api.assert_schema().assert_table("Account", |table| {
        table
            .assert_foreign_keys_count(1)
            .assert_fk_on_columns(&["user-id"], |fk| fk.assert_references("users", &["emergency-mail"]))
    });
}

#[test_connector]
fn relations_can_reference_multiple_fields(api: TestApi) {
    let dm = r#"
        model User {
            id Int @id
            email  String
            age    Int
            a      Account[]

            @@unique([email, age])
        }

        model Account {
            id   Int @id
            usermail String
            userage Int
            user User @relation(fields: [usermail, userage], references: [email, age])
        }
    "#;

    api.schema_push(dm).send_sync().assert_green_bang();

    api.assert_schema().assert_table("Account", |table| {
        table
            .assert_foreign_keys_count(1)
            .assert_fk_on_columns(&["usermail", "userage"], |fk| {
                fk.assert_references("User", &["email", "age"])
            })
    });
}

#[test_connector]
fn a_relation_with_mappings_on_both_sides_can_reference_multiple_fields(api: TestApi) {
    let dm = r#"
        model User {
            id Int @id
            email  String @map("emergency-mail")
            age    Int    @map("birthdays-count")
            a      Account[]

            @@unique([email, age])
            @@map("users")
        }

        model Account {
            id   Int @id
            usermail String @map("emergency-mail-fk-1")
            userage Int @map("age-fk2")

            user User @relation(fields: [usermail, userage], references: [email, age])
        }
    "#;

    api.schema_push(dm).send_sync().assert_green_bang();

    api.assert_schema().assert_table("Account", |table| {
        table
            .assert_foreign_keys_count(1)
            .assert_fk_on_columns(&["emergency-mail-fk-1", "age-fk2"], |fk| {
                fk.assert_references("users", &["emergency-mail", "birthdays-count"])
            })
    });
}

#[test_connector]
fn relations_with_mappings_on_referenced_side_can_reference_multiple_fields(api: TestApi) {
    let dm = r#"
        model User {
            id Int @id
            email  String @map("emergency-mail")
            age    Int    @map("birthdays-count")
            a      Account[]

            @@unique([email, age])
            @@map("users")
        }

        model Account {
            id   Int @id
            useremail String
            userage Int
            user User @relation(fields: [useremail, userage], references: [email, age])
        }
    "#;

    api.schema_push(dm).send_sync().assert_green_bang();

    api.assert_schema().assert_table("Account", |table| {
        table
            .assert_foreign_keys_count(1)
            .assert_fk_on_columns(&["useremail", "userage"], |fk| {
                fk.assert_references("users", &["emergency-mail", "birthdays-count"])
            })
    });
}

#[test_connector]
fn relations_with_mappings_on_referencing_side_can_reference_multiple_fields(api: TestApi) {
    let dm = r#"
        model User {
            id Int @id
            email  String
            age    Int
            a      Account[]

            @@unique([email, age])
            @@map("users")
        }

        model Account {
            id   Int @id
            user_email String @map("emergency-mail-fk1")
            user_age Int @map("age-fk2")
            user User @relation(fields: [user_email, user_age], references: [email, age])
        }
    "#;

    api.schema_push(dm).send_sync().assert_green_bang();

    api.assert_schema().assert_table("Account", |table| {
        table
            .assert_foreign_keys_count(1)
            .assert_fk_on_columns(&["emergency-mail-fk1", "age-fk2"], |fk| {
                fk.assert_references("users", &["email", "age"])
            })
    });
}

#[test_connector]
fn on_delete_referential_actions_should_work(api: TestApi) {
    let actions = &[
        (ReferentialAction::SetNull, ForeignKeyAction::SetNull),
        (ReferentialAction::Cascade, ForeignKeyAction::Cascade),
        (ReferentialAction::NoAction, ForeignKeyAction::NoAction),
    ];

    for (ra, fka) in actions {
        let dm = format!(
            r#"
            model A {{
                id Int @id @default(autoincrement())
                b      B[]
            }}

            model B {{
                id   Int @id
                aId  Int?
                a    A?    @relation(fields: [aId], references: [id], onDelete: {})
            }}
        "#,
            ra
        );

        api.schema_push(&dm).send_sync().assert_green_bang();

        api.assert_schema().assert_table_bang("B", |table| {
            table
                .assert_foreign_keys_count(1)?
                .assert_fk_on_columns(&["aId"], |fk| {
                    fk.assert_references("A", &["id"])?
                        .assert_referential_action_on_delete(*fka)
                })
        });

        api.schema_push("").send_sync().assert_green_bang();
    }
}

// 5.6 and 5.7 doesn't let you `SET DEFAULT` without setting the default value
// (even if nullable). Maria will silently just use `RESTRICT` instead.
#[test_connector(exclude(Mysql56, Mysql57, Mariadb, Mssql))]
fn on_delete_set_default_should_work(api: TestApi) {
    let dm = r#"
        model A {
            id Int @id
            b      B[]
        }

        model B {
            id   Int @id
            aId  Int
            a    A    @relation(fields: [aId], references: [id], onDelete: SetDefault)
        }
    "#;

    api.schema_push(dm).send_sync().assert_green_bang();

    api.assert_schema().assert_table_bang("B", |table| {
        table
            .assert_foreign_keys_count(1)?
            .assert_fk_on_columns(&["aId"], |fk| {
                fk.assert_references("A", &["id"])?
                    .assert_referential_action_on_delete(ForeignKeyAction::SetDefault)
            })
    });
}

#[test_connector(exclude(Mssql))]
fn on_delete_restrict_should_work(api: TestApi) {
    let dm = r#"
        model A {
            id Int @id
            b      B[]
        }

        model B {
            id   Int @id
            aId  Int
            a    A    @relation(fields: [aId], references: [id], onDelete: Restrict)
        }
    "#;

    api.schema_push(dm).send_sync().assert_green_bang();

    api.assert_schema().assert_table_bang("B", |table| {
        table
            .assert_foreign_keys_count(1)?
            .assert_fk_on_columns(&["aId"], |fk| {
                fk.assert_references("A", &["id"])?
                    .assert_referential_action_on_delete(ForeignKeyAction::Restrict)
            })
    });
}

#[test_connector]
fn on_update_referential_actions_should_work(api: TestApi) {
    let actions = &[
        (ReferentialAction::Cascade, ForeignKeyAction::Cascade),
        (ReferentialAction::NoAction, ForeignKeyAction::NoAction),
        (ReferentialAction::SetNull, ForeignKeyAction::SetNull),
    ];

    for (ra, fka) in actions {
        let dm = format!(
            r#"
            model A {{
                id Int @id @default(autoincrement())
                b      B[]
            }}

            model B {{
                id   Int @id
                aId  Int?
                a    A?    @relation(fields: [aId], references: [id], onUpdate: {})
            }}
        "#,
            ra
        );

        api.schema_push(&dm).send_sync().assert_green_bang();

        api.assert_schema().assert_table_bang("B", |table| {
            table
                .assert_foreign_keys_count(1)?
                .assert_fk_on_columns(&["aId"], |fk| {
                    fk.assert_references("A", &["id"])?
                        .assert_referential_action_on_update(*fka)
                })
        });
    }
}

// 5.6 and 5.7 doesn't let you `SET DEFAULT` without setting the default value
// (even if nullable). Maria will silently just use `RESTRICT` instead.
#[test_connector(exclude(Mysql56, Mysql57, Mariadb, Mssql))]
fn on_update_set_default_should_work(api: TestApi) {
    let dm = r#"
        model A {
            id Int @id
            b      B[]
        }

        model B {
            id   Int @id
            aId  Int
            a    A    @relation(fields: [aId], references: [id], onUpdate: SetDefault)
        }
    "#;

    api.schema_push(dm).send_sync().assert_green_bang();

    api.assert_schema().assert_table_bang("B", |table| {
        table
            .assert_foreign_keys_count(1)?
            .assert_fk_on_columns(&["aId"], |fk| {
                fk.assert_references("A", &["id"])?
                    .assert_referential_action_on_update(ForeignKeyAction::SetDefault)
            })
    });
}

#[test_connector(exclude(Mssql))]
fn on_update_restrict_should_work(api: TestApi) {
    let dm = r#"
        model A {
            id Int @id
            b      B[]
        }

        model B {
            id   Int @id
            aId  Int
            a    A    @relation(fields: [aId], references: [id], onUpdate: Restrict)
        }
    "#;

    api.schema_push(dm).send_sync().assert_green_bang();

    api.assert_schema().assert_table_bang("B", |table| {
        table
            .assert_foreign_keys_count(1)?
            .assert_fk_on_columns(&["aId"], |fk| {
                fk.assert_references("A", &["id"])?
                    .assert_referential_action_on_update(ForeignKeyAction::Restrict)
            })
    });
}<|MERGE_RESOLUTION|>--- conflicted
+++ resolved
@@ -24,21 +24,14 @@
             .assert_column("A", |col| col.assert_type_is_int())
             .assert_column("B", |col| col.assert_type_is_string())
             .assert_fk_on_columns(&["A"], |fk| {
-<<<<<<< HEAD
-                fk.assert_references("A", &["id"])?
-                    .assert_referential_action_on_update(ForeignKeyAction::Cascade)?
+                fk.assert_references("A", &["id"])
+                    .assert_referential_action_on_update(ForeignKeyAction::Cascade)
                     .assert_referential_action_on_delete(ForeignKeyAction::Cascade)
-            })?
+            })
             .assert_fk_on_columns(&["B"], |fk| {
-                fk.assert_references("B", &["id"])?
-                    .assert_referential_action_on_update(ForeignKeyAction::Cascade)?
+                fk.assert_references("B", &["id"])
+                    .assert_referential_action_on_update(ForeignKeyAction::Cascade)
                     .assert_referential_action_on_delete(ForeignKeyAction::Cascade)
-=======
-                fk.assert_references("A", &["id"]).assert_cascades_on_delete()
-            })
-            .assert_fk_on_columns(&["B"], |fk| {
-                fk.assert_references("B", &["id"]).assert_cascades_on_delete()
->>>>>>> 77642aad
             })
     });
 }
@@ -97,15 +90,10 @@
             .assert_column("cid", |c| c.assert_type_is_int().assert_is_nullable())
             .assert_foreign_keys_count(2)
             .assert_fk_on_columns(&["bid"], |fk| {
-<<<<<<< HEAD
-                fk.assert_references("B", &["id"])?
-                    .assert_referential_action_on_update(ForeignKeyAction::Cascade)?
+                fk.assert_references("B", &["id"])
+                    .assert_referential_action_on_update(ForeignKeyAction::Cascade)
                     .assert_referential_action_on_delete(ForeignKeyAction::NoAction)
-            })?
-=======
-                fk.assert_references("B", &["id"]).assert_cascades_on_delete()
-            })
->>>>>>> 77642aad
+            })
             .assert_fk_on_columns(&["cid"], |fk| fk.assert_references("C", &["id"]))
     });
 }
@@ -153,13 +141,9 @@
         t.assert_column("b_id", |c| c.assert_type_is_string())
             .assert_foreign_keys_count(1)
             .assert_fk_on_columns(&["b_id"], |fk| {
-<<<<<<< HEAD
-                fk.assert_references("B", &["id"])?
-                    .assert_referential_action_on_update(ForeignKeyAction::Cascade)?
+                fk.assert_references("B", &["id"])
+                    .assert_referential_action_on_update(ForeignKeyAction::Cascade)
                     .assert_referential_action_on_delete(ForeignKeyAction::NoAction)
-=======
-                fk.assert_references("B", &["id"]).assert_cascades_on_delete()
->>>>>>> 77642aad
             })
     });
 }
@@ -229,12 +213,8 @@
     api.assert_schema().assert_table("A", |t| {
         t.assert_foreign_keys_count(1)
             .assert_fk_on_columns(&["a", "b", "d"], |fk| {
-<<<<<<< HEAD
-                fk.assert_referential_action_on_delete(ForeignKeyAction::NoAction)?
-                    .assert_referential_action_on_update(ForeignKeyAction::Cascade)?
-=======
-                fk.assert_cascades_on_delete()
->>>>>>> 77642aad
+                fk.assert_referential_action_on_delete(ForeignKeyAction::NoAction)
+                    .assert_referential_action_on_update(ForeignKeyAction::Cascade)
                     .assert_references("B", &["a_id", "b_id", "d_id"])
             })
     });
@@ -256,17 +236,11 @@
     "#;
 
     api.schema_push(dm1).send_sync().assert_green_bang();
-<<<<<<< HEAD
-    api.assert_schema().assert_table_bang("A", |t| {
-        t.assert_foreign_keys_count(1)?.assert_fk_on_columns(&["b_id"], |fk| {
-            fk.assert_referential_action_on_delete(ForeignKeyAction::NoAction)?
-                .assert_referential_action_on_update(ForeignKeyAction::Cascade)?
-                .assert_references("B", &["id"])
-=======
     api.assert_schema().assert_table("A", |t| {
         t.assert_foreign_keys_count(1).assert_fk_on_columns(&["b_id"], |fk| {
-            fk.assert_cascades_on_delete().assert_references("B", &["id"])
->>>>>>> 77642aad
+            fk.assert_referential_action_on_delete(ForeignKeyAction::NoAction)
+                .assert_referential_action_on_update(ForeignKeyAction::Cascade)
+                .assert_references("B", &["id"])
         })
     });
 
@@ -289,13 +263,9 @@
             table
                 .assert_foreign_keys_count(1)
                 .assert_fk_on_columns(&["a_id"], |fk| {
-<<<<<<< HEAD
-                    fk.assert_references("A", &["id"])?
-                        .assert_referential_action_on_delete(ForeignKeyAction::NoAction)?
+                    fk.assert_references("A", &["id"])
+                        .assert_referential_action_on_delete(ForeignKeyAction::NoAction)
                         .assert_referential_action_on_update(ForeignKeyAction::Cascade)
-=======
-                    fk.assert_references("A", &["id"]).assert_cascades_on_delete()
->>>>>>> 77642aad
                 })
         })
         .assert_table("A", |table| table.assert_foreign_keys_count(0).assert_indexes_count(0));
@@ -506,13 +476,11 @@
 
         api.schema_push(&dm).send_sync().assert_green_bang();
 
-        api.assert_schema().assert_table_bang("B", |table| {
-            table
-                .assert_foreign_keys_count(1)?
-                .assert_fk_on_columns(&["aId"], |fk| {
-                    fk.assert_references("A", &["id"])?
-                        .assert_referential_action_on_delete(*fka)
-                })
+        api.assert_schema().assert_table("B", |table| {
+            table.assert_foreign_keys_count(1).assert_fk_on_columns(&["aId"], |fk| {
+                fk.assert_references("A", &["id"])
+                    .assert_referential_action_on_delete(*fka)
+            })
         });
 
         api.schema_push("").send_sync().assert_green_bang();
@@ -538,13 +506,11 @@
 
     api.schema_push(dm).send_sync().assert_green_bang();
 
-    api.assert_schema().assert_table_bang("B", |table| {
-        table
-            .assert_foreign_keys_count(1)?
-            .assert_fk_on_columns(&["aId"], |fk| {
-                fk.assert_references("A", &["id"])?
-                    .assert_referential_action_on_delete(ForeignKeyAction::SetDefault)
-            })
+    api.assert_schema().assert_table("B", |table| {
+        table.assert_foreign_keys_count(1).assert_fk_on_columns(&["aId"], |fk| {
+            fk.assert_references("A", &["id"])
+                .assert_referential_action_on_delete(ForeignKeyAction::SetDefault)
+        })
     });
 }
 
@@ -565,13 +531,11 @@
 
     api.schema_push(dm).send_sync().assert_green_bang();
 
-    api.assert_schema().assert_table_bang("B", |table| {
-        table
-            .assert_foreign_keys_count(1)?
-            .assert_fk_on_columns(&["aId"], |fk| {
-                fk.assert_references("A", &["id"])?
-                    .assert_referential_action_on_delete(ForeignKeyAction::Restrict)
-            })
+    api.assert_schema().assert_table("B", |table| {
+        table.assert_foreign_keys_count(1).assert_fk_on_columns(&["aId"], |fk| {
+            fk.assert_references("A", &["id"])
+                .assert_referential_action_on_delete(ForeignKeyAction::Restrict)
+        })
     });
 }
 
@@ -602,13 +566,11 @@
 
         api.schema_push(&dm).send_sync().assert_green_bang();
 
-        api.assert_schema().assert_table_bang("B", |table| {
-            table
-                .assert_foreign_keys_count(1)?
-                .assert_fk_on_columns(&["aId"], |fk| {
-                    fk.assert_references("A", &["id"])?
-                        .assert_referential_action_on_update(*fka)
-                })
+        api.assert_schema().assert_table("B", |table| {
+            table.assert_foreign_keys_count(1).assert_fk_on_columns(&["aId"], |fk| {
+                fk.assert_references("A", &["id"])
+                    .assert_referential_action_on_update(*fka)
+            })
         });
     }
 }
@@ -632,13 +594,11 @@
 
     api.schema_push(dm).send_sync().assert_green_bang();
 
-    api.assert_schema().assert_table_bang("B", |table| {
-        table
-            .assert_foreign_keys_count(1)?
-            .assert_fk_on_columns(&["aId"], |fk| {
-                fk.assert_references("A", &["id"])?
-                    .assert_referential_action_on_update(ForeignKeyAction::SetDefault)
-            })
+    api.assert_schema().assert_table("B", |table| {
+        table.assert_foreign_keys_count(1).assert_fk_on_columns(&["aId"], |fk| {
+            fk.assert_references("A", &["id"])
+                .assert_referential_action_on_update(ForeignKeyAction::SetDefault)
+        })
     });
 }
 
@@ -659,12 +619,10 @@
 
     api.schema_push(dm).send_sync().assert_green_bang();
 
-    api.assert_schema().assert_table_bang("B", |table| {
-        table
-            .assert_foreign_keys_count(1)?
-            .assert_fk_on_columns(&["aId"], |fk| {
-                fk.assert_references("A", &["id"])?
-                    .assert_referential_action_on_update(ForeignKeyAction::Restrict)
-            })
+    api.assert_schema().assert_table("B", |table| {
+        table.assert_foreign_keys_count(1).assert_fk_on_columns(&["aId"], |fk| {
+            fk.assert_references("A", &["id"])
+                .assert_referential_action_on_update(ForeignKeyAction::Restrict)
+        })
     });
 }