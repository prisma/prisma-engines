--- conflicted
+++ resolved
@@ -284,11 +284,7 @@
     api.schema_push_w_datasource(dm).send().assert_green();
 }
 
-<<<<<<< HEAD
-#[test_connector(exclude(CockroachDb, TiDB), preview_features("referentialIntegrity"))]
-=======
-#[test_connector(exclude(CockroachDb))]
->>>>>>> b9f92472
+#[test_connector(exclude(CockroachDb, TiDB))]
 fn changing_all_referenced_columns_of_foreign_key_works(api: TestApi) {
     let dm1 = r#"
        model Post {
