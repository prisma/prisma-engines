mod sql_unexecutable_migrations;
mod sqlite_existing_data_tests;
mod type_migration_tests;

use migration_engine_tests::test_api::*;
use pretty_assertions::assert_eq;
use prisma_value::PrismaValue;
use quaint::ast::*;
use sql_schema_describer::DefaultKind;

#[test_connector]
fn dropping_a_table_with_rows_should_warn(api: TestApi) {
    let dm = r#"
        model Test {
            id String @id @default(cuid())
        }
    "#;

    api.schema_push_w_datasource(dm).send().assert_green();

    let insert = Insert::single_into(api.render_table_name("Test")).value("id", "test");

    api.query(insert.into());

    let dm = "";

    let warn = format!(
        "You are about to drop the `{}` table, which is not empty (1 rows).",
        api.normalize_identifier("Test")
    );

    api.schema_push_w_datasource(dm)
        .send()
        .assert_warnings(&[warn.into()])
        .assert_no_steps();
}

#[test_connector]
fn dropping_a_column_with_non_null_values_should_warn(api: TestApi) {
    let dm = r#"
        model Test {
            id String @id @default(cuid())
            puppiesCount Int?
        }
    "#;

    api.schema_push_w_datasource(dm).send().assert_green();

    let insert = Insert::multi_into(api.render_table_name("Test"), ["id", "puppiesCount"])
        .values(("a", 7))
        .values(("b", 8));

    api.query(insert.into());

    // Drop the `favouriteAnimal` column.
    let dm = r#"
            model Test {
                id String @id @default(cuid())
            }
        "#;

    let warn = format!(
        "You are about to drop the column `puppiesCount` on the `{}` table, which still contains 2 non-null values.",
        api.normalize_identifier("Test")
    );

    api.schema_push_w_datasource(dm)
        .send()
        .assert_warnings(&[warn.into()])
        .assert_no_steps();
}

#[test_connector]
fn altering_a_column_without_non_null_values_should_not_warn(api: TestApi) {
    let dm = r#"
        model Test {
            id String @id @default(cuid())
            puppiesCount Int?
        }
    "#;

    api.schema_push_w_datasource(dm).send().assert_green();

    let insert = Insert::multi_into(api.render_table_name("Test"), ["id"])
        .values(("a",))
        .values(("b",));

    api.query(insert.into());

    let dm2 = r#"
        model Test {
            id String @id @default(cuid())
            puppiesCount Float?
        }
    "#;

    api.schema_push_w_datasource(dm2)
        .send()
        .assert_warnings(&[])
        .assert_has_executed_steps();
}

#[test_connector]
fn altering_a_column_with_non_null_values_should_warn(api: TestApi) {
    let dm = r#"
        model Test {
            id String @id @default(cuid())
            age String?
        }
    "#;

    api.schema_push_w_datasource(dm).send().assert_green();

    let insert = Insert::multi_into(api.render_table_name("Test"), vec!["id", "age"])
        .values(("a", 12))
        .values(("b", 22));

    api.query(insert.into());

    let dm2 = r#"
        model Test {
            id String @id @default(cuid())
            age Int?
        }
    "#;

    api.schema_push_w_datasource(dm2).send().assert_warnings(&[
        if api.is_postgres() {
             "The `age` column on the `Test` table would be dropped and recreated. This will lead to data loss.".into()
        } else if api.is_mssql() {
             "You are about to alter the column `age` on the `Test` table, which contains 2 non-null values. The data in that column will be cast from `NVarChar(1000)` to `Int`.".into()

        } else if api.is_mysql() {
            if api.lower_cases_table_names() {

                 "You are about to alter the column `age` on the `test` table, which contains 2 non-null values. The data in that column will be cast from `VarChar(191)` to `Int`.".into()
            } else {

                 "You are about to alter the column `age` on the `Test` table, which contains 2 non-null values. The data in that column will be cast from `VarChar(191)` to `Int`.".into()
            }
        } else {
             "You are about to alter the column `age` on the `Test` table, which contains 2 non-null values. The data in that column will be cast from `String` to `Int`.".into()

        }
    // The schema should not change because the migration should not run if there are warnings
    // and the force flag isn't passed.
    ]).assert_no_steps();

    assert_eq!(api.dump_table("Test").len(), 2);
}

#[test_connector(exclude(CockroachDb))]
fn column_defaults_can_safely_be_changed(api: TestApi) {
    let combinations = &[
        ("Meow", Some(PrismaValue::String("Cats".to_string())), None),
        ("Freedom", None, Some(PrismaValue::String("Braveheart".to_string()))),
        (
            "OutstandingMovies",
            Some(PrismaValue::String("Cats".to_string())),
            Some(PrismaValue::String("Braveheart".to_string())),
        ),
    ];

    for (model_name, first_default, second_default) in combinations {
        let span = tracing::info_span!("Combination", model_name, ?first_default, ?second_default);
        let _combination_scope = span.enter();
        tracing::info!("Testing new combination");

        // Set up the initial schema
        {
            let dm1 = format!(
                r#"
                    model {} {{
                        id String @id
                        name String? {}
                    }}
                "#,
                model_name,
                first_default
                    .as_ref()
                    .map(|default| format!("@default(\"{}\")", default))
                    .unwrap_or_else(String::new)
            );

            api.schema_push_w_datasource(dm1).force(true).send();

            api.assert_schema().assert_table(model_name, |table| {
                table.assert_column("name", |column| {
                    if let Some(first_default) = first_default.as_ref() {
                        column.assert_default_value(first_default)
                    } else {
                        column.assert_has_no_default()
                    }
                })
            });
        }

        // Insert data
        {
            let insert_span = tracing::info_span!("Data insertion");
            let _insert_scope = insert_span.enter();

            let query = Insert::single_into(api.render_table_name(model_name)).value("id", "abc");

            api.query(query.into());

            let query = Insert::single_into(api.render_table_name(model_name))
                .value("id", "def")
                .value("name", "Waterworld");

            api.query(query.into());

            let data = api.dump_table(model_name);
            let names: Vec<PrismaValue> = data
                .into_iter()
                .filter_map(|row| {
                    row.get("name")
                        .map(|val| val.to_string().map(PrismaValue::String).unwrap_or(PrismaValue::Null))
                })
                .collect();

            assert_eq!(
                &[
                    first_default.as_ref().cloned().unwrap_or(PrismaValue::Null),
                    PrismaValue::String("Waterworld".to_string())
                ],
                names.as_slice()
            );
        }

        // Migrate
        {
            let dm2 = format!(
                r#"
                    model {} {{
                        id String @id
                        name String? {}
                    }}
                "#,
                model_name,
                second_default
                    .as_ref()
                    .map(|default| format!(r#"@default("{}")"#, default))
                    .unwrap_or_else(String::new)
            );

            api.schema_push_w_datasource(dm2).send().assert_green();
        }

        // Check that the data is still there
        {
            let data = api.dump_table(model_name);
            let names: Vec<PrismaValue> = data
                .into_iter()
                .filter_map(|row| {
                    row.get("name")
                        .map(|val| val.to_string().map(PrismaValue::String).unwrap_or(PrismaValue::Null))
                })
                .collect();
            assert_eq!(
                &[
                    first_default.as_ref().cloned().unwrap_or(PrismaValue::Null),
                    PrismaValue::String("Waterworld".to_string())
                ],
                names.as_slice()
            );

            api.assert_schema().assert_table(model_name, |table| {
                table.assert_column("name", |column| {
                    if let Some(second_default) = second_default.as_ref() {
                        column.assert_default_value(second_default)
                    } else {
                        column.assert_has_no_default()
                    }
                })
            });
        }
    }
}

#[test_connector]
fn changing_a_column_from_required_to_optional_should_work(api: TestApi) {
    let dm = r#"
        model Test {
            id String @id @default(cuid())
            age Int @default(30)
        }
    "#;

    api.schema_push_w_datasource(dm).send().assert_green();

    let insert = Insert::multi_into(api.render_table_name("Test"), ["id", "age"])
        .values(("a", 12))
        .values(("b", 22));

    api.query(insert.into());

    let dm2 = r#"
        model Test {
            id String @id @default(cuid())
            age Int? @default(30)
        }
    "#;

    api.schema_push_w_datasource(dm2)
        .send()
        .assert_green()
        .assert_has_executed_steps();

    // Check that no data was lost.
    {
        let data = api.dump_table("Test");
        assert_eq!(data.len(), 2);
        let ages: Vec<i64> = data
            .into_iter()
            .map(|row| row.get("age").unwrap().as_integer().unwrap())
            .collect();

        assert_eq!(ages, &[12, 22]);
    }
}

#[test_connector(exclude(Sqlite))]
fn changing_a_column_from_optional_to_required_is_unexecutable(api: TestApi) {
    let dm = r#"
        model Test {
            id String @id @default(cuid())
            age Int?
        }
    "#;

    api.schema_push_w_datasource(dm).send().assert_green();

    let insert = Insert::multi_into(api.render_table_name("Test"), ["id", "age"])
        .values(("a", 12))
        .values(("b", 22))
        .values(("c", Value::Int32(None)));

    api.query(insert.into());

    let dm2 = r#"
        model Test {
            id String @id @default(cuid())
            age Int @default(30)
        }
    "#;

    let error = format!(
        "Made the column `age` on table `{}` required, but there are 1 existing NULL values.",
        api.normalize_identifier("Test")
    );

    api.schema_push_w_datasource(dm2)
        .send()
        .assert_no_warning()
        .assert_unexecutable(&[error])
        // The schema should not change because the migration should not run if there are warnings
        // and the force flag isn't passed.
        .assert_no_steps();

    // Check that no data was lost.
    {
        let data = api.dump_table("Test");
        assert_eq!(data.len(), 3);
        let ages: Vec<Option<i64>> = data
            .into_iter()
            .map(|row| row.get("age").unwrap().as_integer())
            .collect();

        assert_eq!(ages, &[Some(12), Some(22), None]);
    }
}

#[test_connector(exclude(Vitess))]
fn dropping_a_table_referenced_by_foreign_keys_must_work(api: TestApi) {
    use quaint::ast::*;

    let dm1 = r#"
        model Category {
            id Int @id
            name String
            r    Recipe[]
        }

        model Recipe {
            id Int @id
            categoryId Int
            category Category @relation(fields: [categoryId], references: [id])
        }
    "#;

    api.schema_push_w_datasource(dm1).send().assert_green();

    api.assert_schema()
        .assert_table("Category", |table| table.assert_columns_count(2))
        .assert_table("Recipe", |table| {
            table.assert_fk_on_columns(&["categoryId"], |fk| fk.assert_references("Category", &["id"]))
        });

    let id: i32 = 1;

    let insert = Insert::single_into(api.render_table_name("Category"))
        .value("name", "desserts")
        .value("id", id);
    api.query(insert.into());

    let insert = Insert::single_into(api.render_table_name("Recipe"))
        .value("categoryId", id)
        .value("id", id);
    api.query(insert.into());

    let dm2 = r#"
        model Recipe {
            id Int @id
        }
    "#;

    api.schema_push_w_datasource(dm2).force(true).send();

    api.assert_schema()
        .assert_tables_count(1)
        .assert_table("Recipe", |table| table.assert_foreign_keys_count(0));
}

#[test_connector]
fn string_columns_do_not_get_arbitrarily_migrated(api: TestApi) {
    use quaint::ast::*;

    let dm1 = r#"
        model User {
            id           String  @id @default(cuid())
            name         String?
            email        String  @unique
            kindle_email String? @unique
        }
    "#;

    api.schema_push_w_datasource(dm1).send().assert_green();

    let insert = Insert::single_into(api.render_table_name("User"))
        .value("id", "the-id")
        .value("name", "George")
        .value("email", "george@prisma.io")
        .value("kindle_email", "george+kindle@prisma.io");

    api.query(insert.into());

    let dm2 = r#"
        model User {
            id           String  @id @default(cuid())
            name         String?
            email        String  @unique
            kindle_email String? @unique
            count        Int     @default(0)
        }
    "#;

    api.schema_push_w_datasource(dm2).send().assert_green().assert_green();

    // Check that the string values are still there.
    let select = Select::from_table(api.render_table_name("User"))
        .column("name")
        .column("kindle_email")
        .column("email");

    let counts = api.query(select.into());

    let row = counts.get(0).unwrap();

    assert_eq!(row.get("name").unwrap().as_str().unwrap(), "George");
    assert_eq!(
        row.get("kindle_email").unwrap().as_str().unwrap(),
        "george+kindle@prisma.io"
    );
    assert_eq!(row.get("email").unwrap().as_str().unwrap(), "george@prisma.io");
}

#[test_connector]
fn altering_the_type_of_a_column_in_an_empty_table_should_not_warn(api: TestApi) {
    let dm1 = r#"
        model User {
            id String @id @default(cuid())
            name String
            dogs Int
        }
    "#;

    api.schema_push_w_datasource(dm1).send().assert_green();

    let dm2 = r#"
        model User {
            id String @id @default(cuid())
            name String
            dogs String
        }
    "#;

    api.schema_push_w_datasource(dm2).send().assert_green();

    api.assert_schema().assert_table("User", |table| {
        table.assert_column("dogs", |col| col.assert_type_is_string().assert_is_required())
    });
}

#[test_connector]
fn making_a_column_required_in_an_empty_table_should_not_warn(api: TestApi) {
    let dm1 = r#"
        model User {
            id String @id @default(cuid())
            name String
            dogs Int?
        }
    "#;

    api.schema_push_w_datasource(dm1).send().assert_green();

    let dm2 = r#"
        model User {
            id String @id @default(cuid())
            name String
            dogs Int
        }
    "#;

    api.schema_push_w_datasource(dm2).send().assert_green();

    api.assert_schema().assert_table("User", |table| {
        table.assert_column("dogs", |col| col.assert_type_is_int().assert_is_required())
    });
}

#[test_connector(capabilities(Enums))]
fn enum_variants_can_be_added_without_data_loss(api: TestApi) {
    let dm1 = r#"
        model Cat {
            id String @id
            mood Mood
        }

        model Human {
            id String @id
            mood Mood
        }

        enum Mood {
            HAPPY
            HUNGRY
        }
    "#;

    api.schema_push_w_datasource(dm1)
        .migration_id(Some("initial-setup"))
        .send()
        .assert_green();

    {
        let cat_inserts = quaint::ast::Insert::multi_into(api.render_table_name("Cat"), vec!["id", "mood"])
            .values((Value::text("felix"), Value::enum_variant("HUNGRY")))
            .values((Value::text("mittens"), Value::enum_variant("HAPPY")));

        api.query(cat_inserts.into());
    }

    let dm2 = r#"
        model Cat {
            id String @id
            mood Mood
        }

        model Human {
            id String @id
            mood Mood
        }

        enum Mood {
            HAPPY
            HUNGRY
            ABSOLUTELY_FABULOUS
        }
    "#;

    api.schema_push_w_datasource(dm2)
        .migration_id(Some("add-absolutely-fabulous-variant"))
        .send()
        .assert_green();

    // Assertions
    {
        let cat_data = api.dump_table("Cat");
        let cat_data: Vec<Vec<quaint::ast::Value>> =
            cat_data.into_iter().map(|row| row.into_iter().collect()).collect();

        let expected_cat_data = &[
            &[
                Value::text("felix"),
                if api.is_mysql() {
                    Value::text("HUNGRY")
                } else {
                    Value::enum_variant("HUNGRY")
                },
            ],
            &[
                Value::text("mittens"),
                if api.is_mysql() {
                    Value::text("HAPPY")
                } else {
                    Value::enum_variant("HAPPY")
                },
            ],
        ];

        assert_eq!(cat_data, expected_cat_data);

        let human_data = api.dump_table("Human");
        let human_data: Vec<Vec<Value>> = human_data.into_iter().map(|row| row.into_iter().collect()).collect();
        let expected_human_data: Vec<Vec<Value>> = Vec::new();
        assert_eq!(human_data, expected_human_data);

        if api.is_mysql() {
            api.assert_schema()
                .assert_enum(&api.normalize_identifier("Cat_mood"), |enm| {
                    enm.assert_values(&["HAPPY", "HUNGRY", "ABSOLUTELY_FABULOUS"])
                })
                .assert_enum(&api.normalize_identifier("Human_mood"), |enm| {
                    enm.assert_values(&["HAPPY", "HUNGRY", "ABSOLUTELY_FABULOUS"])
                });
        } else {
            api.assert_schema().assert_enum("Mood", |enm| {
                enm.assert_values(&["HAPPY", "HUNGRY", "ABSOLUTELY_FABULOUS"])
            });
        };
    }
}

#[test_connector(capabilities(Enums))]
fn enum_variants_can_be_dropped_without_data_loss(api: TestApi) {
    let dm1 = r#"
        model Cat {
            id String @id
            mood Mood
        }

        model Human {
            id String @id
            mood Mood
        }

        enum Mood {
            OUTRAGED
            HAPPY
            HUNGRY
        }
    "#;

    api.schema_push_w_datasource(dm1)
        .migration_id(Some("initial-setup"))
        .send()
        .assert_green();

    {
        let cat_inserts = quaint::ast::Insert::multi_into(api.render_table_name("Cat"), ["id", "mood"])
            .values((Value::text("felix"), Value::enum_variant("HUNGRY")))
            .values((Value::text("mittens"), Value::enum_variant("HAPPY")));

        api.query(cat_inserts.into());
    }

    let dm2 = r#"
        model Cat {
            id String @id
            mood Mood
        }

        model Human {
            id String @id
            mood Mood
        }

        enum Mood {
            HAPPY
            HUNGRY
        }
    "#;

    let res = api
        .schema_push_w_datasource(dm2)
        .migration_id(Some("add-absolutely-fabulous-variant"))
        .force(true)
        .send();

    if api.is_mysql() {
        res.assert_warnings(&["The values [OUTRAGED] on the enum `Human_mood` will be removed. If these variants are still used in the database, this will fail.".into(), "The values [OUTRAGED] on the enum `Human_mood` will be removed. If these variants are still used in the database, this will fail.".into()]);
    } else {
        res.assert_warnings(&["The values [OUTRAGED] on the enum `Mood` will be removed. If these variants are still used in the database, this will fail.".into()]);
    }

    // Assertions
    {
        let cat_data = api.dump_table("Cat");
        let cat_data: Vec<Vec<quaint::ast::Value>> =
            cat_data.into_iter().map(|row| row.into_iter().collect()).collect();

        let expected_cat_data = &[
            &[
                Value::text("felix"),
                if api.is_mysql() {
                    Value::text("HUNGRY")
                } else {
                    Value::enum_variant("HUNGRY")
                },
            ],
            &[
                Value::text("mittens"),
                if api.is_mysql() {
                    Value::text("HAPPY")
                } else {
                    Value::enum_variant("HAPPY")
                },
            ],
        ];

        assert_eq!(cat_data, expected_cat_data);

        let human_data = api.dump_table("Human");
        let human_data: Vec<Vec<Value>> = human_data.into_iter().map(|row| row.into_iter().collect()).collect();
        let expected_human_data: Vec<Vec<Value>> = Vec::new();
        assert_eq!(human_data, expected_human_data);

        if api.is_mysql() {
            api.assert_schema()
                .assert_enum(&api.normalize_identifier("Cat_mood"), |enm| {
                    enm.assert_values(&["HAPPY", "HUNGRY"])
                })
                .assert_enum(&api.normalize_identifier("Human_mood"), |enm| {
                    enm.assert_values(&["HAPPY", "HUNGRY"])
                });
        } else {
            api.assert_schema()
                .assert_enum("Mood", |enm| enm.assert_values(&["HAPPY", "HUNGRY"]));
        };
    }
}

#[test_connector]
fn set_default_current_timestamp_on_existing_column_works(api: TestApi) {
    let dm1 = r#"
        model User {
            id BigInt @id
            created_at DateTime
        }
    "#;

    api.schema_push_w_datasource(dm1).send().assert_green();

    let insert = Insert::single_into(api.render_table_name("User")).value("id", 5).value(
        "created_at",
        Value::DateTime(Some("2020-06-15T14:50:00Z".parse().unwrap())),
    );
    api.query(insert.into());

    let dm2 = r#"
        model User {
            id BigInt @id
            created_at DateTime @default(now())
        }
    "#;

    api.schema_push_w_datasource(dm2)
        .force(true)
        .send()
        .assert_executable()
        .assert_no_warning();

    api.assert_schema().assert_table("User", |table| {
        table.assert_column("created_at", |column| {
            column.assert_default_kind(Some(DefaultKind::Now))
        })
    });
}

// exclude: there is a cockroach-specific test. It's unexecutable there.
<<<<<<< HEAD
// Ignore TiDB: TiDB Does not support modifying the Reorg-Data types on the primary key columns but
// supports modifying the Meta-Only types. (https://docs.pingcap.com/tidb/dev/sql-statement-modify-column#mysql-compatibility)
#[test_connector(preview_features("referentialIntegrity"), exclude(CockroachDb, TiDB))]
=======
#[test_connector(exclude(CockroachDb))]
>>>>>>> b9f92472
fn primary_key_migrations_do_not_cause_data_loss(api: TestApi) {
    let dm1 = r#"
        model Dog {
            name            String
            passportNumber  Int
            p               Puppy[]

            @@id([name, passportNumber])
        }

        model Puppy {
            id String @id
            motherName String
            motherPassportNumber Int
            mother Dog @relation(fields: [motherName, motherPassportNumber], references: [name, passportNumber])
        }
    "#;

    api.schema_push_w_datasource(dm1).send().assert_green();

    api.insert("Dog")
        .value("name", "Marnie")
        .value("passportNumber", 8000)
        .result_raw();

    api.insert("Puppy")
        .value("id", "12345")
        .value("motherName", "Marnie")
        .value("motherPassportNumber", 8000)
        .result_raw();

    // Make Dog#passportNumber a String.
    let dm2 = r#"
        model Dog {
            name           String
            passportNumber String
            p              Puppy[]


            @@id([name, passportNumber])
        }

        model Puppy {
            id String @id
            motherName String
            motherPassportNumber String
            mother Dog @relation(fields: [motherName, motherPassportNumber], references: [name, passportNumber])
        }
    "#;

    let warn = format!(
        "The primary key for the `{}` table will be changed. If it partially fails, the table could be left without primary key constraint.",
        api.normalize_identifier("Dog"),
    );

    api.schema_push_w_datasource(dm2)
        .force(true)
        .send()
        .assert_executable()
        .assert_warnings(&[warn.into()]);

    api.assert_schema().assert_table("Dog", |table| {
        table.assert_pk(|pk| pk.assert_columns(&["name", "passportNumber"]))
    });

    let dog = api.dump_table("Dog");
    let dog_row: Vec<quaint::Value> = dog.into_single().unwrap().into_iter().collect();

    assert_eq!(dog_row, &[Value::text("Marnie"), Value::text("8000")]);

    let puppy = api.dump_table("Puppy");

    let puppy_row: Vec<quaint::Value> = puppy.into_single().unwrap().into_iter().collect();

    assert_eq!(
        puppy_row,
        &[Value::text("12345"), Value::text("Marnie"), Value::text("8000")]
    );
}<|MERGE_RESOLUTION|>--- conflicted
+++ resolved
@@ -779,13 +779,9 @@
 }
 
 // exclude: there is a cockroach-specific test. It's unexecutable there.
-<<<<<<< HEAD
 // Ignore TiDB: TiDB Does not support modifying the Reorg-Data types on the primary key columns but
 // supports modifying the Meta-Only types. (https://docs.pingcap.com/tidb/dev/sql-statement-modify-column#mysql-compatibility)
-#[test_connector(preview_features("referentialIntegrity"), exclude(CockroachDb, TiDB))]
-=======
-#[test_connector(exclude(CockroachDb))]
->>>>>>> b9f92472
+#[test_connector(exclude(CockroachDb, TiDB))]
 fn primary_key_migrations_do_not_cause_data_loss(api: TestApi) {
     let dm1 = r#"
         model Dog {
