use bigdecimal::BigDecimal;
use chrono::Utc;
use migration_engine_tests::sync_test_api::*;
use once_cell::sync::Lazy;
use quaint::{prelude::Insert, Value};
use sql_datamodel_connector::SqlDatamodelConnectors;
use std::{collections::HashMap, str::FromStr};

static SAFE_CASTS: Lazy<Vec<(&str, Value, &[&str])>> = Lazy::new(|| {
    vec![
        ("Oid", Value::integer(u8::MAX), &["VarChar(100)", "Integer", "BigInt"]),
        ("Money", Value::integer(u8::MAX), &["VarChar(100)"]),
        ("Inet", Value::text("10.1.2.3"), &["VarChar(100)"]),
        (
            "SmallInt",
            Value::integer(u8::MAX),
            &[
                "SmallInt",
                "Integer",
                "BigInt",
                "Real",
                "DoublePrecision",
                "VarChar(53)",
                "Char(53)",
                "Text",
            ],
        ),
        (
            "Integer",
            Value::integer(i32::MAX),
            &[
                "Integer",
                "BigInt",
                "Real",
                "DoublePrecision",
                "VarChar(53)",
                "Char(53)",
                "Text",
            ],
        ),
        (
            "BigInt",
            Value::integer(i64::MAX),
            &["BigInt", "Real", "DoublePrecision", "VarChar(53)", "Char(53)", "Text"],
        ),
        (
            "Decimal(10,2)",
            Value::numeric(BigDecimal::from_str("12345678.90").unwrap()),
            &["Decimal(32,16)", "VarChar(53)", "Char(53)", "Text"],
        ),
        (
            "Decimal(2,0)",
            Value::numeric(BigDecimal::from_str("12").unwrap()),
            &[
                "SmallInt",
                "Integer",
                "BigInt",
                "Decimal(32,16)",
                "VarChar(53)",
                "Char(53)",
                "Text",
            ],
        ),
        (
            "Real",
            Value::float(f32::MIN),
            &["DoublePrecision", "VarChar(53)", "VarChar", "Char(53)", "Text"],
        ),
        (
            "DoublePrecision",
            Value::Double(Some(f64::MIN)),
            &["DoublePrecision", "Text", "VarChar", "Char(1000)"],
        ),
        ("VarChar", Value::text("fiver"), &["Text"]),
        ("VarChar(5)", Value::text("fiver"), &["VarChar(53)", "Char(53)", "Text"]),
        (
            "Char(1)", // same as Char
            Value::text("t"),
            &["VarChar(3)", "Char(3)", "Text"],
        ),
        ("Text", Value::text("true"), &["VarChar", "Text"]),
        ("ByteA", Value::bytes(b"DEAD".to_vec()), &["Text", "VarChar"]),
        (
            "Timestamp(3)",
            Value::datetime(Utc::now()),
            &[
                "VarChar(23)",
                "Char(23)",
                "Text",
                "Timestamp(1)",
                "Timestamptz(3)",
                "Date",
                "Time(3)",
            ],
        ),
        (
            "Timestamptz(3)",
            Value::datetime(Utc::now()),
            &[
                "VarChar(28)",
                "Char(53)",
                "Text",
                "Timestamp(1)",
                "Date",
                "Time(3)",
                "Timetz(3)",
            ],
        ),
        (
            "Date",
            Value::date(Utc::today().naive_utc()),
            &["VarChar(53)", "Char(28)", "Text", "Timestamp(3)", "Timestamptz(3)"],
        ),
        (
            "Time(3)",
            Value::time(Utc::now().naive_utc().time()),
            &["VarChar(14)", "Char(53)", "Text", "Timetz(3)"],
        ),
        (
            "Timetz(3)",
            Value::datetime(Utc::now()),
            &["VarChar(53)", "Char(19)", "Text", "Time(3)", "Timetz(6)"],
        ),
        ("Boolean", Value::boolean(false), &["VarChar", "Char(5)", "Text"]),
        (
            "Bit(1)", // same as Bit
            Value::text("0"),
            &["VarChar", "Char(1)", "Char(5)", "Text", "VarBit(10)"],
        ),
        (
            "Bit(10)",
            Value::text("0010101001"),
            &["VarChar(53)", "Char(53)", "Text", "VarBit(10)"],
        ),
        ("VarBit", Value::text("000101010101010010"), &["VarChar", "Text"]),
        ("VarBit(5)", Value::text("0010"), &["VarChar(53)", "Char(53)", "Text"]),
        (
            "Uuid",
            Value::text("75bf0037-a8b8-4512-beea-5a186f8abf1e"),
            &["VarChar(53)", "Char(53)", "Text"],
        ),
        ("Xml", Value::xml("[]"), &["VarChar", "Text"]),
        (
            "Json",
            Value::json(serde_json::json!({"foo": "bar"})),
            &["Text", "JsonB", "VarChar"],
        ),
        (
            "JsonB",
            Value::json(serde_json::json!({"foo": "bar"})),
            &["Text", "Json", "VarChar"],
        ),
    ]
});

static RISKY_CASTS: Lazy<Vec<(&str, Value, &[&str])>> = Lazy::new(|| {
    vec![
        ("Money", Value::integer(u8::MAX), &["Decimal"]),
        (
            "SmallInt",
            Value::integer(2),
            &["Decimal(2,1)", "VarChar(3)", "Char(1)"],
        ),
        ("Integer", Value::integer(1), &["Decimal(2,1)", "VarChar(4)", "Char(1)"]),
        ("BigInt", Value::integer(2), &["Decimal(2,1)", "VarChar(17)", "Char(1)"]),
        (
            "Decimal(10,2)",
            Value::numeric(BigDecimal::from_str("1").unwrap()),
            &[
                "SmallInt",
                "Integer",
                "BigInt",
                "Real",
                "DoublePrecision",
                "VarChar(5)",
                "Char(5)",
            ],
        ),
        (
            "Decimal(5,0)",
            Value::numeric(BigDecimal::from_str("10").unwrap()),
            &["SmallInt", "VarChar(5)", "Char(5)", "Real", "DoublePrecision"],
        ),
        (
            "Real",
            Value::float(3.0),
            &[
                "SmallInt",
                "Integer",
                "BigInt",
                "Decimal(32,16)",
                "VarChar(10)",
                "Char(1)",
            ],
        ),
        (
            "DoublePrecision",
            Value::double(3.0),
            &[
                "SmallInt",
                "Integer",
                "BigInt",
                "Decimal(32,16)",
                "Real",
                "VarChar(5)",
                "Char(1)",
            ],
        ),
        ("VarChar(5)", Value::text("t"), &["VarChar(3)", "Char(1)"]),
        ("Text", Value::text("t"), &["VarChar(3)", "Char(1)"]),
        ("ByteA", Value::bytes(vec![1]), &["VarChar(4)", "Char(5)"]),
        ("VarBit(5)", Value::text("001"), &["Bit(3)"]),
        ("Xml", Value::xml("[]"), &["VarChar(100)", "Char(100)"]),
        (
            "Json",
            Value::json(serde_json::json!({"foo": "bar"})),
            &["VarChar(100)", "Char(100)"],
        ),
        (
            "JsonB",
            Value::json(serde_json::json!({"foo": "bar"})),
            &["VarChar(100)", "Char(100)"],
        ),
    ]
});

static NOT_CASTABLE: Lazy<Vec<(&str, Value, &[&str])>> = Lazy::new(|| {
    vec![
        (
            "SmallInt",
            Value::integer(u8::MAX),
            &[
                "ByteA",
                "Timestamp(3)",
                "Timestamptz(3)",
                "Date",
                "Time(3)",
                "Timetz(3)",
                "Boolean",
                "Bit(10)",
                "VarBit(10)",
                "Uuid",
                "Xml",
                "Json",
                "JsonB",
            ],
        ),
        (
            "Integer",
            Value::integer(i32::MAX),
            &[
                "ByteA",
                "Timestamp(3)",
                "Timestamptz(3)",
                "Date",
                "Time(3)",
                "Timetz(3)",
                "Boolean",
                "Bit(10)",
                "VarBit(10)",
                "Uuid",
                "Xml",
                "Json",
                "JsonB",
            ],
        ),
        (
            "BigInt",
            Value::integer(i64::MAX),
            &[
                "ByteA",
                "Timestamp(3)",
                "Timestamptz(3)",
                "Date",
                "Time(3)",
                "Timetz(3)",
                "Boolean",
                "Bit(10)",
                "VarBit(10)",
                "Uuid",
                "Xml",
                "Json",
                "JsonB",
            ],
        ),
        (
            "Decimal(10,2)",
            Value::numeric(BigDecimal::from_str("1").unwrap()),
            &[
                "ByteA",
                "Timestamp(3)",
                "Timestamptz(3)",
                "Date",
                "Time(3)",
                "Timetz(3)",
                "Boolean",
                "Bit(10)",
                "VarBit(10)",
                "Uuid",
                "Xml",
                "Json",
                "JsonB",
            ],
        ),
        (
            "Decimal(5,0)",
            Value::numeric(BigDecimal::from_str("1").unwrap()),
            &[
                "ByteA",
                "Timestamp(3)",
                "Timestamptz(3)",
                "Date",
                "Time(3)",
                "Timetz(3)",
                "Boolean",
                "Bit(10)",
                "VarBit(10)",
                "Uuid",
                "Xml",
                "Json",
                "JsonB",
            ],
        ),
        (
            "Real",
            Value::float(5.3),
            &[
                "Timestamp(3)",
                "Timestamptz(3)",
                "Date",
                "Time(3)",
                "Timetz(3)",
                "Boolean",
                "Bit(10)",
                "VarBit(10)",
                "Uuid",
                "Xml",
                "Json",
                "JsonB",
            ],
        ),
        (
            "DoublePrecision",
            Value::double(7.5),
            &[
                "ByteA",
                "Timestamp(3)",
                "Timestamptz(3)",
                "Date",
                "Time(3)",
                "Timetz(3)",
                "Boolean",
                "Bit(10)",
                "VarBit(10)",
                "Uuid",
                "Xml",
                "Json",
                "JsonB",
            ],
        ),
        (
            "VarChar(5)",
            Value::text("true"),
            &[
                "SmallInt",
                "Integer",
                "BigInt",
                "Decimal(32,16)",
                "Real",
                "DoublePrecision",
                "ByteA",
                "Timestamp(3)",
                "Timestamptz(3)",
                "Date",
                "Time(3)",
                "Timetz(3)",
                "Boolean",
                "Bit(10)",
                "VarBit(10)",
                "Uuid",
                "Xml",
                "Json",
                "JsonB",
            ],
        ),
        (
            "Char(5)",
            Value::text("true"),
            &[
                "SmallInt",
                "Integer",
                "BigInt",
                "Decimal(32,16)",
                "Real",
                "DoublePrecision",
                "ByteA",
                "Timestamp(3)",
                "Timestamptz(3)",
                "Date",
                "Time(3)",
                "Timetz(3)",
                "Boolean",
                "Bit(10)",
                "VarBit(10)",
                "Uuid",
                "Xml",
                "Json",
                "JsonB",
            ],
        ),
        (
            "Text",
            Value::text("true"),
            &[
                "SmallInt",
                "Integer",
                "BigInt",
                "Decimal(32,16)",
                "Real",
                "DoublePrecision",
                "ByteA",
                "Timestamp(3)",
                "Timestamptz(3)",
                "Date",
                "Time(3)",
                "Timetz(3)",
                "Boolean",
                "Bit(10)",
                "VarBit(10)",
                "Uuid",
                "Xml",
                "Json",
                "JsonB",
            ],
        ),
        (
            "ByteA",
            Value::bytes(vec![1]),
            &[
                "SmallInt",
                "Integer",
                "BigInt",
                "Decimal(32,16)",
                "Real",
                "DoublePrecision",
                "Timestamp(3)",
                "Timestamptz(3)",
                "Date",
                "Time(3)",
                "Timetz(3)",
                "Boolean",
                "Bit(10)",
                "VarBit(10)",
                "Uuid",
                "Xml",
                "Json",
                "JsonB",
            ],
        ),
        (
            "Timestamp(3)",
            Value::datetime(Utc::now()),
            &[
                "SmallInt",
                "Integer",
                "BigInt",
                "Decimal(32,16)",
                "Real",
                "DoublePrecision",
                "ByteA",
                "Boolean",
                "Bit(10)",
                "VarBit(10)",
                "Uuid",
                "Xml",
                "Json",
                "JsonB",
            ],
        ),
        (
            "Timestamptz(3)",
            Value::datetime(Utc::now()),
            &[
                "SmallInt",
                "Integer",
                "BigInt",
                "Decimal(32,16)",
                "Real",
                "DoublePrecision",
                "ByteA",
                "Boolean",
                "Bit(10)",
                "VarBit(10)",
                "Uuid",
                "Xml",
                "Json",
                "JsonB",
            ],
        ),
        (
            "Date",
            Value::date(Utc::today().naive_utc()),
            &[
                "SmallInt",
                "Integer",
                "BigInt",
                "Decimal(32,16)",
                "Real",
                "DoublePrecision",
                "ByteA",
                "Time(3)",
                "Timetz(3)",
                "Boolean",
                "Bit(10)",
                "VarBit(10)",
                "Uuid",
                "Xml",
                "Json",
                "JsonB",
            ],
        ),
        (
            "Time(3)",
            Value::time(Utc::now().naive_utc().time()),
            &[
                "SmallInt",
                "Integer",
                "BigInt",
                "Decimal(32,16)",
                "Real",
                "DoublePrecision",
                "ByteA",
                "Timestamp(3)",
                "Timestamptz(3)",
                "Date",
                "Boolean",
                "Bit(10)",
                "VarBit(10)",
                "Uuid",
                "Xml",
                "Json",
                "JsonB",
            ],
        ),
        (
            "Timetz(3)",
            Value::datetime(Utc::now()),
            &[
                "SmallInt",
                "Integer",
                "BigInt",
                "Decimal(32,16)",
                "Real",
                "DoublePrecision",
                "ByteA",
                "Timestamp(3)",
                "Timestamptz(3)",
                "Date",
                "Boolean",
                "Bit(10)",
                "VarBit(10)",
                "Uuid",
                "Xml",
                "Json",
                "JsonB",
            ],
        ),
        (
            "Boolean",
            Value::boolean(true),
            &[
                "SmallInt",
                "Integer",
                "BigInt",
                "Decimal(32,16)",
                "Real",
                "DoublePrecision",
                "ByteA",
                "Timestamp(3)",
                "Timestamptz(3)",
                "Date",
                "Time(3)",
                "Timetz(3)",
                "Bit(10)",
                "VarBit(10)",
                "Uuid",
                "Xml",
                "Json",
                "JsonB",
            ],
        ),
        (
            "Bit(10)",
            Value::text("0010101001"),
            &[
                "SmallInt",
                "Integer",
                "BigInt",
                "Decimal(32,16)",
                "Real",
                "DoublePrecision",
                "ByteA",
                "Timestamp(3)",
                "Timestamptz(3)",
                "Date",
                "Time(3)",
                "Timetz(3)",
                "Boolean",
                "Uuid",
                "Xml",
                "Json",
                "JsonB",
            ],
        ),
        (
            "VarBit(5)",
            Value::text("0010"),
            &[
                "SmallInt",
                "Integer",
                "BigInt",
                "Decimal(32,16)",
                "Real",
                "DoublePrecision",
                "ByteA",
                "Timestamp(3)",
                "Timestamptz(3)",
                "Date",
                "Time(3)",
                "Timetz(3)",
                "Boolean",
                "Bit(10)",
                "Uuid",
                "Xml",
                "Json",
                "JsonB",
            ],
        ),
        (
            "Uuid",
            Value::text("75bf0037-a8b8-4512-beea-5a186f8abf1e"),
            &[
                "SmallInt",
                "Integer",
                "BigInt",
                "Decimal(32,16)",
                "Real",
                "DoublePrecision",
                "ByteA",
                "Timestamp(3)",
                "Timestamptz(3)",
                "Date",
                "Time(3)",
                "Timetz(3)",
                "Boolean",
                "Bit(10)",
                "VarBit(10)",
                "Xml",
                "Json",
                "JsonB",
            ],
        ),
        (
            "Xml",
            Value::text("[]"),
            &[
                "SmallInt",
                "Integer",
                "BigInt",
                "Decimal(32,16)",
                "Real",
                "DoublePrecision",
                "ByteA",
                "Timestamp(3)",
                "Timestamptz(3)",
                "Date",
                "Time(3)",
                "Timetz(3)",
                "Boolean",
                "Bit(10)",
                "VarBit(10)",
                "Uuid",
                "Json",
                "JsonB",
            ],
        ),
        (
            "Json",
            Value::json(serde_json::json!({"foo": "bar"})),
            &[
                "SmallInt",
                "Integer",
                "BigInt",
                "Decimal(32,16)",
                "Real",
                "DoublePrecision",
                "ByteA",
                "Timestamp(3)",
                "Timestamptz(3)",
                "Date",
                "Time(3)",
                "Timetz(3)",
                "Boolean",
                "Bit(10)",
                "VarBit(10)",
                "Uuid",
                "Xml",
            ],
        ),
        (
            "JsonB",
            Value::json(serde_json::json!({"foo": "bar"})),
            &[
                "SmallInt",
                "Integer",
                "BigInt",
                "Decimal(32,16)",
                "Real",
                "DoublePrecision",
                "ByteA",
                "Timestamp(3)",
                "Timestamptz(3)",
                "Date",
                "Time(3)",
                "Timetz(3)",
                "Boolean",
                "Bit(10)",
                "VarBit(10)",
                "Uuid",
                "Xml",
            ],
        ),
    ]
});

static TYPE_MAPS: Lazy<HashMap<&'static str, &'static str>> = Lazy::new(|| {
    let mut maps = HashMap::new();

    maps.insert("SmallInt", "Int");
    maps.insert("Integer", "Int");
    maps.insert("BigInt", "BigInt");
    maps.insert("Decimal", "Decimal");
    maps.insert("Real", "Float");
    maps.insert("DoublePrecision", "Float");
    maps.insert("VarChar", "String");
    maps.insert("Char", "String");
    maps.insert("Text", "String");
    maps.insert("ByteA", "Bytes");
    maps.insert("Timestamp", "DateTime");
    maps.insert("Timestamptz", "DateTime");
    maps.insert("Date", "DateTime");
    maps.insert("Time", "DateTime");
    maps.insert("Timetz", "DateTime");
    maps.insert("Boolean", "Boolean");
    maps.insert("Bit", "String");
    maps.insert("VarBit", "String");
    maps.insert("Uuid", "String");
    maps.insert("Xml", "String");
    maps.insert("Json", "Json");
    maps.insert("JsonB", "Json");
    maps.insert("Oid", "Int");
    maps.insert("Money", "Decimal");
    maps.insert("Inet", "String");

    maps
});

fn prisma_type(native_type: &str) -> &str {
    let kind = native_type.split('(').next().unwrap();
    TYPE_MAPS.get(kind).unwrap()
}

#[test_connector(tags(Postgres))]
fn safe_casts_with_existing_data_should_work(api: TestApi) {
    let connector = SqlDatamodelConnectors::postgres();

    for (from, seed, casts) in SAFE_CASTS.iter() {
        let span = tracing::info_span!("SafeCasts", from = %from, to = ?casts, seed = ?seed);
        let _span = span.enter();

        let mut previous_columns = "".to_string();
        let mut next_columns = "".to_string();
        let mut insert = Insert::single_into((api.connection_info().schema_name(), "A"));
        let mut previous_assertions = vec![];
        let mut next_assertions = vec![];

        for (idx, to) in casts.iter().enumerate() {
            println!("From `{}` to `{}` with seed `{:?}`", from, to, seed);

            let column_name = format!("column_{}", idx);

            previous_columns.push_str(&format!(
                "{column_name}  {prisma_type}? @db.{native_type} \n",
                prisma_type = prisma_type(from),
                native_type = from,
                column_name = column_name
            ));

            next_columns.push_str(&format!(
                "{column_name}  {prisma_type}? @db.{native_type}\n",
                prisma_type = prisma_type(to),
                native_type = to,
                column_name = column_name
            ));

            insert = insert.value(column_name.clone(), seed.clone());

            previous_assertions.push((column_name.clone(), *from));
            next_assertions.push((column_name, to).clone());
        }

<<<<<<< HEAD
        let dm1 = api.datamodel_with_provider(&format!(
=======
        let dm1 = format!(
>>>>>>> 905be1d1
            r#"
                {datasource_block}

               model A {{
                    id Int @id @default(autoincrement()) @db.Integer
                    {columns}
                }}
                "#,
            datasource_block = api.datasource_block(),
            columns = previous_columns,
        );

        tracing::info!(dm = dm1.as_str());

        api.schema_push(&dm1).send_sync().assert_green_bang();

        // inserts
        api.query(insert.into());

        // first assertions
        api.assert_schema().assert_table_bang("A", |table| {
            previous_assertions.iter().fold(
                table.assert_column_count(previous_assertions.len() + 1),
                |acc, (column_name, expected)| {
                    acc.and_then(|table| {
                        table.assert_column(column_name, |c| c.assert_native_type(expected, &connector))
                    })
                },
            )
        });

<<<<<<< HEAD
        let dm2 = api.datamodel_with_provider(&format!(
=======
        let dm2 = format!(
>>>>>>> 905be1d1
            r#"
                {datasource_block}

                model A {{
                    id Int @id @default(autoincrement()) @db.Integer
                    {columns}
                }}
                "#,
            datasource_block = api.datasource_block(),
            columns = next_columns
        );

        api.schema_push(&dm2).send_sync().assert_green_bang();

        // second assertions
        api.assert_schema().assert_table_bang("A", |table| {
            next_assertions.iter().fold(
                table.assert_column_count(next_assertions.len() + 1),
                |acc, (name, expected)| {
                    acc.and_then(|table| table.assert_column(name, |c| c.assert_native_type(expected, &connector)))
                },
            )
        });

        api.raw_cmd(&format!("DROP TABLE \"{}\".\"A\"", api.connection_info().schema_name()));
    }
}

#[test_connector(tags(Postgres))]
fn risky_casts_with_existing_data_should_warn(api: TestApi) {
    let connector = SqlDatamodelConnectors::postgres();
    let datasource_block = api.datasource_block();

    for (from, seed, casts) in RISKY_CASTS.iter() {
        let mut previous_columns = "".to_string();
        let mut next_columns = "".to_string();
        let mut insert = Insert::single_into((api.connection_info().schema_name(), "A"));
        let mut previous_assertions = vec![];
        let mut next_assertions = vec![];
        let mut warnings = vec![];

        for (idx, to) in casts.iter().enumerate() {
            println!("From `{}` to `{}` with seed `{:?}`", from, to, seed);

            let column_name = format!("column_{}", idx);

            previous_columns.push_str(&format!(
                "{column_name}  {prisma_type}? @db.{native_type} \n",
                prisma_type = prisma_type(from),
                native_type = from,
                column_name = column_name
            ));

            next_columns.push_str(&format!(
                "{column_name}  {prisma_type}? @db.{native_type}\n",
                prisma_type = prisma_type(to),
                native_type = to,
                column_name = column_name
            ));

            insert = insert.value(column_name.clone(), seed.clone());

            warnings.push( format!(
                "You are about to alter the column `{column_name}` on the `A` table, which contains 1 non-null values. The data in that column will be cast from `{from}` to `{to}`.",
               column_name = column_name,
                from = from,
                to = to,
            ).into());

            previous_assertions.push((column_name.clone(), *from));
            next_assertions.push((column_name.clone(), *to));
        }

<<<<<<< HEAD
        let dm1 = api.datamodel_with_provider(&format!(
=======
        let dm1 = format!(
>>>>>>> 905be1d1
            r#"
                {datasource_block}

                model A {{
                    id Int @id @default(autoincrement()) @db.Integer
                    {columns}
                }}
                "#,
            columns = previous_columns,
            datasource_block = datasource_block,
        );

        api.schema_push(&dm1).send_sync().assert_green_bang();

        // inserts
        api.query(insert.into());

        // first assertions

        api.assert_schema().assert_table_bang("A", |table| {
            previous_assertions.iter().fold(
                table.assert_column_count(previous_assertions.len() + 1),
                |acc, (column_name, expected)| {
                    acc.and_then(|table| {
                        table.assert_column(column_name, |c| c.assert_native_type(expected, &connector))
                    })
                },
            )
        });

<<<<<<< HEAD
        let dm2 = api.datamodel_with_provider(&format!(
=======
        let dm2 = format!(
>>>>>>> 905be1d1
            r#"
                {datasource_block}

                model A {{
                    id Int @id @default(autoincrement()) @db.Integer
                    {columns}
                }}
                "#,
            columns = next_columns,
            datasource_block = datasource_block,
        );

        api.schema_push(&dm2).force(true).send_sync().assert_warnings(&warnings);

        //second assertions same as first
        api.assert_schema().assert_table_bang("A", |table| {
            next_assertions.iter().fold(
                table.assert_column_count(next_assertions.len() + 1),
                |acc, (column_name, expected)| {
                    acc.and_then(|table| {
                        table.assert_column(column_name, |c| c.assert_native_type(expected, &connector))
                    })
                },
            )
        });

        api.raw_cmd(&format!("DROP TABLE \"{}\".\"A\"", api.connection_info().schema_name()));
    }
}

#[test_connector(tags(Postgres))]
fn not_castable_with_existing_data_should_warn(api: TestApi) {
    let connector = SqlDatamodelConnectors::postgres();
    let datasource_block = api.datasource_block();
    let mut warnings = Vec::new();

    for (from, seed, casts) in NOT_CASTABLE.iter() {
        let mut previous_columns = "".to_string();
        let mut next_columns = "".to_string();
        let mut insert = Insert::single_into((api.connection_info().schema_name(), "A"));
        let mut previous_assertions = vec![];
        warnings.clear();

        for (idx, to) in casts.iter().enumerate() {
            println!("From `{}` to `{}` with seed `{:?}`", from, to, seed);

            let column_name = format!("column_{}", idx);

            previous_columns.push_str(&format!(
                "{column_name}  {prisma_type}? @db.{native_type} \n",
                prisma_type = prisma_type(from),
                native_type = from,
                column_name = column_name
            ));

            next_columns.push_str(&format!(
                "{column_name}  {prisma_type}? @db.{native_type}\n",
                prisma_type = prisma_type(to),
                native_type = to,
                column_name = column_name
            ));

            insert = insert.value(column_name.clone(), seed.clone());

            //todo adjust to mention the to and from
            warnings.push(
                format!(
                    "The `{column_name}` column on the `A` table would be dropped and recreated. This will lead to data loss.",
                    column_name = column_name,
                    // from = from,
                    // to = to,
                )
                .into(),
            );

            previous_assertions.push((column_name, from).clone());
        }

<<<<<<< HEAD
        let dm1 = api.datamodel_with_provider(&format!(
=======
        let dm1 = format!(
>>>>>>> 905be1d1
            r#"
                {datasource_block}

                model A {{
                    id Int @id @default(autoincrement()) @db.Integer
                    {columns}
                }}
                "#,
            columns = previous_columns,
            datasource_block = datasource_block
        );

        api.schema_push(&dm1).send_sync().assert_green_bang();

        // inserts
        api.query(insert.into());

        // first assertions
        api.assert_schema().assert_table_bang("A", |table| {
            previous_assertions.iter().fold(
                table.assert_column_count(previous_assertions.len() + 1),
                |acc, (column_name, expected)| {
                    acc.and_then(|table| {
                        table.assert_column(column_name, |c| c.assert_native_type(expected, &connector))
                    })
                },
            )
        });

<<<<<<< HEAD
        let dm2 = api.datamodel_with_provider(&format!(
=======
        let dm2 = format!(
>>>>>>> 905be1d1
            r#"
                {datasource_block}

                model A {{
                    id Int @id @default(autoincrement()) @db.Integer
                    {columns}
                }}
                "#,
            columns = next_columns,
            datasource_block = datasource_block,
        );

        // todo we could force here and then check that the db really returns not castable
        // then we would again need to have separate calls per mapping
        api.schema_push(&dm2).send_sync().assert_warnings(&warnings);

        //second assertions same as first
        api.assert_schema().assert_table_bang("A", |table| {
            previous_assertions.iter().fold(
                table.assert_column_count(previous_assertions.len() + 1),
                |acc, (column_name, expected)| {
                    acc.and_then(|table| {
                        table.assert_column(column_name, |c| c.assert_native_type(expected, &connector))
                    })
                },
            )
        });

        api.raw_cmd(&format!("DROP TABLE \"{}\".\"A\"", api.connection_info().schema_name()));
    }
}

/// A list of casts which can safely be performed.
type CastList = Lazy<Vec<(&'static str, Vec<(&'static str, Value<'static>)>)>>;

static SAFE_CASTS_NON_LIST_TO_STRING: CastList = Lazy::new(|| {
    vec![
        (
            "Text",
            vec![
                ("SmallInt", Value::array(vec![1])),
                ("Integer", Value::array(vec![Value::integer(i32::MAX)])),
                ("BigInt", Value::array(vec![Value::integer(i64::MAX)])),
                (
                    "Decimal(10,2)",
                    Value::array(vec![Value::numeric(BigDecimal::from_str("128.90").unwrap())]),
                ),
                ("Real", Value::array(vec![Value::float(f32::MIN)])),
                ("DoublePrecision", Value::array(vec![Value::Double(Some(f64::MIN))])),
                ("VarChar", Value::array(vec!["test"])),
                ("Char(1)", Value::array(vec!["a"])),
                ("Text", Value::array(vec!["text"])),
                ("ByteA", Value::array(vec![Value::bytes(b"DEAD".to_vec())])),
                ("Timestamp(3)", Value::array(vec![Value::datetime(Utc::now())])),
                ("Timestamptz(3)", Value::array(vec![Value::datetime(Utc::now())])),
                ("Date", Value::array(vec![Value::date(Utc::today().naive_utc())])),
                (
                    "Time(3)",
                    Value::array(vec![Value::time(Utc::now().naive_utc().time())]),
                ),
                ("Timetz(3)", Value::array(vec![Value::datetime(Utc::now())])),
                ("Boolean", Value::array(vec![false])),
                ("Bit(10)", Value::array(vec![Value::text("0010101001")])),
                ("VarBit", Value::array(vec![Value::text("000101010101010010")])),
                ("Uuid", Value::array(vec!["75bf0037-a8b8-4512-beea-5a186f8abf1e"])),
                ("Xml", Value::array(vec![Value::xml("[]")])),
                (
                    "Json",
                    Value::array(vec![Value::json(serde_json::json!({"foo": "bar"}))]),
                ),
                (
                    "JsonB",
                    Value::array(vec![Value::json(serde_json::json!({"foo": "bar"}))]),
                ),
            ],
        ),
        (
            "VarChar",
            vec![
                ("SmallInt", Value::array(vec![1])),
                ("Integer", Value::array(vec![Value::integer(i32::MAX)])),
                ("BigInt", Value::array(vec![Value::integer(i64::MAX)])),
                (
                    "Decimal(10,2)",
                    Value::array(vec![Value::numeric(BigDecimal::from_str("128.90").unwrap())]),
                ),
                ("Real", Value::array(vec![Value::float(f32::MIN)])),
                ("DoublePrecision", Value::array(vec![Value::Double(Some(f64::MIN))])),
                ("VarChar", Value::array(vec!["test"])),
                ("Char(1)", Value::array(vec!["a"])),
                ("Text", Value::array(vec!["text"])),
                ("ByteA", Value::array(vec![Value::bytes(b"DEAD".to_vec())])),
                ("Timestamp(3)", Value::array(vec![Value::datetime(Utc::now())])),
                ("Timestamptz(3)", Value::array(vec![Value::datetime(Utc::now())])),
                ("Date", Value::array(vec![Value::date(Utc::today().naive_utc())])),
                (
                    "Time(3)",
                    Value::array(vec![Value::time(Utc::now().naive_utc().time())]),
                ),
                ("Timetz(3)", Value::array(vec![Value::datetime(Utc::now())])),
                ("Boolean", Value::array(vec![false])),
                ("Bit(10)", Value::array(vec![Value::text("0010101001")])),
                ("VarBit", Value::array(vec![Value::text("000101010101010010")])),
                ("Uuid", Value::array(vec!["75bf0037-a8b8-4512-beea-5a186f8abf1e"])),
                ("Xml", Value::array(vec![Value::xml("[]")])),
                (
                    "Json",
                    Value::array(vec![Value::json(serde_json::json!({"foo": "bar"}))]),
                ),
                (
                    "JsonB",
                    Value::array(vec![Value::json(serde_json::json!({"foo": "bar"}))]),
                ),
            ],
        ),
    ]
});

#[test_connector(tags(Postgres))]
fn safe_casts_from_array_with_existing_data_should_work(api: TestApi) {
    let connector = SqlDatamodelConnectors::postgres();
    let datasource_block = api.datasource_block();

    for (to, from) in SAFE_CASTS_NON_LIST_TO_STRING.iter() {
        let mut previous_columns = "".to_string();
        let mut next_columns = "".to_string();
        let mut insert = Insert::single_into((api.connection_info().schema_name(), "A"));
        let mut previous_assertions = vec![];
        let mut next_assertions = vec![];

        for (idx, (from, seed)) in from.iter().enumerate() {
            println!("From `{}` to `{}` with seed `{:?}`", from, to, seed);

            let column_name = format!("column_{}", idx);

            previous_columns.push_str(&format!(
                "{column_name}  {prisma_type}[] @db.{native_type} \n",
                prisma_type = prisma_type(from),
                native_type = from,
                column_name = column_name
            ));

            next_columns.push_str(&format!(
                "{column_name}  {prisma_type} @db.{native_type}\n",
                prisma_type = prisma_type(to),
                native_type = to,
                column_name = column_name
            ));

            insert = insert.value(column_name.clone(), seed.clone());

            previous_assertions.push((column_name.clone(), from));
            next_assertions.push((column_name, to).clone());
        }

<<<<<<< HEAD
        let dm1 = api.datamodel_with_provider(&format!(
=======
        let dm1 = format!(
>>>>>>> 905be1d1
            r#"
                {datasource_block}

                model A {{
                    id Int @id @default(autoincrement()) @db.Integer
                    {columns}
                }}
                "#,
            columns = previous_columns,
            datasource_block = datasource_block,
        );

        api.schema_push(&dm1).send_sync().assert_green_bang();

        // inserts
        api.query(insert.into());

        // first assertions
        api.assert_schema().assert_table_bang("A", |table| {
            previous_assertions.iter().fold(
                table.assert_column_count(previous_assertions.len() + 1),
                |acc, (column_name, expected)| {
                    acc.and_then(|table| {
                        table.assert_column(column_name, |c| c.assert_native_type(expected, &connector))
                    })
                },
            )
        });

<<<<<<< HEAD
        let dm2 = api.datamodel_with_provider(&format!(
=======
        let dm2 = format!(
>>>>>>> 905be1d1
            r#"
                {datasource_block}

                model A {{
                    id Int @id @default(autoincrement()) @db.Integer
                    {columns}
                }}
                "#,
            columns = next_columns,
            datasource_block = api.datasource_block(),
        );

        api.schema_push(&dm2).send_sync().assert_green_bang();

        //second assertions
        api.assert_schema().assert_table_bang("A", |table| {
            next_assertions.iter().fold(
                table.assert_column_count(next_assertions.len() + 1),
                |acc, (name, expected)| {
                    acc.and_then(|table| table.assert_column(name, |c| c.assert_native_type(expected, &connector)))
                },
            )
        });

        api.raw_cmd(&format!("DROP TABLE \"{}\".\"A\"", api.connection_info().schema_name()));
    }
}

<<<<<<< HEAD
#[test_each_connector(tags("postgres"))]
async fn typescript_starter_schema_with_native_types_is_idempotent(api: &TestApi) -> TestResult {
    let dm = api.datamodel_with_provider(
=======
#[test_connector(tags(Postgres))]
fn typescript_starter_schema_with_native_types_is_idempotent(api: TestApi) {
    let datasource_block = api.datasource_block();
    let dm = format!(
>>>>>>> 905be1d1
        r#"
        {datasource_block}

        model Post {{
            id        Int     @id @default(autoincrement())
            title     String
            content   String?
            published Boolean @default(false)
            author    User?   @relation(fields: [authorId], references: [id])
            authorId  Int?
        }}

        model User {{
            id    Int     @id @default(autoincrement())
            email String  @unique
            name  String?
            posts Post[]
        }}
    "#,
        datasource_block = datasource_block
    );

<<<<<<< HEAD
    let dm2 = api.datamodel_with_provider(
=======
    let dm2 = format!(
>>>>>>> 905be1d1
        r#"
        {}

        model Post {{
            id        Int     @id @default(autoincrement()) @db.Integer
            title     String  @db.Text
            content   String? @db.Text
            published Boolean @default(false) @db.Boolean
            author    User?   @relation(fields: [authorId], references: [id])
            authorId  Int?    @db.Integer
        }}

        model User {{
            id    Int     @id @default(autoincrement()) @db.Integer
            email String  @unique @db.Text
            name  String? @db.Text
            posts Post[]
        }}
    "#,
        datasource_block
    );

    api.schema_push(&dm)
        .migration_id(Some("first"))
        .send_sync()
        .assert_green_bang()
        .assert_has_executed_steps();
    api.schema_push(&dm)
        .migration_id(Some("second"))
        .send_sync()
        .assert_green_bang()
        .assert_no_steps();
    api.schema_push(&dm2)
        .migration_id(Some("third"))
        .send_sync()
        .assert_green_bang()
        .assert_no_steps();
}

<<<<<<< HEAD
#[test_each_connector(log = "debug", tags("postgres"))]
async fn typescript_starter_schema_with_differnt_native_types_is_idempotent(api: &TestApi) -> TestResult {
    let dm = api.datamodel_with_provider(
=======
#[test_connector(tags(Postgres))]
fn typescript_starter_schema_with_differnt_native_types_is_idempotent(api: TestApi) {
    let datasource_block = api.datasource_block();

    let dm = format!(
>>>>>>> 905be1d1
        r#"
        {}

        model Post {{
            id        Int     @id @default(autoincrement())
            title     String
            content   String?
            published Boolean @default(false)
            author    User?   @relation(fields: [authorId], references: [id])
            authorId  Int?
        }}

        model User {{
            id    Int     @id @default(autoincrement())
            email String  @unique
            name  String?
            posts Post[]
        }}
    "#,
        datasource_block
    );

<<<<<<< HEAD
    let dm2 = api.datamodel_with_provider(
=======
    let dm2 = format!(
>>>>>>> 905be1d1
        r#"
        {}

        model Post {{
            id        Int     @id @default(autoincrement()) @db.Integer
            title     String  @db.VarChar(100)
            content   String? @db.VarChar(100)
            published Boolean @default(false) @db.Boolean
            author    User?   @relation(fields: [authorId], references: [id])
            authorId  Int?    @db.Integer
        }}

        model User {{
            id    Int     @id @default(autoincrement()) @db.Integer
            email String  @unique @db.VarChar(100)
            name  String? @db.VarChar(100)
            posts Post[]
        }}
    "#,
        datasource_block
    );

    api.schema_push(&dm)
        .migration_id(Some("first"))
        .send_sync()
        .assert_green_bang()
        .assert_has_executed_steps();
    api.schema_push(&dm)
        .migration_id(Some("second"))
        .send_sync()
        .assert_green_bang()
        .assert_no_steps();
    api.schema_push(&dm2)
        .migration_id(Some("third"))
        .send_sync()
        .assert_green_bang()
        .assert_has_executed_steps();
    api.schema_push(&dm2)
        .migration_id(Some("fourth"))
        .send_sync()
        .assert_green_bang()
        .assert_no_steps();
}<|MERGE_RESOLUTION|>--- conflicted
+++ resolved
@@ -809,22 +809,15 @@
             next_assertions.push((column_name, to).clone());
         }
 
-<<<<<<< HEAD
         let dm1 = api.datamodel_with_provider(&format!(
-=======
-        let dm1 = format!(
->>>>>>> 905be1d1
             r#"
-                {datasource_block}
-
                model A {{
                     id Int @id @default(autoincrement()) @db.Integer
                     {columns}
                 }}
                 "#,
-            datasource_block = api.datasource_block(),
             columns = previous_columns,
-        );
+        ));
 
         tracing::info!(dm = dm1.as_str());
 
@@ -845,22 +838,15 @@
             )
         });
 
-<<<<<<< HEAD
         let dm2 = api.datamodel_with_provider(&format!(
-=======
-        let dm2 = format!(
->>>>>>> 905be1d1
             r#"
-                {datasource_block}
-
                 model A {{
                     id Int @id @default(autoincrement()) @db.Integer
                     {columns}
                 }}
                 "#,
-            datasource_block = api.datasource_block(),
             columns = next_columns
-        );
+        ));
 
         api.schema_push(&dm2).send_sync().assert_green_bang();
 
@@ -881,8 +867,6 @@
 #[test_connector(tags(Postgres))]
 fn risky_casts_with_existing_data_should_warn(api: TestApi) {
     let connector = SqlDatamodelConnectors::postgres();
-    let datasource_block = api.datasource_block();
-
     for (from, seed, casts) in RISKY_CASTS.iter() {
         let mut previous_columns = "".to_string();
         let mut next_columns = "".to_string();
@@ -923,22 +907,15 @@
             next_assertions.push((column_name.clone(), *to));
         }
 
-<<<<<<< HEAD
         let dm1 = api.datamodel_with_provider(&format!(
-=======
-        let dm1 = format!(
->>>>>>> 905be1d1
             r#"
-                {datasource_block}
-
                 model A {{
                     id Int @id @default(autoincrement()) @db.Integer
                     {columns}
                 }}
                 "#,
             columns = previous_columns,
-            datasource_block = datasource_block,
-        );
+        ));
 
         api.schema_push(&dm1).send_sync().assert_green_bang();
 
@@ -958,22 +935,15 @@
             )
         });
 
-<<<<<<< HEAD
         let dm2 = api.datamodel_with_provider(&format!(
-=======
-        let dm2 = format!(
->>>>>>> 905be1d1
             r#"
-                {datasource_block}
-
                 model A {{
                     id Int @id @default(autoincrement()) @db.Integer
                     {columns}
                 }}
                 "#,
             columns = next_columns,
-            datasource_block = datasource_block,
-        );
+        ));
 
         api.schema_push(&dm2).force(true).send_sync().assert_warnings(&warnings);
 
@@ -996,7 +966,6 @@
 #[test_connector(tags(Postgres))]
 fn not_castable_with_existing_data_should_warn(api: TestApi) {
     let connector = SqlDatamodelConnectors::postgres();
-    let datasource_block = api.datasource_block();
     let mut warnings = Vec::new();
 
     for (from, seed, casts) in NOT_CASTABLE.iter() {
@@ -1041,22 +1010,15 @@
             previous_assertions.push((column_name, from).clone());
         }
 
-<<<<<<< HEAD
         let dm1 = api.datamodel_with_provider(&format!(
-=======
-        let dm1 = format!(
->>>>>>> 905be1d1
             r#"
-                {datasource_block}
-
                 model A {{
                     id Int @id @default(autoincrement()) @db.Integer
                     {columns}
                 }}
                 "#,
             columns = previous_columns,
-            datasource_block = datasource_block
-        );
+        ));
 
         api.schema_push(&dm1).send_sync().assert_green_bang();
 
@@ -1075,22 +1037,15 @@
             )
         });
 
-<<<<<<< HEAD
         let dm2 = api.datamodel_with_provider(&format!(
-=======
-        let dm2 = format!(
->>>>>>> 905be1d1
             r#"
-                {datasource_block}
-
                 model A {{
                     id Int @id @default(autoincrement()) @db.Integer
                     {columns}
                 }}
                 "#,
             columns = next_columns,
-            datasource_block = datasource_block,
-        );
+        ));
 
         // todo we could force here and then check that the db really returns not castable
         // then we would again need to have separate calls per mapping
@@ -1201,7 +1156,6 @@
 #[test_connector(tags(Postgres))]
 fn safe_casts_from_array_with_existing_data_should_work(api: TestApi) {
     let connector = SqlDatamodelConnectors::postgres();
-    let datasource_block = api.datasource_block();
 
     for (to, from) in SAFE_CASTS_NON_LIST_TO_STRING.iter() {
         let mut previous_columns = "".to_string();
@@ -1235,22 +1189,15 @@
             next_assertions.push((column_name, to).clone());
         }
 
-<<<<<<< HEAD
         let dm1 = api.datamodel_with_provider(&format!(
-=======
-        let dm1 = format!(
->>>>>>> 905be1d1
             r#"
-                {datasource_block}
-
                 model A {{
                     id Int @id @default(autoincrement()) @db.Integer
                     {columns}
                 }}
                 "#,
             columns = previous_columns,
-            datasource_block = datasource_block,
-        );
+        ));
 
         api.schema_push(&dm1).send_sync().assert_green_bang();
 
@@ -1269,22 +1216,15 @@
             )
         });
 
-<<<<<<< HEAD
         let dm2 = api.datamodel_with_provider(&format!(
-=======
-        let dm2 = format!(
->>>>>>> 905be1d1
             r#"
-                {datasource_block}
-
                 model A {{
                     id Int @id @default(autoincrement()) @db.Integer
                     {columns}
                 }}
                 "#,
             columns = next_columns,
-            datasource_block = api.datasource_block(),
-        );
+        ));
 
         api.schema_push(&dm2).send_sync().assert_green_bang();
 
@@ -1302,63 +1242,46 @@
     }
 }
 
-<<<<<<< HEAD
-#[test_each_connector(tags("postgres"))]
-async fn typescript_starter_schema_with_native_types_is_idempotent(api: &TestApi) -> TestResult {
-    let dm = api.datamodel_with_provider(
-=======
 #[test_connector(tags(Postgres))]
 fn typescript_starter_schema_with_native_types_is_idempotent(api: TestApi) {
-    let datasource_block = api.datasource_block();
-    let dm = format!(
->>>>>>> 905be1d1
+    let dm = api.datamodel_with_provider(
         r#"
-        {datasource_block}
-
-        model Post {{
+        model Post {
             id        Int     @id @default(autoincrement())
             title     String
             content   String?
             published Boolean @default(false)
             author    User?   @relation(fields: [authorId], references: [id])
             authorId  Int?
-        }}
-
-        model User {{
+        }
+
+        model User {
             id    Int     @id @default(autoincrement())
             email String  @unique
             name  String?
             posts Post[]
-        }}
+        }
     "#,
-        datasource_block = datasource_block
     );
 
-<<<<<<< HEAD
     let dm2 = api.datamodel_with_provider(
-=======
-    let dm2 = format!(
->>>>>>> 905be1d1
         r#"
-        {}
-
-        model Post {{
+        model Post {
             id        Int     @id @default(autoincrement()) @db.Integer
             title     String  @db.Text
             content   String? @db.Text
             published Boolean @default(false) @db.Boolean
             author    User?   @relation(fields: [authorId], references: [id])
             authorId  Int?    @db.Integer
-        }}
-
-        model User {{
+        }
+
+        model User {
             id    Int     @id @default(autoincrement()) @db.Integer
             email String  @unique @db.Text
             name  String? @db.Text
             posts Post[]
-        }}
+        }
     "#,
-        datasource_block
     );
 
     api.schema_push(&dm)
@@ -1378,64 +1301,46 @@
         .assert_no_steps();
 }
 
-<<<<<<< HEAD
-#[test_each_connector(log = "debug", tags("postgres"))]
-async fn typescript_starter_schema_with_differnt_native_types_is_idempotent(api: &TestApi) -> TestResult {
-    let dm = api.datamodel_with_provider(
-=======
 #[test_connector(tags(Postgres))]
 fn typescript_starter_schema_with_differnt_native_types_is_idempotent(api: TestApi) {
-    let datasource_block = api.datasource_block();
-
-    let dm = format!(
->>>>>>> 905be1d1
+    let dm = api.datamodel_with_provider(
         r#"
-        {}
-
-        model Post {{
+        model Post {
             id        Int     @id @default(autoincrement())
             title     String
             content   String?
             published Boolean @default(false)
             author    User?   @relation(fields: [authorId], references: [id])
             authorId  Int?
-        }}
-
-        model User {{
+        }
+
+        model User {
             id    Int     @id @default(autoincrement())
             email String  @unique
             name  String?
             posts Post[]
-        }}
+        }
     "#,
-        datasource_block
     );
 
-<<<<<<< HEAD
     let dm2 = api.datamodel_with_provider(
-=======
-    let dm2 = format!(
->>>>>>> 905be1d1
         r#"
-        {}
-
-        model Post {{
+        model Post {
             id        Int     @id @default(autoincrement()) @db.Integer
             title     String  @db.VarChar(100)
             content   String? @db.VarChar(100)
             published Boolean @default(false) @db.Boolean
             author    User?   @relation(fields: [authorId], references: [id])
             authorId  Int?    @db.Integer
-        }}
-
-        model User {{
+        }
+
+        model User {
             id    Int     @id @default(autoincrement()) @db.Integer
             email String  @unique @db.VarChar(100)
             name  String? @db.VarChar(100)
             posts Post[]
-        }}
+        }
     "#,
-        datasource_block
     );
 
     api.schema_push(&dm)
