#!/usr/bin/env bash

set -e

if [[ -z "$2"  ]]; then
    printf "Error: the name of the pipeline must be provided.\nExample: './engineer pipeline test'" 1>&2
    exit 1
else
    echo "We are in the $2 pipeline."
fi

# Checks what's the diff with the previous commit
# This is used to detect if the previous commit was empty
GIT_DIFF=$(git diff --name-only HEAD HEAD~1 -- .)

# Checks what's the diff with the previous commit, 
# excluding some paths that do not need a run, 
# because they do not affect tests running in Buildkite.
<<<<<<< HEAD
GIT_DIFF=$(git diff --name-only HEAD HEAD~1 -- . ':!.github' ':!query-engine/driver-adapters/js' ':!query-engine/query-engine-wasm' ':!renovate.json' ':!*.md' ':!LICENSE' ':!CODEOWNERS';)
=======
GIT_DIFF_WITH_IGNORED_PATHS=$(git diff --name-only HEAD HEAD~1 -- . ':!.github' ':!query-engine/driver-adapters/js' ':!renovate.json' ':!*.md' ':!LICENSE' ':!CODEOWNERS';)
>>>>>>> 51d83491

# $2 is either "test" or "build", depending on the pipeline
# Example: ./.buildkite/engineer pipeline test
# We only want to check for changes and skip in the test pipeline.
if [[ "$2" == "test" ]]; then
    # If GIT_DIFF is empty then the previous commit was empty
    # We assume it's intended and we continue with the run
    # Example use: to get a new engine hash built with identical code 
    if [ -z "${GIT_DIFF}" ]; then
        echo "The previous commit is empty, this run will continue..."
    else
        # Checking if GIT_DIFF_WITH_IGNORED_PATHS is empty
        # If it's empty then it's most likely that there are changes but they are in ignored paths.
        # So we do not start Buildkite
        if [ -z "${GIT_DIFF_WITH_IGNORED_PATHS}" ]; then
            echo "No changes found for the previous commit in paths that are not ignored, this run will now be skipped."
            exit 0
        else
            # Note that printf works better for displaying line returns in CI
            printf "Changes found for the previous commit in paths that are not ignored: \n\n%s\n\nThis run will continue...\n" "${GIT_DIFF_WITH_IGNORED_PATHS}"
        fi
    fi
fi

# Check OS
if [[ "$OSTYPE" == "linux-gnu" ]]; then
    OS=linux-amzn
elif [[ "$OSTYPE" == "darwin"* ]]; then
    OS=darwin
else
    echo "Unhandled OS: '$OSTYPE'"
    exit 1
fi

# Check if the system has engineer installed, if not, use a local copy.
if ! type "engineer" &> /dev/null; then
    # Setup Prisma engine build & test tool (engineer).
    curl --fail -sSL "https://prisma-engineer.s3-eu-west-1.amazonaws.com/1.60/latest/$OS/engineer.gz" --output engineer.gz
    gzip -d engineer.gz
    chmod +x engineer

    # Execute passed command and clean up
    ./engineer "$@"
    rm -rf ./engineer
else
    # Already installed on the system
    engineer "$@"
fi<|MERGE_RESOLUTION|>--- conflicted
+++ resolved
@@ -16,11 +16,7 @@
 # Checks what's the diff with the previous commit, 
 # excluding some paths that do not need a run, 
 # because they do not affect tests running in Buildkite.
-<<<<<<< HEAD
-GIT_DIFF=$(git diff --name-only HEAD HEAD~1 -- . ':!.github' ':!query-engine/driver-adapters/js' ':!query-engine/query-engine-wasm' ':!renovate.json' ':!*.md' ':!LICENSE' ':!CODEOWNERS';)
-=======
-GIT_DIFF_WITH_IGNORED_PATHS=$(git diff --name-only HEAD HEAD~1 -- . ':!.github' ':!query-engine/driver-adapters/js' ':!renovate.json' ':!*.md' ':!LICENSE' ':!CODEOWNERS';)
->>>>>>> 51d83491
+GIT_DIFF_WITH_IGNORED_PATHS=$(git diff --name-only HEAD HEAD~1 -- . ':!.github' ':!query-engine/driver-adapters/js' ':!query-engine/query-engine-wasm' ':!renovate.json' ':!*.md' ':!LICENSE' ':!CODEOWNERS';)
 
 # $2 is either "test" or "build", depending on the pipeline
 # Example: ./.buildkite/engineer pipeline test
