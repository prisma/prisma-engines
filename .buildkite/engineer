--- conflicted
+++ resolved
@@ -13,11 +13,7 @@
 if ! type "engineer" &> /dev/null; then
     # Setup Prisma engine build & test tool (engineer).
     set -e
-<<<<<<< HEAD
     curl --fail -sSL "https://prisma-engineer.s3-eu-west-1.amazonaws.com/1.59/latest/$OS/engineer.gz" --output engineer.gz
-=======
-    curl --fail -sSL "https://prisma-engineer.s3-eu-west-1.amazonaws.com/1.58/latest/$OS/engineer.gz" --output engineer.gz
->>>>>>> bb8e7aae
     gzip -d engineer.gz
     chmod +x engineer
 
