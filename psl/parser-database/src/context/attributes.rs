use super::*;
use crate::interner::StringId;

#[derive(Default, Debug)]
pub(super) struct AttributesValidationState {
    /// The attributes list being validated.
<<<<<<< HEAD
    pub(super) attributes: Option<(SchemaId, Vec<ast::AttributeContainer>)>,
=======
    pub(super) attributes: Option<ast::AttributeContainer>,
>>>>>>> e68253ee
    pub(super) unused_attributes: HashSet<ast::AttributeId>, // the _remaining_ attributes

    /// The attribute being validated.
    pub(super) attribute: Option<crate::AttributeId>,
    pub(super) args: HashMap<Option<StringId>, usize>, // the _remaining_ arguments of `attribute`
}

impl AttributesValidationState {
<<<<<<< HEAD
    pub(super) fn extend_attributes(
        &mut self,
        schema_id: SchemaId,
        attributes: ast::AttributeContainer,
        ast: &ast::SchemaAst,
    ) {
=======
    pub(super) fn set_attributes(&mut self, attributes: ast::AttributeContainer, ast: &ast::SchemaAst) {
>>>>>>> e68253ee
        let attribute_ids = (0..ast[attributes].len()).map(|idx| ast::AttributeId::new_in_container(attributes, idx));
        self.unused_attributes.clear();
        self.unused_attributes.extend(attribute_ids);

        self.attributes = Some(attributes);
    }
}<|MERGE_RESOLUTION|>--- conflicted
+++ resolved
@@ -4,11 +4,7 @@
 #[derive(Default, Debug)]
 pub(super) struct AttributesValidationState {
     /// The attributes list being validated.
-<<<<<<< HEAD
-    pub(super) attributes: Option<(SchemaId, Vec<ast::AttributeContainer>)>,
-=======
-    pub(super) attributes: Option<ast::AttributeContainer>,
->>>>>>> e68253ee
+    pub(super) attributes: Option<crate::AttributeContainer>,
     pub(super) unused_attributes: HashSet<ast::AttributeId>, // the _remaining_ attributes
 
     /// The attribute being validated.
@@ -17,16 +13,7 @@
 }
 
 impl AttributesValidationState {
-<<<<<<< HEAD
-    pub(super) fn extend_attributes(
-        &mut self,
-        schema_id: SchemaId,
-        attributes: ast::AttributeContainer,
-        ast: &ast::SchemaAst,
-    ) {
-=======
-    pub(super) fn set_attributes(&mut self, attributes: ast::AttributeContainer, ast: &ast::SchemaAst) {
->>>>>>> e68253ee
+    pub(super) fn set_attributes(&mut self, attributes: crate::AttributeContainer, ast: &ast::SchemaAst) {
         let attribute_ids = (0..ast[attributes].len()).map(|idx| ast::AttributeId::new_in_container(attributes, idx));
         self.unused_attributes.clear();
         self.unused_attributes.extend(attribute_ids);
