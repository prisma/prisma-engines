--- conflicted
+++ resolved
@@ -119,13 +119,8 @@
     ///   `validate_visited_arguments()`. Otherwise, Context will helpfully panic.
     /// - When you are done validating an attribute set, you must call
     ///   `validate_visited_attributes()`. Otherwise, Context will helpfully panic.
-<<<<<<< HEAD
     pub(super) fn visit_attributes(&mut self, ast_attributes: crate::AttributeContainer) {
-        if !self.attributes.attributes.is_empty() || !self.attributes.unused_attributes.is_empty() {
-=======
-    pub(super) fn visit_attributes(&mut self, ast_attributes: ast::AttributeContainer) {
         if self.attributes.attributes.is_some() || !self.attributes.unused_attributes.is_empty() {
->>>>>>> e68253ee
             panic!(
                 "`ctx.visit_attributes() called with {:?} while the Context is still validating previous attribute set on {:?}`",
                 ast_attributes,
@@ -133,14 +128,7 @@
             );
         }
 
-<<<<<<< HEAD
-        self.attributes.attributes.clear();
-        self.attributes.unused_attributes.clear();
-        self.attributes
-            .extend_attributes(ast_attributes.1, &self.asts[&ast_attributes.0]);
-=======
         self.attributes.set_attributes(ast_attributes, self.ast);
->>>>>>> e68253ee
     }
 
     /// Look for an optional attribute with a name of the form
@@ -151,15 +139,9 @@
     /// arguments to other attributes: everywhere else, attributes are named,
     /// with a default that can be first, but with native types, arguments are
     /// purely positional.
-<<<<<<< HEAD
     pub(crate) fn visit_datasource_scoped(&mut self) -> Option<(StringId, StringId, crate::AttributeId)> {
         let attrs =
             iter_attributes(&self.attributes.attributes, self.ast).filter(|(_, attr)| attr.name.name.contains('.'));
-=======
-    pub(crate) fn visit_datasource_scoped(&mut self) -> Option<(StringId, StringId, ast::AttributeId)> {
-        let attrs = iter_attributes(self.attributes.attributes.as_ref(), self.ast)
-            .filter(|(_, attr)| attr.name.name.contains('.'));
->>>>>>> e68253ee
         let mut native_type_attr = None;
         let diagnostics = &mut self.diagnostics;
 
@@ -497,24 +479,13 @@
 
 // Implementation detail. Used for arguments validation.
 fn iter_attributes<'a, 'ast: 'a>(
-<<<<<<< HEAD
-    schema_id: SchemaId,
-    attrs: &'a [ast::AttributeContainer],
-    asts: &'ast HashMap<SchemaId, ast::SchemaAst>,
-=======
-    attrs: Option<&'a ast::AttributeContainer>,
+    attrs: Option<&'a crate::AttributeContainer>,
     ast: &'ast ast::SchemaAst,
->>>>>>> e68253ee
 ) -> impl Iterator<Item = (ast::AttributeId, &'ast ast::Attribute)> + 'a {
     let ast = asts[&schema_id];
     attrs
-<<<<<<< HEAD
-        .iter()
-        .flat_map(move |container| ast[container].iter().enumerate().map(|a| (a, *container)))
-=======
         .into_iter()
         .flat_map(move |container| ast[*container].iter().enumerate().map(|a| (a, *container)))
->>>>>>> e68253ee
         .map(|((idx, attr), container)| (ast::AttributeId::new_in_container(container, idx), attr))
 }
 
