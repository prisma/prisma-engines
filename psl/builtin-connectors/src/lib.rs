--- conflicted
+++ resolved
@@ -26,25 +26,5 @@
 pub const SQLITE: &'static dyn Connector = &sqlite_datamodel_connector::SqliteDatamodelConnector;
 pub const MSSQL: &'static dyn Connector = &mssql_datamodel_connector::MsSqlDatamodelConnector;
 pub const MONGODB: &'static dyn Connector = &mongodb::MongoDbDatamodelConnector;
-<<<<<<< HEAD
-pub static PLANETSCALE_SERVERLESS: &'static dyn Connector = &planetscale::PLANETSCALE_SERVERLESS;
-pub static NEON_SERVERLESS: &'static dyn Connector = &neon::NEON_SERVERLESS;
-pub static PG_JS: &'static dyn Connector = &pg_js::PG_JS;
-pub static LIBSQL: &'static dyn Connector = &libsql::LIBSQL;
 
-pub static BUILTIN_CONNECTORS: ConnectorRegistry = &[
-    POSTGRES,
-    MYSQL,
-    SQLITE,
-    MSSQL,
-    COCKROACH,
-    PG_JS,
-    MONGODB,
-    PLANETSCALE_SERVERLESS,
-    NEON_SERVERLESS,
-    LIBSQL,
-];
-=======
-
-pub static BUILTIN_CONNECTORS: ConnectorRegistry = &[POSTGRES, MYSQL, SQLITE, MSSQL, COCKROACH, MONGODB];
->>>>>>> b52b336a
+pub static BUILTIN_CONNECTORS: ConnectorRegistry = &[POSTGRES, MYSQL, SQLITE, MSSQL, COCKROACH, MONGODB];