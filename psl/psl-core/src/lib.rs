--- conflicted
+++ resolved
@@ -53,21 +53,10 @@
         self.relation_mode
     }
 
-<<<<<<< HEAD
-    pub fn render_own_diagnostics(&self) -> String {
-        self.render_diagnostics(&self.diagnostics)
-    }
-
-    pub fn render_diagnostics(&self, diagnostics: &Diagnostics) -> String {
-        let mut out = Vec::new();
-
-        for error in diagnostics.errors() {
-=======
     pub fn render_diagnostics(&self) -> String {
         let mut out = Vec::new();
 
         for error in self.diagnostics.errors() {
->>>>>>> dcdb692a
             let (file_name, source, _) = &self.db[error.span().file_id];
             error.pretty_print(&mut out, file_name, source.as_str()).unwrap();
         }
