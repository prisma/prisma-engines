//! The interface implemented by connectors for Prisma schema validation and interpretation.

/// Connector capabilities
pub mod capabilities;
/// Constraint name defaults.
pub mod constraint_names;
/// Extensions for parser database walkers with context from the connector.
pub mod walker_ext_traits;

/// Connector completions
pub mod completions;

mod empty_connector;
mod filters;
mod native_types;
mod relation_mode;

pub use self::{
    capabilities::{ConnectorCapabilities, ConnectorCapability},
    completions::format_completion_docs,
    empty_connector::EmptyDatamodelConnector,
    filters::*,
    native_types::{NativeTypeArguments, NativeTypeConstructor, NativeTypeInstance},
    relation_mode::RelationMode,
};

use crate::{configuration::DatasourceConnectorData, Configuration, Datasource, PreviewFeature};
use chrono::{DateTime, FixedOffset};
use diagnostics::{DatamodelError, Diagnostics, NativeTypeErrorFactory, Span};
use enumflags2::BitFlags;
use lsp_types::CompletionList;
use parser_database::{
    ast::{self, SchemaPosition},
    walkers, IndexAlgorithm, ParserDatabase, ReferentialAction, ScalarType,
};
use std::{borrow::Cow, collections::HashMap, str::FromStr};

pub const EXTENSIONS_KEY: &str = "extensions";

pub trait ValidatedConnector: Send + Sync {
    /// The name of the provider, for string comparisons determining which connector we are on.
    fn provider_name(&self) -> &'static str;

    /// Must return true whenever the passed in provider name is a match.
    fn is_provider(&self, name: &str) -> bool {
        name == self.provider_name()
    }

    /// The name of the connector. Can be used in error messages.
    fn name(&self) -> &str;

    /// The database flavour, divergences in database backends capabilities might consider
    /// us to use a different flavour, like in the case of CockroachDB. However other databases
    /// are less divergent as to consider sharing a flavour with others, like Planetscale and MySQL
    /// or Neon and Postgres, which respectively have the Mysql and Postgres flavours.
    fn flavour(&self) -> Flavour;

    /// The static list of capabilities for the connector.
    fn capabilities(&self) -> ConnectorCapabilities;

    /// Does the connector have this capability?
    fn has_capability(&self, capability: ConnectorCapability) -> bool {
        self.capabilities().contains(capability)
    }

    /// The referential actions supported by the connector.
    fn referential_actions(&self) -> BitFlags<ReferentialAction>;

    /// The referential actions supported when using relationMode = "prisma" by the connector.
    /// There are in fact scenarios in which the set of emulated referential actions supported may change
    /// depending on the connector. For example, Postgres' NoAction mode behaves similarly to Restrict
    /// (raising an error if any referencing rows still exist when the constraint is checked), but with
    /// a subtle twist we decided not to emulate: NO ACTION allows the check to be deferred until later
    /// in the transaction, whereas RESTRICT does not.
    fn emulated_referential_actions(&self) -> BitFlags<ReferentialAction> {
        RelationMode::allowed_emulated_referential_actions_default()
    }

    fn supports_referential_action(&self, relation_mode: &RelationMode, action: ReferentialAction) -> bool {
        match relation_mode {
            RelationMode::ForeignKeys => self.referential_actions().contains(action),
            RelationMode::Prisma => self.emulated_referential_actions().contains(action),
        }
    }

    /// On each connector, each built-in Prisma scalar type (`Boolean`,
    /// `String`, `Float`, etc.) has a corresponding native type.
    fn default_native_type_for_scalar_type(&self, scalar_type: &ScalarType) -> Option<NativeTypeInstance>;

    /// This is used by the query engine schema builder.
    ///
    /// For a given scalar type + native type combination, this method should return the name to be
    /// given to the filter input objects for the type. The significance of that name is that the
    /// resulting input objects will be cached by name, so for a given filter input object name,
    /// the filters should always be identical.
    fn scalar_filter_name(&self, scalar_type_name: String, _native_type_name: Option<&str>) -> Cow<'_, str> {
        Cow::Owned(scalar_type_name)
    }

    /// This is used by the query engine schema builder. It is only called for filters of String
    /// fields and aggregates.
    ///
    /// For a given filter input object type name returned by `scalar_filter_name`, it should
    /// return the string operations to be made available in the Client API.
    ///
    /// Implementations of this method _must_ always associate the same filters to the same input
    /// object type name. This is because the filter types are cached by name, so if different
    /// calls to the method return different filters, only the first return value will be used.
    fn string_filters(&self, input_object_name: &str) -> BitFlags<StringFilter> {
        match input_object_name {
            "String" => BitFlags::all(), // all the filters are available by default
            _ => panic!("Unexpected scalar input object name for string filters: `{input_object_name}`"),
        }
    }

    /// Debug/error representation of a native type.
    fn native_type_to_parts(&self, native_type: &NativeTypeInstance) -> (&'static str, Vec<String>);

    /// This function is used during Schema parsing to calculate the concrete native type.
    /// It is also used by the Query Engine to parse the native type of a field.
    fn parse_native_type(
        &self,
        name: &str,
        args: &[String],
        span: Span,
        diagnostics: &mut Diagnostics,
    ) -> Option<NativeTypeInstance>;

    fn parse_json_datetime(
        &self,
        _str: &str,
        _nt: Option<NativeTypeInstance>,
    ) -> chrono::ParseResult<DateTime<FixedOffset>> {
        unreachable!("This method is only implemented on connectors with lateral join support.")
    }

    fn parse_json_bytes(
        &self,
        _str: &str,
        _nt: Option<NativeTypeInstance>,
    ) -> prisma_value::PrismaValueResult<Vec<u8>> {
        unreachable!("This method is only implemented on connectors with lateral join support.")
    }
}

/// The datamodel connector API.
pub trait Connector: Send + Sync + ValidatedConnector {
    // TODO: remove this method once the "trait_upcasting" feature is stable.
    // See: https://github.com/rust-lang/rust/issues/65991
    fn as_validated_connector(&self) -> &dyn ValidatedConnector;

    /// The maximum length of constraint names in bytes. Connectors without a
    /// limit should return usize::MAX.
    fn max_identifier_length(&self) -> usize;

    // Relation mode

    /// The relation modes that can be set through the relationMode datasource
    /// argument.
    fn allowed_relation_mode_settings(&self) -> BitFlags<RelationMode> {
        use RelationMode::*;

        ForeignKeys | Prisma
    }

    /// The default relation mode to assume for this connector.
    fn default_relation_mode(&self) -> RelationMode {
        RelationMode::ForeignKeys
    }

    /// Most SQL databases reject table definitions with a SET NULL referential action referencing a non-nullable field,
    /// but that's not true for all of them.
    /// This was introduced because Postgres accepts data definition language statements with the SET NULL
    /// referential action referencing non-nullable fields, although this would lead to a runtime error once
    /// the action is actually triggered.
    fn allows_set_null_referential_action_on_non_nullable_fields(&self, _relation_mode: RelationMode) -> bool {
        false
    }

    fn supports_composite_types(&self) -> bool {
        self.has_capability(ConnectorCapability::CompositeTypes)
    }

    fn supports_named_primary_keys(&self) -> bool {
        self.has_capability(ConnectorCapability::NamedPrimaryKeys)
    }

    fn supports_named_foreign_keys(&self) -> bool {
        self.has_capability(ConnectorCapability::NamedForeignKeys)
    }

    fn supports_named_default_values(&self) -> bool {
        self.has_capability(ConnectorCapability::NamedDefaultValues)
    }

    /// Validate that the arguments passed to a native type attribute are valid.
    fn validate_native_type_arguments(
        &self,
        _native_type: &NativeTypeInstance,
        _scalar_type: &ScalarType,
        _span: Span,
        _: &mut Diagnostics,
    ) {
    }

    fn validate_enum(&self, _enum: walkers::EnumWalker<'_>, _: &mut Diagnostics) {}
    fn validate_model(&self, _model: walkers::ModelWalker<'_>, _: RelationMode, _: &mut Diagnostics) {}
    fn validate_relation_field(&self, _field: walkers::RelationFieldWalker<'_>, _: &mut Diagnostics) {}
    fn validate_datasource(&self, _: BitFlags<PreviewFeature>, _: &Datasource, _: &mut Diagnostics) {}

    fn validate_scalar_field_unknown_default_functions(
        &self,
        db: &parser_database::ParserDatabase,
        diagnostics: &mut Diagnostics,
    ) {
        for d in db.walk_scalar_field_defaults_with_unknown_function() {
            let (func_name, _, span) = d.value().as_function().unwrap();
            diagnostics.push_error(DatamodelError::new_default_unknown_function(func_name, span));
        }
    }

    /// The scopes in which a constraint name should be validated. If empty, doesn't check for name
    /// clashes in the validation phase.
    fn constraint_violation_scopes(&self) -> &'static [ConstraintScope] {
        &[]
    }

    /// Returns all available native type constructors available through this connector.
    /// Powers the auto completion of the VSCode plugin.
    fn available_native_type_constructors(&self) -> &'static [NativeTypeConstructor];

    /// Returns the default scalar type for the given native type
    fn scalar_type_for_native_type(&self, native_type: &NativeTypeInstance) -> ScalarType;

    /// Same mapping as `default_native_type_for_scalar_type()`, but in the opposite direction.
    fn native_type_is_default_for_scalar_type(
        &self,
        native_type: &NativeTypeInstance,
        scalar_type: &ScalarType,
    ) -> bool;

    fn find_native_type_constructor(&self, name: &str) -> Option<&NativeTypeConstructor> {
        self.available_native_type_constructors()
            .iter()
            .find(|constructor| constructor.name == name)
    }

    fn supports_scalar_lists(&self) -> bool {
        self.has_capability(ConnectorCapability::ScalarLists)
    }

    fn supports_enums(&self) -> bool {
        self.has_capability(ConnectorCapability::Enums)
    }

    fn supports_json(&self) -> bool {
        self.has_capability(ConnectorCapability::Json)
    }

    fn supports_json_lists(&self) -> bool {
        self.has_capability(ConnectorCapability::JsonLists)
    }

    fn supports_auto_increment(&self) -> bool {
        self.has_capability(ConnectorCapability::AutoIncrement)
    }

    fn supports_non_id_auto_increment(&self) -> bool {
        self.has_capability(ConnectorCapability::AutoIncrementAllowedOnNonId)
    }

    fn supports_multiple_auto_increment(&self) -> bool {
        self.has_capability(ConnectorCapability::AutoIncrementMultipleAllowed)
    }

    fn supports_non_indexed_auto_increment(&self) -> bool {
        self.has_capability(ConnectorCapability::AutoIncrementNonIndexedAllowed)
    }

    fn supports_compound_ids(&self) -> bool {
        self.has_capability(ConnectorCapability::CompoundIds)
    }

    fn supports_decimal(&self) -> bool {
        self.has_capability(ConnectorCapability::DecimalType)
    }

    fn supported_index_types(&self) -> BitFlags<IndexAlgorithm> {
        IndexAlgorithm::BTree.into()
    }

    fn supports_index_type(&self, algo: IndexAlgorithm) -> bool {
        self.supported_index_types().contains(algo)
    }

    fn allows_relation_fields_in_arbitrary_order(&self) -> bool {
        self.has_capability(ConnectorCapability::RelationFieldsInArbitraryOrder)
    }

    /// If true, the schema validator function checks whether the referencing fields in a `@relation` attribute
    /// are included in an index.
    fn should_suggest_missing_referencing_fields_indexes(&self) -> bool {
        true
    }

    fn native_type_to_string(&self, instance: &NativeTypeInstance) -> String {
        let (name, args) = self.native_type_to_parts(instance);
        let args = if args.is_empty() {
            String::new()
        } else {
            format!("({})", args.join(","))
        };
        format!("{name}{args}")
    }

    fn native_instance_error(&self, instance: &NativeTypeInstance) -> NativeTypeErrorFactory {
        NativeTypeErrorFactory::new(self.native_type_to_string(instance), self.name().to_owned())
    }

    fn validate_url(&self, url: &str) -> Result<(), String>;

    fn datamodel_completions(
        &self,
        _db: &ParserDatabase,
        _position: SchemaPosition<'_>,
        _completions: &mut CompletionList,
    ) {
    }

    fn datasource_completions(&self, _config: &Configuration, _completion_list: &mut CompletionList) {}

    fn parse_datasource_properties(
        &self,
        _args: &mut HashMap<&str, (Span, &ast::Expression)>,
        _diagnostics: &mut Diagnostics,
    ) -> DatasourceConnectorData {
        Default::default()
    }
<<<<<<< HEAD
=======

    fn parse_json_datetime(
        &self,
        _str: &str,
        _nt: Option<NativeTypeInstance>,
    ) -> chrono::ParseResult<DateTime<FixedOffset>> {
        unreachable!("This method is only implemented on connectors with lateral join support.")
    }

    fn parse_json_bytes(
        &self,
        _str: &str,
        _nt: Option<NativeTypeInstance>,
    ) -> prisma_value::PrismaValueResult<Vec<u8>> {
        unreachable!("This method is only implemented on connectors with lateral join support.")
    }

    fn static_join_strategy_support(&self) -> bool {
        self.has_capability(ConnectorCapability::LateralJoin)
            || self.has_capability(ConnectorCapability::CorrelatedSubqueries)
    }

    /// Returns whether the connector supports the `RelationLoadStrategy::Join`.
    /// On some connectors, this might return `UnknownYet`.
    fn runtime_join_strategy_support(&self) -> JoinStrategySupport {
        match self.static_join_strategy_support() {
            true => JoinStrategySupport::Yes,
            false => JoinStrategySupport::No,
        }
    }
>>>>>>> 5a9203d0
}

#[derive(Copy, Clone, Debug, PartialEq)]
pub enum Flavour {
    Cockroach,
    Mongo,
    Sqlserver,
    Mysql,
    Postgres,
    Sqlite,
}

impl FromStr for Flavour {
    type Err = String;
    fn from_str(s: &str) -> Result<Self, Self::Err> {
        match s.to_lowercase().as_str() {
            "mysql" => Ok(Self::Mysql),
            "postgres" => Ok(Self::Postgres),
            "cockroachdb" => Ok(Self::Cockroach),
            "mssql" => Ok(Self::Sqlserver),
            "sqlite" => Ok(Self::Sqlite),
            _ => Err(format!("Unknown flavour: {}", s)),
        }
    }
}

#[derive(Debug, Clone, Copy, Eq, PartialEq, Ord, PartialOrd)]
pub enum ConstraintType {
    PrimaryKey,
    ForeignKey,
    KeyOrIdx,
    Default,
}

/// A scope where a constraint name must be unique.
#[derive(Debug, Eq, PartialEq, Ord, PartialOrd, Hash, Clone, Copy)]
pub enum ConstraintScope {
    /// Globally indices and unique constraints
    GlobalKeyIndex,
    /// Globally foreign keys
    GlobalForeignKey,
    /// Globally primary keys, indices and unique constraints
    GlobalPrimaryKeyKeyIndex,
    /// Globally primary keys, foreign keys and default constraints
    GlobalPrimaryKeyForeignKeyDefault,
    /// Per model indices and unique constraints
    ModelKeyIndex,
    /// Per model primary keys, indices and unique constraints
    ModelPrimaryKeyKeyIndex,
    /// Per model primary keys, foreign keys, indices and unique constraints
    ModelPrimaryKeyKeyIndexForeignKey,
}

impl ConstraintScope {
    /// A beefed-up display for errors.
    pub fn description(self, model_name: &str) -> Cow<'static, str> {
        match self {
            ConstraintScope::GlobalKeyIndex => Cow::from("global for indexes and unique constraints"),
            ConstraintScope::GlobalForeignKey => Cow::from("global for foreign keys"),
            ConstraintScope::GlobalPrimaryKeyKeyIndex => {
                Cow::from("global for primary key, indexes and unique constraints")
            }
            ConstraintScope::GlobalPrimaryKeyForeignKeyDefault => {
                Cow::from("global for primary keys, foreign keys and default constraints")
            }
            ConstraintScope::ModelKeyIndex => {
                Cow::from(format!("on model `{model_name}` for indexes and unique constraints"))
            }
            ConstraintScope::ModelPrimaryKeyKeyIndex => Cow::from(format!(
                "on model `{model_name}` for primary key, indexes and unique constraints"
            )),
            ConstraintScope::ModelPrimaryKeyKeyIndexForeignKey => Cow::from(format!(
                "on model `{model_name}` for primary key, indexes, unique constraints and foreign keys"
            )),
        }
    }
}

/// Describes whether a connector supports relation join strategy.
#[derive(Debug, Copy, Clone)]
pub enum JoinStrategySupport {
    /// The connector supports it.
    Yes,
    /// The connector supports it but the specific database version does not.
    /// This state can only be known at runtime by checking the actual database version.
    UnsupportedDbVersion,
    /// The connector does not support it.
    No,
    /// The connector may or may not support it. Additional runtime informations are required to determine the support.
    /// This state is used when the connector does not have a static capability to determine the support.
    /// For example, the MySQL connector supports relation join strategy, but only for versions >= 8.0.14.
    UnknownYet,
}<|MERGE_RESOLUTION|>--- conflicted
+++ resolved
@@ -141,6 +141,20 @@
     ) -> prisma_value::PrismaValueResult<Vec<u8>> {
         unreachable!("This method is only implemented on connectors with lateral join support.")
     }
+
+    fn static_join_strategy_support(&self) -> bool {
+        self.has_capability(ConnectorCapability::LateralJoin)
+            || self.has_capability(ConnectorCapability::CorrelatedSubqueries)
+    }
+
+    /// Returns whether the connector supports the `RelationLoadStrategy::Join`.
+    /// On some connectors, this might return `UnknownYet`.
+    fn runtime_join_strategy_support(&self) -> JoinStrategySupport {
+        match self.static_join_strategy_support() {
+            true => JoinStrategySupport::Yes,
+            false => JoinStrategySupport::No,
+        }
+    }
 }
 
 /// The datamodel connector API.
@@ -336,39 +350,6 @@
     ) -> DatasourceConnectorData {
         Default::default()
     }
-<<<<<<< HEAD
-=======
-
-    fn parse_json_datetime(
-        &self,
-        _str: &str,
-        _nt: Option<NativeTypeInstance>,
-    ) -> chrono::ParseResult<DateTime<FixedOffset>> {
-        unreachable!("This method is only implemented on connectors with lateral join support.")
-    }
-
-    fn parse_json_bytes(
-        &self,
-        _str: &str,
-        _nt: Option<NativeTypeInstance>,
-    ) -> prisma_value::PrismaValueResult<Vec<u8>> {
-        unreachable!("This method is only implemented on connectors with lateral join support.")
-    }
-
-    fn static_join_strategy_support(&self) -> bool {
-        self.has_capability(ConnectorCapability::LateralJoin)
-            || self.has_capability(ConnectorCapability::CorrelatedSubqueries)
-    }
-
-    /// Returns whether the connector supports the `RelationLoadStrategy::Join`.
-    /// On some connectors, this might return `UnknownYet`.
-    fn runtime_join_strategy_support(&self) -> JoinStrategySupport {
-        match self.static_join_strategy_support() {
-            true => JoinStrategySupport::Yes,
-            false => JoinStrategySupport::No,
-        }
-    }
->>>>>>> 5a9203d0
 }
 
 #[derive(Copy, Clone, Debug, PartialEq)]
