//! The interface implemented by connectors for Prisma schema validation and interpretation.

/// Connector capabilities
pub mod capabilities;
/// Constraint name defaults.
pub mod constraint_names;
/// Extensions for parser database walkers with context from the connector.
pub mod walker_ext_traits;

/// Connector completions
pub mod completions;

mod empty_connector;
mod filters;
mod native_types;
mod relation_mode;

pub use self::{
    capabilities::{ConnectorCapabilities, ConnectorCapability},
    completions::format_completion_docs,
    empty_connector::EmptyDatamodelConnector,
    filters::*,
    native_types::{NativeTypeArguments, NativeTypeConstructor, NativeTypeInstance},
    relation_mode::RelationMode,
};

use crate::{configuration::DatasourceConnectorData, Configuration, Datasource, PreviewFeature};
use chrono::{DateTime, FixedOffset};
use diagnostics::{DatamodelError, Diagnostics, NativeTypeErrorFactory, Span};
use enumflags2::BitFlags;
use lsp_types::CompletionList;
use parser_database::{
    ast::{self, SchemaPosition},
    walkers, IndexAlgorithm, ParserDatabase, ReferentialAction, ScalarType,
};
use std::{borrow::Cow, collections::HashMap, str::FromStr};

pub const EXTENSIONS_KEY: &str = "extensions";

/// The datamodel connector API.
pub trait Connector: Send + Sync {
    /// The name of the provider, for string comparisons determining which connector we are on.
    fn provider_name(&self) -> &'static str;

    /// Must return true whenever the passed in provider name is a match.
    fn is_provider(&self, name: &str) -> bool {
        name == self.provider_name()
    }

    /// The database flavour, divergences in database backends capabilities might consider
    /// us to use a different flavour, like in the case of CockroachDB. However other databases
    /// are less divergent as to consider sharing a flavour with others, like Planetscale and MySQL
    /// or Neon and Postgres, which respectively have the Mysql and Postgres flavours.
    fn flavour(&self) -> Flavour;

    /// The name of the connector. Can be used in error messages.
    fn name(&self) -> &str;

    /// The static list of capabilities for the connector.
    fn capabilities(&self) -> ConnectorCapabilities;

    /// The maximum length of constraint names in bytes. Connectors without a
    /// limit should return usize::MAX.
    fn max_identifier_length(&self) -> usize;

    // Relation mode

    /// The relation modes that can be set through the relationMode datasource
    /// argument.
    fn allowed_relation_mode_settings(&self) -> BitFlags<RelationMode> {
        use RelationMode::*;

        ForeignKeys | Prisma
    }

    /// The default relation mode to assume for this connector.
    fn default_relation_mode(&self) -> RelationMode {
        RelationMode::ForeignKeys
    }

    fn referential_actions(&self, relation_mode: &RelationMode) -> BitFlags<ReferentialAction> {
        match relation_mode {
            RelationMode::ForeignKeys => self.foreign_key_referential_actions(),
            RelationMode::Prisma => self.emulated_referential_actions(),
        }
    }

    /// The referential actions supported by the connector.
    fn foreign_key_referential_actions(&self) -> BitFlags<ReferentialAction>;

    /// The referential actions supported when using relationMode = "prisma" by the connector.
    /// There are in fact scenarios in which the set of emulated referential actions supported may change
    /// depending on the connector. For example, Postgres' NoAction mode behaves similarly to Restrict
    /// (raising an error if any referencing rows still exist when the constraint is checked), but with
    /// a subtle twist we decided not to emulate: NO ACTION allows the check to be deferred until later
    /// in the transaction, whereas RESTRICT does not.
    fn emulated_referential_actions(&self) -> BitFlags<ReferentialAction> {
        RelationMode::allowed_emulated_referential_actions_default()
    }

    /// Most SQL databases reject table definitions with a SET NULL referential action referencing a non-nullable field,
    /// but that's not true for all of them.
    /// This was introduced because Postgres accepts data definition language statements with the SET NULL
    /// referential action referencing non-nullable fields, although this would lead to a runtime error once
    /// the action is actually triggered.
    fn allows_set_null_referential_action_on_non_nullable_fields(&self, _relation_mode: RelationMode) -> bool {
        false
    }

    fn supports_referential_action(&self, relation_mode: &RelationMode, action: ReferentialAction) -> bool {
<<<<<<< HEAD
        match relation_mode {
            RelationMode::ForeignKeys => self.referential_actions().contains(action),
            RelationMode::Prisma => self.emulated_referential_actions().contains(action),
            // PrismaSkipIntegrity does not support any referential action, cause it is used to skip any integrity check.
            RelationMode::PrismaSkipIntegrity => false,
        }
=======
        self.referential_actions(relation_mode).contains(action)
>>>>>>> ae18f916
    }

    /// This is used by the query engine schema builder.
    ///
    /// For a given scalar type + native type combination, this method should return the name to be
    /// given to the filter input objects for the type. The significance of that name is that the
    /// resulting input objects will be cached by name, so for a given filter input object name,
    /// the filters should always be identical.
    fn scalar_filter_name(&self, scalar_type_name: String, _native_type_name: Option<&str>) -> Cow<'_, str> {
        Cow::Owned(scalar_type_name)
    }

    /// This is used by the query engine schema builder. It is only called for filters of String
    /// fields and aggregates.
    ///
    /// For a given filter input object type name returned by `scalar_filter_name`, it should
    /// return the string operations to be made available in the Client API.
    ///
    /// Implementations of this method _must_ always associate the same filters to the same input
    /// object type name. This is because the filter types are cached by name, so if different
    /// calls to the method return different filters, only the first return value will be used.
    fn string_filters(&self, input_object_name: &str) -> BitFlags<StringFilter> {
        match input_object_name {
            "String" => BitFlags::all(), // all the filters are available by default
            _ => panic!("Unexpected scalar input object name for string filters: `{input_object_name}`"),
        }
    }

    /// Validate that the arguments passed to a native type attribute are valid.
    fn validate_native_type_arguments(
        &self,
        _native_type: &NativeTypeInstance,
        _scalar_type: &ScalarType,
        _span: Span,
        _: &mut Diagnostics,
    ) {
    }

    fn validate_enum(&self, _enum: walkers::EnumWalker<'_>, _: &mut Diagnostics) {}
    fn validate_model(&self, _model: walkers::ModelWalker<'_>, _: RelationMode, _: &mut Diagnostics) {}
    fn validate_relation_field(&self, _field: walkers::RelationFieldWalker<'_>, _: &mut Diagnostics) {}
    fn validate_datasource(&self, _: BitFlags<PreviewFeature>, _: &Datasource, _: &mut Diagnostics) {}

    fn validate_scalar_field_unknown_default_functions(
        &self,
        db: &parser_database::ParserDatabase,
        diagnostics: &mut Diagnostics,
    ) {
        for d in db.walk_scalar_field_defaults_with_unknown_function() {
            let (func_name, _, span) = d.value().as_function().unwrap();
            diagnostics.push_error(DatamodelError::new_default_unknown_function(func_name, span));
        }
    }

    /// The scopes in which a constraint name should be validated. If empty, doesn't check for name
    /// clashes in the validation phase.
    fn constraint_violation_scopes(&self) -> &'static [ConstraintScope] {
        &[]
    }

    /// Returns all available native type constructors available through this connector.
    /// Powers the auto completion of the VSCode plugin.
    fn available_native_type_constructors(&self) -> &'static [NativeTypeConstructor];

    /// Returns the default scalar type for the given native type
    fn scalar_type_for_native_type(&self, native_type: &NativeTypeInstance) -> ScalarType;

    /// On each connector, each built-in Prisma scalar type (`Boolean`,
    /// `String`, `Float`, etc.) has a corresponding native type.
    fn default_native_type_for_scalar_type(&self, scalar_type: &ScalarType) -> Option<NativeTypeInstance>;

    /// Same mapping as `default_native_type_for_scalar_type()`, but in the opposite direction.
    fn native_type_is_default_for_scalar_type(
        &self,
        native_type: &NativeTypeInstance,
        scalar_type: &ScalarType,
    ) -> bool;

    /// Debug/error representation of a native type.
    fn native_type_to_parts(&self, native_type: &NativeTypeInstance) -> (&'static str, Vec<String>);

    fn find_native_type_constructor(&self, name: &str) -> Option<&NativeTypeConstructor> {
        self.available_native_type_constructors()
            .iter()
            .find(|constructor| constructor.name == name)
    }

    /// This function is used during Schema parsing to calculate the concrete native type.
    fn parse_native_type(
        &self,
        name: &str,
        args: &[String],
        span: Span,
        diagnostics: &mut Diagnostics,
    ) -> Option<NativeTypeInstance>;

    fn native_type_supports_compacting(&self, _: Option<NativeTypeInstance>) -> bool {
        true
    }

    fn static_join_strategy_support(&self) -> bool {
        self.capabilities().contains(ConnectorCapability::LateralJoin)
            || self.capabilities().contains(ConnectorCapability::CorrelatedSubqueries)
    }

    // Returns whether the connector supports the `RelationLoadStrategy::Join`.
    /// On some connectors, this might return `UnknownYet`.
    fn runtime_join_strategy_support(&self) -> JoinStrategySupport {
        match self.static_join_strategy_support() {
            true => JoinStrategySupport::Yes,
            false => JoinStrategySupport::No,
        }
    }

    fn supported_index_types(&self) -> BitFlags<IndexAlgorithm> {
        IndexAlgorithm::BTree.into()
    }

    fn supports_index_type(&self, algo: IndexAlgorithm) -> bool {
        self.supported_index_types().contains(algo)
    }

    /// are included in an index.
    fn should_suggest_missing_referencing_fields_indexes(&self) -> bool {
        true
    }

    fn native_type_to_string(&self, instance: &NativeTypeInstance) -> String {
        let (name, args) = self.native_type_to_parts(instance);
        let args = if args.is_empty() {
            String::new()
        } else {
            format!("({})", args.join(","))
        };
        format!("{name}{args}")
    }

    fn native_instance_error(&self, instance: &NativeTypeInstance) -> NativeTypeErrorFactory {
        NativeTypeErrorFactory::new(self.native_type_to_string(instance), self.name().to_owned())
    }

    fn validate_url(&self, url: &str) -> Result<(), String>;

    fn datamodel_completions(
        &self,
        _db: &ParserDatabase,
        _position: SchemaPosition<'_>,
        _completions: &mut CompletionList,
    ) {
    }

    fn datasource_completions(&self, _config: &Configuration, _completion_list: &mut CompletionList) {}

    fn parse_datasource_properties(
        &self,
        _args: &mut HashMap<&str, (Span, &ast::Expression)>,
        _diagnostics: &mut Diagnostics,
    ) -> DatasourceConnectorData {
        Default::default()
    }

    fn parse_json_datetime(
        &self,
        _str: &str,
        _nt: Option<NativeTypeInstance>,
    ) -> chrono::ParseResult<DateTime<FixedOffset>> {
        unreachable!("This method is only implemented on connectors with lateral join support.")
    }

    fn parse_json_bytes(
        &self,
        _str: &str,
        _nt: Option<NativeTypeInstance>,
    ) -> prisma_value::PrismaValueResult<Vec<u8>> {
        unreachable!("This method is only implemented on connectors with lateral join support.")
    }
}

#[derive(Copy, Clone, Debug, PartialEq)]
pub enum Flavour {
    Cockroach,
    Mongo,
    Sqlserver,
    Mysql,
    Postgres,
    Sqlite,
}

impl FromStr for Flavour {
    type Err = String;
    fn from_str(s: &str) -> Result<Self, Self::Err> {
        match s.to_lowercase().as_str() {
            "mysql" => Ok(Self::Mysql),
            "postgres" => Ok(Self::Postgres),
            "cockroachdb" => Ok(Self::Cockroach),
            "mssql" => Ok(Self::Sqlserver),
            "sqlite" => Ok(Self::Sqlite),
            _ => Err(format!("Unknown flavour: {}", s)),
        }
    }
}

#[derive(Debug, Clone, Copy, Eq, PartialEq, Ord, PartialOrd)]
pub enum ConstraintType {
    PrimaryKey,
    ForeignKey,
    KeyOrIdx,
    Default,
}

/// A scope where a constraint name must be unique.
#[derive(Debug, Eq, PartialEq, Ord, PartialOrd, Hash, Clone, Copy)]
pub enum ConstraintScope {
    /// Globally indices and unique constraints
    GlobalKeyIndex,
    /// Globally foreign keys
    GlobalForeignKey,
    /// Globally primary keys, indices and unique constraints
    GlobalPrimaryKeyKeyIndex,
    /// Globally primary keys, foreign keys and default constraints
    GlobalPrimaryKeyForeignKeyDefault,
    /// Per model indices and unique constraints
    ModelKeyIndex,
    /// Per model primary keys, indices and unique constraints
    ModelPrimaryKeyKeyIndex,
    /// Per model primary keys, foreign keys, indices and unique constraints
    ModelPrimaryKeyKeyIndexForeignKey,
}

impl ConstraintScope {
    /// A beefed-up display for errors.
    pub fn description(self, model_name: &str) -> Cow<'static, str> {
        match self {
            ConstraintScope::GlobalKeyIndex => Cow::from("global for indexes and unique constraints"),
            ConstraintScope::GlobalForeignKey => Cow::from("global for foreign keys"),
            ConstraintScope::GlobalPrimaryKeyKeyIndex => {
                Cow::from("global for primary key, indexes and unique constraints")
            }
            ConstraintScope::GlobalPrimaryKeyForeignKeyDefault => {
                Cow::from("global for primary keys, foreign keys and default constraints")
            }
            ConstraintScope::ModelKeyIndex => {
                Cow::from(format!("on model `{model_name}` for indexes and unique constraints"))
            }
            ConstraintScope::ModelPrimaryKeyKeyIndex => Cow::from(format!(
                "on model `{model_name}` for primary key, indexes and unique constraints"
            )),
            ConstraintScope::ModelPrimaryKeyKeyIndexForeignKey => Cow::from(format!(
                "on model `{model_name}` for primary key, indexes, unique constraints and foreign keys"
            )),
        }
    }
}

/// Describes whether a connector supports relation join strategy.
#[derive(Debug, Copy, Clone)]
pub enum JoinStrategySupport {
    /// The connector supports it.
    Yes,
    /// The connector supports it but the specific database version does not.
    /// This state can only be known at runtime by checking the actual database version.
    UnsupportedDbVersion,
    /// The connector does not support it.
    No,
    /// The connector may or may not support it. Additional runtime informations are required to determine the support.
    /// This state is used when the connector does not have a static capability to determine the support.
    /// For example, the MySQL connector supports relation join strategy, but only for versions >= 8.0.14.
    UnknownYet,
}<|MERGE_RESOLUTION|>--- conflicted
+++ resolved
@@ -82,6 +82,8 @@
         match relation_mode {
             RelationMode::ForeignKeys => self.foreign_key_referential_actions(),
             RelationMode::Prisma => self.emulated_referential_actions(),
+            // PrismaSkipIntegrity does not support any referential action, cause it is used to skip any integrity check.
+            RelationMode::PrismaSkipIntegrity => BitFlags::empty(),
         }
     }
 
@@ -108,16 +110,7 @@
     }
 
     fn supports_referential_action(&self, relation_mode: &RelationMode, action: ReferentialAction) -> bool {
-<<<<<<< HEAD
-        match relation_mode {
-            RelationMode::ForeignKeys => self.referential_actions().contains(action),
-            RelationMode::Prisma => self.emulated_referential_actions().contains(action),
-            // PrismaSkipIntegrity does not support any referential action, cause it is used to skip any integrity check.
-            RelationMode::PrismaSkipIntegrity => false,
-        }
-=======
         self.referential_actions(relation_mode).contains(action)
->>>>>>> ae18f916
     }
 
     /// This is used by the query engine schema builder.
