use crate::{
    ast::{self, SourceConfig, Span},
    common::preview_features::PreviewFeature,
    configuration::StringFromEnvVar,
    datamodel_connector::RelationMode,
    diagnostics::{DatamodelError, Diagnostics},
    Datasource,
};
use enumflags2::BitFlags;
use parser_database::{ast::WithDocumentation, coerce, coerce_array, coerce_opt};
use std::{borrow::Cow, collections::HashMap};

const PREVIEW_FEATURES_KEY: &str = "previewFeatures";
const SCHEMAS_KEY: &str = "schemas";
const SHADOW_DATABASE_URL_KEY: &str = "shadowDatabaseUrl";
const URL_KEY: &str = "url";

/// Loads all datasources from the provided schema AST.
/// - `ignore_datasource_urls`: datasource URLs are not parsed. They are replaced with dummy values.
/// - `datasource_url_overrides`: datasource URLs are not parsed and overridden with the provided ones.
pub(crate) fn load_datasources_from_ast(
    ast_schema: &ast::SchemaAst,
    preview_features: BitFlags<PreviewFeature>,
    diagnostics: &mut Diagnostics,
    connectors: crate::ConnectorRegistry,
) -> Vec<Datasource> {
    let mut sources = Vec::new();

    for src in ast_schema.sources() {
        if let Some(source) = lift_datasource(src, preview_features, diagnostics, connectors) {
            sources.push(source)
        }
    }

    if sources.len() > 1 {
        for src in ast_schema.sources() {
            diagnostics.push_error(DatamodelError::new_source_validation_error(
                "You defined more than one datasource. This is not allowed yet because support for multiple databases has not been implemented yet.",
                &src.name.name,
                src.span,
            ));
        }
    }

    sources
}

fn lift_datasource(
    ast_source: &ast::SourceConfig,
    preview_features: BitFlags<PreviewFeature>,
    diagnostics: &mut Diagnostics,
    connectors: crate::ConnectorRegistry,
) -> Option<Datasource> {
    let source_name = &ast_source.name.name;
    let mut args: HashMap<_, _> = ast_source
        .properties
        .iter()
        .map(|arg| (arg.name.name.as_str(), (arg.span, &arg.value)))
        .collect();

    let (_, provider_arg) = match args.remove("provider") {
        Some(provider) => provider,
        None => {
            diagnostics.push_error(DatamodelError::new_source_argument_not_found_error(
                "provider",
                &ast_source.name.name,
                ast_source.span,
            ));
            return None;
        }
    };

    if provider_arg.is_env_expression() {
        let msg = Cow::Borrowed("A datasource must not use the env() function in the provider argument.");
        diagnostics.push_error(DatamodelError::new_functional_evaluation_error(msg, ast_source.span));
        return None;
    }

    let provider = match coerce_opt::string(provider_arg) {
        Some("") => {
            diagnostics.push_error(DatamodelError::new_source_validation_error(
                "The provider argument in a datasource must not be empty",
                source_name,
                provider_arg.span(),
            ));
            return None;
        }
        None => {
            diagnostics.push_error(DatamodelError::new_source_validation_error(
                "The provider argument in a datasource must be a string literal",
                source_name,
                provider_arg.span(),
            ));
            return None;
        }
        Some(provider) => provider,
    };

    let (_, url_arg) = match args.remove(URL_KEY) {
        Some(url_arg) => url_arg,
        None => {
            diagnostics.push_error(DatamodelError::new_source_argument_not_found_error(
                URL_KEY,
                &ast_source.name.name,
                ast_source.span,
            ));
            return None;
        }
    };

    let url = StringFromEnvVar::coerce(url_arg, diagnostics)?;
    let shadow_database_url_arg = args.remove(SHADOW_DATABASE_URL_KEY);

    let shadow_database_url: Option<(StringFromEnvVar, Span)> =
        if let Some((_, shadow_database_url_arg)) = shadow_database_url_arg.as_ref() {
            match StringFromEnvVar::coerce(shadow_database_url_arg, diagnostics) {
                Some(shadow_database_url) => Some(shadow_database_url)
                    .filter(|s| !s.as_literal().map(|lit| lit.is_empty()).unwrap_or(false))
                    .map(|url| (url, shadow_database_url_arg.span())),
                None => None,
            }
        } else {
            None
        };

    preview_features_guardrail(&args, diagnostics);

    let documentation = ast_source.documentation().map(String::from);
    let referential_integrity = get_referential_integrity(&args, preview_features, ast_source, diagnostics);
    let relation_mode = get_relation_mode(&args, preview_features, ast_source, diagnostics);

    let active_connector: &'static dyn crate::datamodel_connector::Connector =
        match connectors.iter().find(|c| c.is_provider(provider)) {
            Some(c) => *c,
            None => {
                diagnostics.push_error(DatamodelError::new_datasource_provider_not_known_error(
                    provider,
                    provider_arg.span(),
                ));

                return None;
            }
        };

    // TODO: deprecated, keeping here since the "referentialIntegrity" datasource property
    // is still silently supported.
    if let Some(integrity) = referential_integrity {
        if !active_connector.allowed_relation_mode_settings().contains(integrity) {
            let span = args
                .get("referentialIntegrity")
                .map(|(_, v)| v.span())
                .unwrap_or_else(Span::empty);

            let supported_values = active_connector
                .allowed_relation_mode_settings()
                .iter()
                .map(|v| format!(r#""{}""#, v))
                .collect::<Vec<_>>()
                .join(", ");

            let message = format!(
                "Invalid referential integrity setting: \"{}\". Supported values: {}",
                integrity, supported_values,
            );

            let error = DatamodelError::new_source_validation_error(&message, "referentialIntegrity", span);

            diagnostics.push_error(error);
        }
    }

    if let Some(integrity) = relation_mode {
        if !active_connector.allowed_relation_mode_settings().contains(integrity) {
            let span = args
                .get("relationMode")
                .map(|(_, v)| v.span())
                .unwrap_or_else(Span::empty);

            let supported_values = active_connector
                .allowed_relation_mode_settings()
                .iter()
                .map(|v| format!(r#""{}""#, v))
                .collect::<Vec<_>>()
                .join(", ");

            let message = format!(
                "Invalid relation mode setting: \"{}\". Supported values: {}",
                integrity, supported_values,
            );

            let error = DatamodelError::new_source_validation_error(&message, "relationMode", span);

            diagnostics.push_error(error);
        }
    }

    let (schemas, schemas_span) = args
        .remove(SCHEMAS_KEY)
        .and_then(|(_, expr)| coerce_array(expr, &coerce::string_with_span, diagnostics).map(|b| (b, expr.span())))
        .map(|(mut schemas, span)| {
            schemas.sort_by(|(a, _), (b, _)| a.cmp(b));

            for pair in schemas.windows(2) {
                if pair[0].0 == pair[1].0 {
                    diagnostics.push_error(DatamodelError::new_static(
                        "Duplicated schema names are not allowed",
                        pair[0].1,
                    ))
                }
            }

<<<<<<< HEAD
                (schemas, Some(span))
            })
            .unwrap_or_default();

        // we handle these elsewhere
        args.remove("previewFeatures");
        args.remove("referentialIntegrity");
        args.remove("relationMode");
        for (name, (span, _)) in args.into_iter() {
            diagnostics.push_error(DatamodelError::new_property_not_known_error(name, span));
        }

        Some(Datasource {
            namespaces: schemas.into_iter().map(|(s, span)| (s.to_owned(), span)).collect(),
            schemas_span,
            name: source_name.to_string(),
            provider: provider.to_owned(),
            active_provider: active_connector.provider_name(),
            url,
            url_span: url_arg.span(),
            documentation,
            active_connector,
            shadow_database_url,
            referential_integrity,
            relation_mode,
=======
            (schemas, Some(span))
>>>>>>> c0187fe8
        })
        .unwrap_or_default();

    // we handle these elsewhere
    args.remove("previewFeatures");
    args.remove("referentialIntegrity");
    args.remove("relationMode");
    for (name, (span, _)) in args.into_iter() {
        diagnostics.push_error(DatamodelError::new_property_not_known_error(name, span));
    }

    Some(Datasource {
        schemas: schemas.into_iter().map(|(s, span)| (s.to_owned(), span)).collect(),
        schemas_span,
        name: source_name.to_string(),
        provider: provider.to_owned(),
        active_provider: active_connector.provider_name(),
        url,
        url_span: url_arg.span(),
        documentation,
        active_connector,
        shadow_database_url,
        referential_integrity,
        relation_mode,
    })
}

const REFERENTIAL_INTEGRITY_PREVIEW_FEATURE_ERR: &str = r#"
The `referentialIntegrity` option can only be set if the preview feature is enabled in a generator block.

Example:

generator client {
    provider = "prisma-client-js"
    previewFeatures = ["referentialIntegrity"]
}
"#;

fn get_referential_integrity(
    args: &HashMap<&str, (Span, &ast::Expression)>,
    preview_features: BitFlags<PreviewFeature>,
    source: &SourceConfig,
    diagnostics: &mut Diagnostics,
) -> Option<RelationMode> {
    args.get("referentialIntegrity").and_then(|(span, value)| {
        if !preview_features.contains(PreviewFeature::ReferentialIntegrity) {
            diagnostics.push_error(DatamodelError::new_source_validation_error(
                REFERENTIAL_INTEGRITY_PREVIEW_FEATURE_ERR,
                &source.name.name,
                *span,
            ));

            None
        } else {
            match coerce::string(value, diagnostics)? {
                "prisma" => Some(RelationMode::Prisma),
                "foreignKeys" => Some(RelationMode::ForeignKeys),
                s => {
                    let message = format!(
                        "Invalid referential integrity setting: \"{}\". Supported values: \"prisma\", \"foreignKeys\"",
                        s
                    );

                    let error =
                        DatamodelError::new_source_validation_error(&message, "referentialIntegrity", value.span());

                    diagnostics.push_error(error);

                    None
                }
            }
        }
    })
}

const RELATION_MODE_PREVIEW_FEATURE_ERR: &str = r#"
The `relationMode` option can only be set if the preview feature is enabled in a generator block.

Example:

generator client {
    provider = "prisma-client-js"
    previewFeatures = ["referentialIntegrity"]
}
"#;

fn get_relation_mode(
    args: &HashMap<&str, (Span, &ast::Expression)>,
    preview_features: BitFlags<PreviewFeature>,
    source: &SourceConfig,
    diagnostics: &mut Diagnostics,
) -> Option<RelationMode> {
    args.get("relationMode").and_then(|(span, value)| {
        if !preview_features.contains(PreviewFeature::ReferentialIntegrity) {
            diagnostics.push_error(DatamodelError::new_source_validation_error(
                RELATION_MODE_PREVIEW_FEATURE_ERR,
                &source.name.name,
                *span,
            ));

            None
        } else {
            match coerce::string(value, diagnostics)? {
                "prisma" => Some(RelationMode::Prisma),
                "foreignKeys" => Some(RelationMode::ForeignKeys),
                s => {
                    let message = format!(
                        "Invalid relation mode setting: \"{}\". Supported values: \"prisma\", \"foreignKeys\"",
                        s
                    );

                    let error = DatamodelError::new_source_validation_error(&message, "relationMode", value.span());

                    diagnostics.push_error(error);

                    None
                }
            }
        }
    })
}

fn preview_features_guardrail(args: &HashMap<&str, (Span, &ast::Expression)>, diagnostics: &mut Diagnostics) {
    let arg = args.get(PREVIEW_FEATURES_KEY);

    if let Some((span, _)) = arg {
        let msg = "Preview features are only supported in the generator block. Please move this field to the generator block.";
        diagnostics.push_error(DatamodelError::new_static(msg, *span));
    }
}<|MERGE_RESOLUTION|>--- conflicted
+++ resolved
@@ -209,35 +209,7 @@
                 }
             }
 
-<<<<<<< HEAD
-                (schemas, Some(span))
-            })
-            .unwrap_or_default();
-
-        // we handle these elsewhere
-        args.remove("previewFeatures");
-        args.remove("referentialIntegrity");
-        args.remove("relationMode");
-        for (name, (span, _)) in args.into_iter() {
-            diagnostics.push_error(DatamodelError::new_property_not_known_error(name, span));
-        }
-
-        Some(Datasource {
-            namespaces: schemas.into_iter().map(|(s, span)| (s.to_owned(), span)).collect(),
-            schemas_span,
-            name: source_name.to_string(),
-            provider: provider.to_owned(),
-            active_provider: active_connector.provider_name(),
-            url,
-            url_span: url_arg.span(),
-            documentation,
-            active_connector,
-            shadow_database_url,
-            referential_integrity,
-            relation_mode,
-=======
             (schemas, Some(span))
->>>>>>> c0187fe8
         })
         .unwrap_or_default();
 
@@ -250,7 +222,7 @@
     }
 
     Some(Datasource {
-        schemas: schemas.into_iter().map(|(s, span)| (s.to_owned(), span)).collect(),
+        namespaces: schemas.into_iter().map(|(s, span)| (s.to_owned(), span)).collect(),
         schemas_span,
         name: source_name.to_string(),
         provider: provider.to_owned(),
