--- conflicted
+++ resolved
@@ -18,11 +18,7 @@
 regex = "1.3.7"
 serde.workspace = true
 serde_json.workspace = true
-<<<<<<< HEAD
-enumflags2 = { version = "0.7", features = ["serde"] }
-=======
 enumflags2.workspace = true
->>>>>>> 5a9203d0
 indoc.workspace = true
 either = "1.8.1"
 hex = "0.4"
