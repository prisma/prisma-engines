CONFIG_PATH = ./query-engine/connector-test-kit-rs/test-configs
CONFIG_FILE = .test_config
SCHEMA_EXAMPLES_PATH = ./query-engine/example_schemas
DEV_SCHEMA_FILE = dev_datamodel.prisma

default: build

##################
# Build commands #
##################

build:
	cargo build

# Emulate pedantic CI compilation.
pedantic:
	RUSTFLAGS="-D warnings" cargo fmt -- --check && RUSTFLAGS="-D warnings" cargo clippy --all-targets

release:
	cargo build --release

#################
# Test commands #
#################

test-qe:
	cargo test --package query-engine-tests

test-qe-verbose:
	cargo test --package query-engine-tests -- --nocapture

# Single threaded thread execution.
test-qe-st:
	cargo test --package query-engine-tests -- --test-threads 1

# Single threaded thread execution, verbose.
test-qe-verbose-st:
	cargo test --package query-engine-tests -- --nocapture --test-threads 1

###########################
# Database setup commands #
###########################

all-dbs-up:
	docker-compose -f docker-compose.yml up -d --remove-orphans

all-dbs-down:
	docker-compose -f docker-compose.yml down -v --remove-orphans

start-sqlite:

dev-sqlite:
	cp $(CONFIG_PATH)/sqlite $(CONFIG_FILE)

start-postgres9:
	docker-compose -f docker-compose.yml up -d --remove-orphans postgres9

dev-postgres9: start-postgres9
	cp $(CONFIG_PATH)/postgres9 $(CONFIG_FILE)

start-postgres10:
	docker-compose -f docker-compose.yml up -d --remove-orphans postgres10

dev-postgres10: start-postgres10
	cp $(CONFIG_PATH)/postgres10 $(CONFIG_FILE)

start-postgres11:
	docker-compose -f docker-compose.yml up -d --remove-orphans postgres11

dev-postgres11: start-postgres11
	cp $(CONFIG_PATH)/postgres11 $(CONFIG_FILE)

start-postgres12:
	docker-compose -f docker-compose.yml up -d --remove-orphans postgres12

dev-postgres12: start-postgres12
	cp $(CONFIG_PATH)/postgres12 $(CONFIG_FILE)

start-postgres13:
	docker-compose -f docker-compose.yml up -d --remove-orphans postgres13

dev-postgres13: start-postgres13
	cp $(CONFIG_PATH)/postgres13 $(CONFIG_FILE)

start-postgres14:
	docker-compose -f docker-compose.yml up -d --remove-orphans postgres14

dev-postgres14: start-postgres14
	cp $(CONFIG_PATH)/postgres14 $(CONFIG_FILE)

start-cockroach_21_2_0_patched:
	docker-compose -f docker-compose.yml up -d --remove-orphans cockroach_21_2_0_patched && sudo apt update && sudo apt install wait-for-it -y && wait-for-it -h localhost -p 26258 && docker-compose exec -t cockroach_21_2_0_patched ./cockroach sql --insecure -e "SHOW PUBLIC CLUSTER SETTINGS;"

dev-cockroach_21_2_0_patched: start-cockroach_21_2_0_patched
	cp $(CONFIG_PATH)/cockroach_21_2_0_patched $(CONFIG_FILE)

<<<<<<< HEAD
start-cockroach_22_1_0_alpha_1:
	docker-compose -f docker-compose.yml up -d --remove-orphans cockroach_22_1_0_alpha_1 && sudo apt update && sudo apt install wait-for-it -y && wait-for-it -h localhost -p 26257 && docker-compose exec -t cockroach_22_1_0_alpha_1 ./cockroach sql --insecure -e "SHOW PUBLIC CLUSTER SETTINGS;"

dev-cockroach_22_1_0_alpha_1: start-cockroach_22_1_0_alpha_1
	cp $(CONFIG_PATH)/cockroach_22_1_0_alpha_1 $(CONFIG_FILE)

start-cockroach_22_1_0_beta_5:
	docker-compose -f docker-compose.yml up -d --remove-orphans cockroach_22_1_0_beta_5 && sudo apt update && sudo apt install wait-for-it -y && wait-for-it -h localhost -p 26259 && docker-compose exec -t cockroach_22_1_0_beta_5 ./cockroach sql --insecure -e "SHOW PUBLIC CLUSTER SETTINGS;"

dev-cockroach_22_1_0_beta_5: start-cockroach_22_1_0_beta_5
	cp $(CONFIG_PATH)/cockroach_22_1_0_beta_5 $(CONFIG_FILE)
=======
start-cockroach_22_1_0:
	docker-compose -f docker-compose.yml up -d --remove-orphans cockroach_22_1_0
>>>>>>> a81405ef

dev-cockroach_22_1_0: start-cockroach_22_1_0
	cp $(CONFIG_PATH)/cockroach_22_1_0 $(CONFIG_FILE)
  
dev-pgbouncer:
	docker-compose -f docker-compose.yml up -d --remove-orphans pgbouncer postgres11

start-mysql_5_7:
	docker-compose -f docker-compose.yml up -d --remove-orphans mysql-5-7

dev-mysql: start-mysql_5_7
	cp $(CONFIG_PATH)/mysql57 $(CONFIG_FILE)

start-mysql_5_6:
	docker-compose -f docker-compose.yml up -d --remove-orphans mysql-5-6

dev-mysql_5_6: start-mysql_5_6
	cp $(CONFIG_PATH)/mysql56 $(CONFIG_FILE)

start-mysql_8:
	docker-compose -f docker-compose.yml up -d --remove-orphans mysql-8-0

dev-mysql8: start-mysql_8
	cp $(CONFIG_PATH)/mysql8 $(CONFIG_FILE)

start-mysql_mariadb:
	docker-compose -f docker-compose.yml up -d --remove-orphans mariadb-10-0

dev-mariadb: start-mysql_mariadb
	cp $(CONFIG_PATH)/mariadb $(CONFIG_FILE)

start-mssql_2019:
	docker-compose -f docker-compose.yml up -d --remove-orphans mssql-2019

dev-mssql2019: start-mssql_2019
	cp $(CONFIG_PATH)/sqlserver2019 $(CONFIG_FILE)

start-mssql_2017:
	docker-compose -f docker-compose.yml up -d --remove-orphans mssql-2017

dev-mssql2017: start-mssql_2017
	cp $(CONFIG_PATH)/sqlserver2017 $(CONFIG_FILE)

start-mongodb42-single:
	docker-compose -f docker-compose.yml up -d --remove-orphans mongo42-single

start-mongodb44-single:
	docker-compose -f docker-compose.yml up -d --remove-orphans mongo44-single

start-mongodb4-single: start-mongodb44-single

start-mongodb5-single:
	docker-compose -f docker-compose.yml up -d --remove-orphans mongo5-single

start-mongodb_4_2:
	docker-compose -f docker-compose.yml up -d --remove-orphans mongo42

start-mongodb_4_4:
	docker-compose -f docker-compose.yml up -d --remove-orphans mongo44

dev-mongodb_4_4: start-mongodb_4_4
	cp $(CONFIG_PATH)/mongodb44 $(CONFIG_FILE)

start-mongodb_5:
	docker-compose -f docker-compose.yml up -d --remove-orphans mongo5

dev-mongodb_5: start-mongodb_5
	cp $(CONFIG_PATH)/mongodb5 $(CONFIG_FILE)

dev-mongodb_4_2: start-mongodb_4_2
	cp $(CONFIG_PATH)/mongodb42 $(CONFIG_FILE)

start-vitess_5_7:
	docker-compose -f docker-compose.yml up -d --remove-orphans vitess-test-5_7 vitess-shadow-5_7

dev-vitess_5_7: start-vitess_5_7
	cp $(CONFIG_PATH)/vitess_5_7 $(CONFIG_FILE)

start-vitess_8_0:
	docker-compose -f docker-compose.yml up -d --remove-orphans vitess-test-8_0 vitess-shadow-8_0

dev-vitess_8_0: start-vitess_8_0
	cp $(CONFIG_PATH)/vitess_8_0 $(CONFIG_FILE)

######################
# Local dev commands #
######################

# Quick schema validation of whatever you have in the dev_datamodel.prisma file.
validate:
	cargo run --bin test-cli -- validate-datamodel dev_datamodel.prisma

qe:
	cargo run --bin query-engine -- --enable-playground --enable-raw-queries

qe-dmmf:
	cargo run --bin query-engine -- cli dmmf > dmmf.json

push-schema:
	cargo run --bin test-cli -- schema-push $(DEV_SCHEMA_FILE) --force

qe-dev-chinook-sqlite:
	cp $(SCHEMA_EXAMPLES_PATH)/chinook_sqlite.prisma $(DEV_SCHEMA_FILE)

qe-dev-chinook-postgres10: start-postgres10
	cp $(SCHEMA_EXAMPLES_PATH)/chinook_postgres10.prisma $(DEV_SCHEMA_FILE)
	sleep 5
	make push-schema

qe-dev-mongo_4_4: start-mongodb_4_4
	cp $(SCHEMA_EXAMPLES_PATH)/generic_mongo4.prisma $(DEV_SCHEMA_FILE)

use-local-migration-engine:
	cargo build --release
	cp target/release/migration-engine $(PRISMA2_BINARY_PATH)/

use-local-query-engine:
	cargo build --release
	cp target/release/query-engine $(PRISMA2_BINARY_PATH)/runtime/
	cp target/release/query-engine $(PRISMA2_BINARY_PATH)/query-engine-darwin


## OpenTelemetry
otel:
	docker-compose up --remove-orphans -d otel<|MERGE_RESOLUTION|>--- conflicted
+++ resolved
@@ -94,22 +94,14 @@
 dev-cockroach_21_2_0_patched: start-cockroach_21_2_0_patched
 	cp $(CONFIG_PATH)/cockroach_21_2_0_patched $(CONFIG_FILE)
 
-<<<<<<< HEAD
-start-cockroach_22_1_0_alpha_1:
-	docker-compose -f docker-compose.yml up -d --remove-orphans cockroach_22_1_0_alpha_1 && sudo apt update && sudo apt install wait-for-it -y && wait-for-it -h localhost -p 26257 && docker-compose exec -t cockroach_22_1_0_alpha_1 ./cockroach sql --insecure -e "SHOW PUBLIC CLUSTER SETTINGS;"
-
-dev-cockroach_22_1_0_alpha_1: start-cockroach_22_1_0_alpha_1
-	cp $(CONFIG_PATH)/cockroach_22_1_0_alpha_1 $(CONFIG_FILE)
-
 start-cockroach_22_1_0_beta_5:
 	docker-compose -f docker-compose.yml up -d --remove-orphans cockroach_22_1_0_beta_5 && sudo apt update && sudo apt install wait-for-it -y && wait-for-it -h localhost -p 26259 && docker-compose exec -t cockroach_22_1_0_beta_5 ./cockroach sql --insecure -e "SHOW PUBLIC CLUSTER SETTINGS;"
 
 dev-cockroach_22_1_0_beta_5: start-cockroach_22_1_0_beta_5
 	cp $(CONFIG_PATH)/cockroach_22_1_0_beta_5 $(CONFIG_FILE)
-=======
+  
 start-cockroach_22_1_0:
-	docker-compose -f docker-compose.yml up -d --remove-orphans cockroach_22_1_0
->>>>>>> a81405ef
+	docker-compose -f docker-compose.yml up -d --remove-orphans cockroach_22_1_0  && sudo apt update && sudo apt install wait-for-it -y && wait-for-it -h localhost -p 26257 && docker-compose exec -t cockroach_22_1_0 ./cockroach sql --insecure -e "SHOW PUBLIC CLUSTER SETTINGS;"
 
 dev-cockroach_22_1_0: start-cockroach_22_1_0
 	cp $(CONFIG_PATH)/cockroach_22_1_0 $(CONFIG_FILE)
