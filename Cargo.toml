[workspace]
resolver = "2"
members = [
  "schema-engine/cli",
  "schema-engine/core",
  "schema-engine/connectors/*",
  "schema-engine/datamodel-renderer",
  "schema-engine/json-rpc-api-build",
  "schema-engine/mongodb-schema-describer",
  "schema-engine/sql-migration-tests",
  "schema-engine/sql-introspection-tests",
  "schema-engine/schema-engine-wasm",
  "schema-engine/sql-schema-describer",
  "query-engine/connectors/*",
  "query-engine/connector-test-kit-rs/qe-setup",
  "query-engine/connector-test-kit-rs/query-engine-tests",
  "query-engine/connector-test-kit-rs/query-test-macros",
  "query-engine/connector-test-kit-rs/query-tests-setup",
  "query-engine/core",
  "query-engine/core-tests",
  "query-engine/black-box-tests",
  "query-engine/dmmf",
  "query-engine/query-structure",
  "query-engine/query-engine",
  "query-engine/query-engine-node-api",
  "query-engine/query-engine-wasm",
  "query-engine/query-engine-c-abi",
  "query-engine/request-handlers",
  "query-engine/schema",
  "query-engine/query-builders/*",
<<<<<<< HEAD
  "query-compiler/query-compiler",
  "query-compiler/query-compiler-wasm",
=======
>>>>>>> da1f85da
  "libs/*",
  "prisma-fmt",
  "prisma-schema-wasm",
  "psl/*",
  "quaint",
]

[workspace.lints.rust.unexpected_cfgs]
level = "warn"
check-cfg = ['cfg(wasm_bindgen_unstable_test_coverage)', 'cfg(debug_assert)']

[workspace.dependencies]
async-trait = { version = "0.1.77" }
bigdecimal = "0.3"
enumflags2 = { version = "0.7", features = ["serde"] }
futures = "0.3"
psl = { path = "./psl/psl" }
serde_json = { version = "1", features = ["float_roundtrip", "preserve_order", "raw_value"] }
serde = { version = "1", features = ["derive"] }
tokio = { version = "1", features = [
  "rt-multi-thread",
  "macros",
  "sync",
  "io-std",
  "io-util",
  "parking_lot",
  "time",
] }
chrono = { version = "0.4.38", features = ["serde"] }
derive_more = "0.99.17"
user-facing-errors = { path = "./libs/user-facing-errors" }
uuid = { version = "1", features = ["serde", "v4", "v7", "js"] }
cuid = { git = "https://github.com/prisma/cuid-rust", branch = "v1.3.3-wasm32-unknown-unknown" }
ulid = "1"
getrandom = { version = "0.2" }

indoc = "2.0.1"
indexmap = { version = "2.2.2", features = ["serde"] }
itertools = "0.12"
connection-string = "0.2"
napi = { version = "2.16.13", default-features = false, features = [
  "napi9",
  "tokio_rt",
  "serde-json",
] }
napi-derive = "2.16.12"
pin-project = "1"
pretty = { version = "0.12", features = ["termcolor"] }
rand = { version = "0.8" }
regex = { version = "1", features = ["std"] }
serde_repr = { version = "0.1.17" }
serde-wasm-bindgen = { version = "0.5" }
tracing = { version = "0.1" }
tracing-futures = "0.2"
tsify = { version = "0.4.5" }
thiserror = "1.0"

# version for `wasm-bindgen@0.2.93`, see:
# https://github.com/rustwasm/wasm-bindgen/pull/4072/
js-sys = { version = "0.3.70" }

wasm-bindgen = { version = "0.2.93" }
wasm-bindgen-futures = { version = "0.4" }
wasm-rs-dbg = { version = "0.1.2", default-features = false, features = ["console-error"] }
wasm-bindgen-test = { version = "0.3.0" }
url = { version = "2.5.0" }

bson = { version = "2.11.0", features = ["chrono-0_4", "uuid-1"] }
mongodb = { git = "https://github.com/prisma/mongo-rust-driver.git", branch = "RUST-1994/happy-eyeballs" }

[workspace.dependencies.quaint]
path = "quaint"

[profile.dev.package.backtrace]
opt-level = 3

[profile.release.package.query-engine-node-api]
strip = "symbols"

[profile.release.package.query-engine]
strip = "symbols"

[profile.release.package.query-engine-c-abi]
strip = "symbols"

[profile.release]
lto = "fat"
codegen-units = 1
opt-level = 's'   # Optimize for size.

[profile.profiling]
inherits = "release"
debug = true<|MERGE_RESOLUTION|>--- conflicted
+++ resolved
@@ -1,43 +1,40 @@
 [workspace]
 resolver = "2"
 members = [
-  "schema-engine/cli",
-  "schema-engine/core",
-  "schema-engine/connectors/*",
-  "schema-engine/datamodel-renderer",
-  "schema-engine/json-rpc-api-build",
-  "schema-engine/mongodb-schema-describer",
-  "schema-engine/sql-migration-tests",
-  "schema-engine/sql-introspection-tests",
-  "schema-engine/schema-engine-wasm",
-  "schema-engine/sql-schema-describer",
-  "query-engine/connectors/*",
-  "query-engine/connector-test-kit-rs/qe-setup",
-  "query-engine/connector-test-kit-rs/query-engine-tests",
-  "query-engine/connector-test-kit-rs/query-test-macros",
-  "query-engine/connector-test-kit-rs/query-tests-setup",
-  "query-engine/core",
-  "query-engine/core-tests",
-  "query-engine/black-box-tests",
-  "query-engine/dmmf",
-  "query-engine/query-structure",
-  "query-engine/query-engine",
-  "query-engine/query-engine-node-api",
-  "query-engine/query-engine-wasm",
-  "query-engine/query-engine-c-abi",
-  "query-engine/request-handlers",
-  "query-engine/schema",
-  "query-engine/query-builders/*",
-<<<<<<< HEAD
-  "query-compiler/query-compiler",
-  "query-compiler/query-compiler-wasm",
-=======
->>>>>>> da1f85da
-  "libs/*",
-  "prisma-fmt",
-  "prisma-schema-wasm",
-  "psl/*",
-  "quaint",
+    "schema-engine/cli",
+    "schema-engine/core",
+    "schema-engine/connectors/*",
+    "schema-engine/datamodel-renderer",
+    "schema-engine/json-rpc-api-build",
+    "schema-engine/mongodb-schema-describer",
+    "schema-engine/sql-migration-tests",
+    "schema-engine/sql-introspection-tests",
+    "schema-engine/schema-engine-wasm",
+    "schema-engine/sql-schema-describer",
+    "query-engine/connectors/*",
+    "query-engine/connector-test-kit-rs/qe-setup",
+    "query-engine/connector-test-kit-rs/query-engine-tests",
+    "query-engine/connector-test-kit-rs/query-test-macros",
+    "query-engine/connector-test-kit-rs/query-tests-setup",
+    "query-engine/core",
+    "query-engine/core-tests",
+    "query-engine/black-box-tests",
+    "query-engine/dmmf",
+    "query-engine/query-structure",
+    "query-engine/query-engine",
+    "query-engine/query-engine-node-api",
+    "query-engine/query-engine-wasm",
+    "query-engine/query-engine-c-abi",
+    "query-engine/request-handlers",
+    "query-engine/schema",
+    "query-engine/query-builders/*",
+    "query-compiler/query-compiler",
+    "query-compiler/query-compiler-wasm",
+    "libs/*",
+    "prisma-fmt",
+    "prisma-schema-wasm",
+    "psl/*",
+    "quaint",
 ]
 
 [workspace.lints.rust.unexpected_cfgs]
@@ -50,16 +47,20 @@
 enumflags2 = { version = "0.7", features = ["serde"] }
 futures = "0.3"
 psl = { path = "./psl/psl" }
-serde_json = { version = "1", features = ["float_roundtrip", "preserve_order", "raw_value"] }
+serde_json = { version = "1", features = [
+    "float_roundtrip",
+    "preserve_order",
+    "raw_value",
+] }
 serde = { version = "1", features = ["derive"] }
 tokio = { version = "1", features = [
-  "rt-multi-thread",
-  "macros",
-  "sync",
-  "io-std",
-  "io-util",
-  "parking_lot",
-  "time",
+    "rt-multi-thread",
+    "macros",
+    "sync",
+    "io-std",
+    "io-util",
+    "parking_lot",
+    "time",
 ] }
 chrono = { version = "0.4.38", features = ["serde"] }
 derive_more = "0.99.17"
@@ -74,9 +75,9 @@
 itertools = "0.12"
 connection-string = "0.2"
 napi = { version = "2.16.13", default-features = false, features = [
-  "napi9",
-  "tokio_rt",
-  "serde-json",
+    "napi9",
+    "tokio_rt",
+    "serde-json",
 ] }
 napi-derive = "2.16.12"
 pin-project = "1"
@@ -96,7 +97,9 @@
 
 wasm-bindgen = { version = "0.2.93" }
 wasm-bindgen-futures = { version = "0.4" }
-wasm-rs-dbg = { version = "0.1.2", default-features = false, features = ["console-error"] }
+wasm-rs-dbg = { version = "0.1.2", default-features = false, features = [
+    "console-error",
+] }
 wasm-bindgen-test = { version = "0.3.0" }
 url = { version = "2.5.0" }
 
