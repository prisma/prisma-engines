[workspace]
resolver = "2"
members = [
  "schema-engine/cli",
  "schema-engine/core",
  "schema-engine/connectors/*",
  "schema-engine/datamodel-renderer",
  "schema-engine/json-rpc-api-build",
  "schema-engine/sql-migration-tests",
  "schema-engine/sql-introspection-tests",
  "schema-engine/mongodb-schema-describer",
  "schema-engine/sql-schema-describer",
  "query-engine/connectors/*",
  "query-engine/connector-test-kit-rs/qe-setup",
  "query-engine/connector-test-kit-rs/query-engine-tests",
  "query-engine/connector-test-kit-rs/query-test-macros",
  "query-engine/connector-test-kit-rs/query-tests-setup",
  "query-engine/core",
  "query-engine/core-tests",
  "query-engine/black-box-tests",
  "query-engine/dmmf",
  "query-engine/metrics",
  "query-engine/js-connectors",
  "query-engine/wasm-connectors",
  "query-engine/prisma-models",
  "query-engine/query-engine",
  "query-engine/query-engine-node-api",
  "query-engine/query-engine-wasm-api",
  "query-engine/request-handlers",
  "query-engine/schema",
  "libs/*",
  "prisma-fmt",
  "prisma-schema-wasm",
  "psl/*",
]

# All path dependencies residing in the workspace directory automatically become members.
# The following shouldn't be considered members but embedded dependencies.
exclude = [
  "quaint",
  "quaint/test-macros",
  "quaint/test-setup"
]

[workspace.dependencies]
psl = { path = "./psl/psl" }
serde_json = { version = "1", features = ["float_roundtrip", "preserve_order"] }
serde = { version = "1", features = ["derive"] }
tokio = { version = "1.25", features = ["macros", "sync", "io-util", "time"] }
user-facing-errors = { path = "./libs/user-facing-errors" }
uuid = { version = "1", features = ["serde"] }
indoc = "2.0.1"
connection-string = "0.2"
napi = { version = "2.12.4", default-features = false, features = ["napi8", "tokio_rt", "serde-json"] }
napi-derive = "2.12.4"

[workspace.dependencies.quaint]
path = "quaint"
<<<<<<< HEAD
features = [
  "bigdecimal",
  "chrono",
  "expose-drivers",
  "fmt-sql",
  "json",
  "mssql",
  "mysql",
  "postgresql",
  "sqlite",
  "uuid",
]
=======
features = ["workspace-default"]
>>>>>>> f95fcfc6

[profile.dev.package.backtrace]
opt-level = 3

[profile.release.package.query-engine-node-api]
strip = "symbols"

[profile.release.package.query-engine]
strip = "symbols"

[profile.release]
lto = "fat"
codegen-units = 1
opt-level = 's' # Optimize for size.

[profile.profiling]
inherits = "release"
debug = true<|MERGE_RESOLUTION|>--- conflicted
+++ resolved
@@ -56,22 +56,7 @@
 
 [workspace.dependencies.quaint]
 path = "quaint"
-<<<<<<< HEAD
-features = [
-  "bigdecimal",
-  "chrono",
-  "expose-drivers",
-  "fmt-sql",
-  "json",
-  "mssql",
-  "mysql",
-  "postgresql",
-  "sqlite",
-  "uuid",
-]
-=======
 features = ["workspace-default"]
->>>>>>> f95fcfc6
 
 [profile.dev.package.backtrace]
 opt-level = 3
