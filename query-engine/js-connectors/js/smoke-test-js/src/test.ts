import { setImmediate, setTimeout } from 'node:timers/promises'
import type { Connector } from '@jkomyno/prisma-js-connector-utils'
import type { QueryEngineInstance } from './engines/types/Library'
import { initQueryEngine } from './util'

export async function smokeTest(db: Connector, prismaSchemaRelativePath: string) {
  // wait for the database pool to be initialized
  await setImmediate(0)
  
  const engine = initQueryEngine(db, prismaSchemaRelativePath)

  console.log('[nodejs] connecting...')
  await engine.connect('trace')
  console.log('[nodejs] connected')

  // console.log('[nodejs] isHealthy', await conn.isHealthy())

  const test = new SmokeTest(engine, db.flavour)

<<<<<<< HEAD
  await test.testJSON()
=======
  await test.testTypeTest2()
>>>>>>> fe418f53
  await test.testFindManyTypeTest()
  await test.createAutoIncrement()
  await test.testCreateAndDeleteChildParent()
  await test.testTransaction()

  // Note: calling `engine.disconnect` won't actually close the database connection.
  console.log('[nodejs] disconnecting...')
  await engine.disconnect('trace')
  console.log('[nodejs] disconnected')

  console.log('[nodejs] re-connecting...')
  await engine.connect('trace')
  console.log('[nodejs] re-connecting')

  await setTimeout(0)

  console.log('[nodejs] re-disconnecting...')
  await engine.disconnect('trace')
  console.log('[nodejs] re-disconnected')

  // Close the database connection. This is required to prevent the process from hanging.
  console.log('[nodejs] closing database connection...')
  await db.close()
  console.log('[nodejs] closed database connection')
}

class SmokeTest {
  constructor(private readonly engine: QueryEngineInstance, readonly flavour: Connector['flavour']) {}

<<<<<<< HEAD
  async testJSON() {
    const json = JSON.stringify({
      foo: 'bar',
      baz: 1,
    })

    const created = await this.engine.query(`
      {
        "action": "createOne",
        "modelName": "Product",
        "query": {
          "arguments": {
            "data": {
              "properties": ${json},
              "properties_null": null
            }
          },
          "selection": {
            "properties": true
=======
  async testTypeTest2() {
    const create = await this.engine.query(`
      {
        "action": "createOne",
        "modelName": "type_test_2",
        "query": {
          "arguments": {
            "data": {}
          },
          "selection": {
            "id": true,
            "datetime_column": true,
            "datetime_column_null": true
>>>>>>> fe418f53
          }
        }
      }
    `, 'trace', undefined)
<<<<<<< HEAD
    console.log('[nodejs] created', JSON.stringify(JSON.parse(created), null, 2))

    const resultSet = await this.engine.query(`
      {
        "action": "findMany",
        "modelName": "Product",
        "query": {
          "selection": {
            "id": true,
            "properties": true,
            "properties_null": true
          }
        } 
      }
    `, 'trace', undefined)
    console.log('[nodejs] findMany resultSet', JSON.stringify(JSON.parse(resultSet), null, 2))
  
    await this.engine.query(`
      {
        "action": "deleteMany",
        "modelName": "Product",
=======

    console.log('[nodejs] create', JSON.stringify(JSON.parse(create), null, 2))

    const findMany = await this.engine.query(`
      {
        "action": "findMany",
        "modelName": "type_test_2",
        "query": {
          "selection": {
            "id": true,
            "datetime_column": true,
            "datetime_column_null": true
          },
          "arguments": {
            "where": {}
          }
        }
      }
    `, 'trace', undefined)

    console.log('[nodejs] findMany', JSON.stringify(JSON.parse(findMany), null, 2))

    await this.engine.query(`
      {
        "action": "deleteMany",
        "modelName": "type_test_2",
>>>>>>> fe418f53
        "query": {
          "arguments": {
            "where": {}
          },
          "selection": {
            "count": true
          }
        }
      }
    `, 'trace', undefined)
<<<<<<< HEAD

    return resultSet
  }

=======
  }
  
>>>>>>> fe418f53
  async testFindManyTypeTest() {
    await this.testFindManyTypeTestMySQL()
    await this.testFindManyTypeTestPostgres()
  }

  private async testFindManyTypeTestMySQL() {
    if (this.flavour !== 'mysql') {
      return
    }

    const resultSet = await this.engine.query(`
      {
        "action": "findMany",
        "modelName": "type_test",
        "query": {
          "selection": {
            "tinyint_column": true,
            "smallint_column": true,
            "mediumint_column": true,
            "int_column": true,
            "bigint_column": true,
            "float_column": true,
            "double_column": true,
            "decimal_column": true,
            "boolean_column": true,
            "char_column": true,
            "varchar_column": true,
            "text_column": true,
            "date_column": true,
            "time_column": true,
            "datetime_column": true,
            "timestamp_column": true,
            "json_column": true,
            "enum_column": true,
            "binary_column": true,
            "varbinary_column": true,
            "blob_column": true
          }
        } 
      }
    `, 'trace', undefined)
    console.log('[nodejs] findMany resultSet', JSON.stringify(JSON.parse(resultSet), null, 2))
  
    return resultSet
  }

  private async testFindManyTypeTestPostgres() {
    if (this.flavour !== 'postgres') {
      return
    }

    const resultSet = await this.engine.query(`
      {
        "action": "findMany",
        "modelName": "type_test",
        "query": {
          "selection": {
            "smallint_column": true,
            "int_column": true,
            "bigint_column": true,
            "float_column": true,
            "double_column": true,
            "decimal_column": true,
            "boolean_column": true,
            "char_column": true,
            "varchar_column": true,
            "text_column": true,
            "date_column": true,
            "time_column": true,
            "datetime_column": true,
            "timestamp_column": true,
            "json_column": true,
            "enum_column": true
          }
        } 
      }
    `, 'trace', undefined)
    console.log('[nodejs] findMany resultSet', JSON.stringify(JSON.parse(resultSet), null, 2))
  
    return resultSet
  }

  async createAutoIncrement() {
    await this.engine.query(`
      {
        "modelName": "Author",
        "action": "deleteMany",
        "query": {
          "arguments": {
            "where": {}
          },
          "selection": {
            "count": true
          }
        }
      }
    `, 'trace', undefined)

    const author = await this.engine.query(`
      {
        "modelName": "Author",
        "action": "createOne",
        "query": {
          "arguments": {
            "data": {
              "firstName": "Firstname from autoincrement",
              "lastName": "Lastname from autoincrement",
              "age": 99
            }
          },
          "selection": {
            "id": true,
            "firstName": true,
            "lastName": true
          }
        }
      }
    `, 'trace', undefined)
    console.log('[nodejs] author', JSON.stringify(JSON.parse(author), null, 2))
  }

  async testCreateAndDeleteChildParent() {
    /* Delete all child and parent records */
  
    // Queries: [
    //   'SELECT `cf-users`.`Child`.`id` FROM `cf-users`.`Child` WHERE 1=1',
    //   'SELECT `cf-users`.`Child`.`id` FROM `cf-users`.`Child` WHERE 1=1',
    //   'DELETE FROM `cf-users`.`Child` WHERE (`cf-users`.`Child`.`id` IN (?) AND 1=1)'
    // ]
    await this.engine.query(`
      {
        "modelName": "Child",
        "action": "deleteMany",
        "query": {
          "arguments": {
            "where": {}
          },
          "selection": {
            "count": true
          }
        }
      }
    `, 'trace', undefined)
  
    // Queries: [
    //   'SELECT `cf-users`.`Parent`.`id` FROM `cf-users`.`Parent` WHERE 1=1',
    //   'SELECT `cf-users`.`Parent`.`id` FROM `cf-users`.`Parent` WHERE 1=1',
    //   'DELETE FROM `cf-users`.`Parent` WHERE (`cf-users`.`Parent`.`id` IN (?) AND 1=1)'
    // ]
    await this.engine.query(`
      {
        "modelName": "Parent",
        "action": "deleteMany",
        "query": {
          "arguments": {
            "where": {}
          },
          "selection": {
            "count": true
          }
        }
      }
    `, 'trace', undefined)
  
    /* Create a parent with some new children, within a transaction */
  
    // Queries: [
    //   'INSERT INTO `cf-users`.`Parent` (`p`,`p_1`,`p_2`,`id`) VALUES (?,?,?,?)',
    //   'INSERT INTO `cf-users`.`Child` (`c`,`c_1`,`c_2`,`parentId`,`id`) VALUES (?,?,?,?,?)',
    //   'SELECT `cf-users`.`Parent`.`id`, `cf-users`.`Parent`.`p` FROM `cf-users`.`Parent` WHERE `cf-users`.`Parent`.`id` = ? LIMIT ? OFFSET ?',
    //   'SELECT `cf-users`.`Child`.`id`, `cf-users`.`Child`.`c`, `cf-users`.`Child`.`parentId` FROM `cf-users`.`Child` WHERE `cf-users`.`Child`.`parentId` IN (?)'
    // ]
    await this.engine.query(`
      {
        "modelName": "Parent",
        "action": "createOne",
        "query": {
          "arguments": {
            "data": {
              "p": "p1",
              "p_1": "1",
              "p_2": "2",
              "childOpt": {
                "create": {
                  "c": "c1",
                  "c_1": "foo",
                  "c_2": "bar"
                }
              }
            }
          },
          "selection": {
            "p": true,
            "childOpt": {
              "arguments": null,
              "selection": {
                "c": true
              }
            }
          }
        }
      }
    `, 'trace', undefined)
  
    /* Delete the parent */
  
    // Queries: [
    //   'SELECT `cf-users`.`Parent`.`id` FROM `cf-users`.`Parent` WHERE `cf-users`.`Parent`.`p` = ?',
    //   'SELECT `cf-users`.`Child`.`id`, `cf-users`.`Child`.`parentId` FROM `cf-users`.`Child` WHERE (1=1 AND `cf-users`.`Child`.`parentId` IN (?))',
    //   'UPDATE `cf-users`.`Child` SET `parentId` = ? WHERE (`cf-users`.`Child`.`id` IN (?) AND 1=1)',
    //   'SELECT `cf-users`.`Parent`.`id` FROM `cf-users`.`Parent` WHERE `cf-users`.`Parent`.`p` = ?',
    //   'DELETE FROM `cf-users`.`Parent` WHERE (`cf-users`.`Parent`.`id` IN (?) AND `cf-users`.`Parent`.`p` = ?)'
    // ]
    const resultDeleteMany = await this.engine.query(`
      {
        "modelName": "Parent",
        "action": "deleteMany",
        "query": {
          "arguments": {
            "where": {
              "p": "p1"
            }
          },
          "selection": {
            "count": true
          }
        }
      }
    `, 'trace', undefined)
    console.log('[nodejs] resultDeleteMany', JSON.stringify(JSON.parse(resultDeleteMany), null, 2))
  }

  async testTransaction() {
    const startResponse = await this.engine.startTransaction(JSON.stringify({ isolation_level: 'Serializable', max_wait: 5000, timeout: 15000 }), 'trace')

    const tx_id = JSON.parse(startResponse).id

    console.log('[nodejs] transaction id', tx_id)
    await this.engine.query(`
    {
      "action": "findMany",
      "modelName": "Author",
      "query": {
        "selection": { "$scalars": true }
      }
    }
    `, 'trace', tx_id)

    const commitResponse = await this.engine.commitTransaction(tx_id, 'trace')
    console.log('[nodejs] commited', commitResponse)
  }
}<|MERGE_RESOLUTION|>--- conflicted
+++ resolved
@@ -13,15 +13,10 @@
   await engine.connect('trace')
   console.log('[nodejs] connected')
 
-  // console.log('[nodejs] isHealthy', await conn.isHealthy())
-
   const test = new SmokeTest(engine, db.flavour)
 
-<<<<<<< HEAD
   await test.testJSON()
-=======
   await test.testTypeTest2()
->>>>>>> fe418f53
   await test.testFindManyTypeTest()
   await test.createAutoIncrement()
   await test.testCreateAndDeleteChildParent()
@@ -51,7 +46,6 @@
 class SmokeTest {
   constructor(private readonly engine: QueryEngineInstance, readonly flavour: Connector['flavour']) {}
 
-<<<<<<< HEAD
   async testJSON() {
     const json = JSON.stringify({
       foo: 'bar',
@@ -71,7 +65,46 @@
           },
           "selection": {
             "properties": true
-=======
+          }
+        }
+      }
+    `, 'trace', undefined)
+
+    console.log('[nodejs] created', JSON.stringify(JSON.parse(created), null, 2))
+
+    const resultSet = await this.engine.query(`
+      {
+        "action": "findMany",
+        "modelName": "Product",
+        "query": {
+          "selection": {
+            "id": true,
+            "properties": true,
+            "properties_null": true
+          }
+        } 
+      }
+    `, 'trace', undefined)
+    console.log('[nodejs] findMany resultSet', JSON.stringify(JSON.parse(resultSet), null, 2))
+
+    await this.engine.query(`
+      {
+        "action": "deleteMany",
+        "modelName": "Product",
+        "query": {
+          "arguments": {
+            "where": {}
+          },
+          "selection": {
+            "count": true
+          }
+        }
+      }
+    `, 'trace', undefined)
+
+    return resultSet
+  }
+
   async testTypeTest2() {
     const create = await this.engine.query(`
       {
@@ -85,38 +118,14 @@
             "id": true,
             "datetime_column": true,
             "datetime_column_null": true
->>>>>>> fe418f53
-          }
-        }
-      }
-    `, 'trace', undefined)
-<<<<<<< HEAD
-    console.log('[nodejs] created', JSON.stringify(JSON.parse(created), null, 2))
+          }
+        }
+      }
+    `, 'trace', undefined)
+
+    console.log('[nodejs] create', JSON.stringify(JSON.parse(create), null, 2))
 
     const resultSet = await this.engine.query(`
-      {
-        "action": "findMany",
-        "modelName": "Product",
-        "query": {
-          "selection": {
-            "id": true,
-            "properties": true,
-            "properties_null": true
-          }
-        } 
-      }
-    `, 'trace', undefined)
-    console.log('[nodejs] findMany resultSet', JSON.stringify(JSON.parse(resultSet), null, 2))
-  
-    await this.engine.query(`
-      {
-        "action": "deleteMany",
-        "modelName": "Product",
-=======
-
-    console.log('[nodejs] create', JSON.stringify(JSON.parse(create), null, 2))
-
-    const findMany = await this.engine.query(`
       {
         "action": "findMany",
         "modelName": "type_test_2",
@@ -133,32 +142,26 @@
       }
     `, 'trace', undefined)
 
-    console.log('[nodejs] findMany', JSON.stringify(JSON.parse(findMany), null, 2))
+    console.log('[nodejs] resultSet', JSON.stringify(JSON.parse(resultSet), null, 2))
 
     await this.engine.query(`
       {
         "action": "deleteMany",
         "modelName": "type_test_2",
->>>>>>> fe418f53
-        "query": {
-          "arguments": {
-            "where": {}
-          },
-          "selection": {
-            "count": true
-          }
-        }
-      }
-    `, 'trace', undefined)
-<<<<<<< HEAD
+        "query": {
+          "arguments": {
+            "where": {}
+          },
+          "selection": {
+            "count": true
+          }
+        }
+      }
+    `, 'trace', undefined)
 
     return resultSet
   }
 
-=======
-  }
-  
->>>>>>> fe418f53
   async testFindManyTypeTest() {
     await this.testFindManyTypeTestMySQL()
     await this.testFindManyTypeTestPostgres()
