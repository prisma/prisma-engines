--- conflicted
+++ resolved
@@ -4,33 +4,14 @@
   "version": "0.0.0",
   "description": "",
   "scripts": {
-<<<<<<< HEAD
-    "prisma:db:push:planetscale": "prisma db push --schema ./prisma/mysql-planetscale/schema.prisma --force-reset",
-    "prisma:db:execute:planetscale": "prisma db execute --schema ./prisma/mysql-planetscale/schema.prisma --file ./prisma/mysql-planetscale/commands/type_test/insert.sql",
-    "prisma:planetscale": "pnpm prisma:db:push:planetscale && pnpm prisma:db:execute:planetscale",
-
-    "prisma:db:push:neon": "prisma db push --schema ./prisma/postgres-neon/schema.prisma --force-reset",
-    "prisma:db:execute:neon": "prisma db execute --schema ./prisma/postgres-neon/schema.prisma --file ./prisma/postgres-neon/commands/type_test/insert.sql",
-    "prisma:neon": "pnpm prisma:db:push:neon && pnpm prisma:db:execute:neon",
-    
-    "prisma:db:push:pg": "prisma db push --schema ./prisma/postgres-pg/schema.prisma --force-reset",
-    "prisma:db:execute:pg": "prisma db execute --schema ./prisma/postgres-pg/schema.prisma --file ./prisma/postgres-pg/commands/type_test/insert.sql",
-    "prisma:pg": "pnpm prisma:db:push:pg && pnpm prisma:db:execute:pg",
-
-    "prisma:db:push:libsql": "prisma db push --schema ./prisma/sqlite-libsql/schema.prisma --force-reset",
-    "prisma:db:execute:libsql": "prisma db execute --schema ./prisma/sqlite-libsql/schema.prisma --file ./prisma/sqlite-libsql/commands/type_test/insert.sql",
-    "prisma:libsql": "pnpm prisma:db:push:libsql && pnpm prisma:db:execute:libsql",
-    
-    "neon": "tsx ./src/neon.ts",
-    "pg": "tsx ./src/pg.ts",
-    "planetscale": "tsx ./src/planetscale.ts",
-    "libsql": "tsx ./src/libsql.ts"
-=======
     "prisma:db:push:postgres": "prisma db push --schema ./prisma/postgres/schema.prisma --force-reset",
     "prisma:db:execute:postgres": "prisma db execute --schema ./prisma/postgres/schema.prisma --file ./prisma/postgres/commands/type_test/insert.sql",
 
     "prisma:db:push:mysql": "prisma db push --schema ./prisma/mysql/schema.prisma --force-reset",
     "prisma:db:execute:mysql": "prisma db execute --schema ./prisma/mysql/schema.prisma --file ./prisma/mysql/commands/type_test/insert.sql",
+
+    "prisma:db:push:libsql": "prisma db push --schema ./prisma/sqlite-libsql/schema.prisma --force-reset",
+    "prisma:db:execute:libsql": "prisma db execute --schema ./prisma/sqlite-libsql/schema.prisma --file ./prisma/sqlite-libsql/commands/type_test/insert.sql",
 
     "prisma:neon": "cross-env-shell DATABASE_URL=\"${JS_NEON_DATABASE_URL}\" \"pnpm prisma:db:push:postgres && pnpm prisma:db:execute:postgres\"",
     "neon": "cross-env-shell DATABASE_URL=\"${JS_NEON_DATABASE_URL}\" \"tsx ./src/neon.ts\"",
@@ -39,8 +20,11 @@
     "pg": "cross-env-shell DATABASE_URL=\"${JS_PG_DATABASE_URL}\" \"tsx ./src/pg.ts\"",
 
     "prisma:planetscale": "cross-env-shell DATABASE_URL=\"${JS_PLANETSCALE_DATABASE_URL}\" \"pnpm prisma:db:push:mysql && pnpm prisma:db:execute:mysql\"",
-    "planetscale": "cross-env-shell DATABASE_URL=\"${JS_PLANETSCALE_DATABASE_URL}\" \"tsx ./src/planetscale.ts\""
->>>>>>> b52b336a
+    "planetscale": "cross-env-shell DATABASE_URL=\"${JS_PLANETSCALE_DATABASE_URL}\" \"tsx ./src/planetscale.ts\"",
+    
+    "prisma:libsql": "cross-env-shell DATABASE_URL=\"${TODO}\" \"pnpm prisma:db:push:libsql && pnpm prisma:db:execute:libsql\"",
+    "libsql": "cross-env-shell DATABASE_URL=\"${TODO}\" \"tsx ./src/libsql.ts\""
+
   },
   "keywords": [],
   "author": "Alberto Schiabel <schiabel@prisma.io>",
