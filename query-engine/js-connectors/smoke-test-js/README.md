--- conflicted
+++ resolved
@@ -22,15 +22,10 @@
 - Create a new `shadow` database branch. Repeat the steps above (selecting the `shadow` branch instead of `main`), and paste the generated URL in the `JS_PLANETSCALE_SHADOW_DATABASE_URL` environment variable in `.envrc`.
 
 In the current directory:
-<<<<<<< HEAD
-- Run `prisma migrate reset` to populate the remote PlanetScale database with the "smoke test" data.
-- Change the `provider` name in [./prisma/schema.prisma](./prisma/schema.prisma) from `mysql` to `@prisma/planetscale`.
-=======
 - Set the provider in [./prisma/mysql-planetscale/schema.prisma](./prisma/mysql-planetscale/schema.prisma) to `mysql`.
 - Run `npx prisma db push --schema ./prisma/mysql-planetscale/schema.prisma`
 - Run `npx prisma migrate deploy --schema ./prisma/mysql-planetscale/schema.prisma`
 - Set the provider in [./prisma/mysql-planetscale/schema.prisma](./prisma/mysql-planetscale/schema.prisma) to `@prisma/planetscale`.
->>>>>>> b71b9327
 
 Note: you used to be able to run these Prisma commands without changing the provider name, but [#4074](https://github.com/prisma/prisma-engines/pull/4074) changed that (see https://github.com/prisma/prisma-engines/pull/4074#issuecomment-1649942475).
 
