generator client {
  provider = "prisma-client-js"
}

datasource db {
<<<<<<< HEAD
  provider          = "@prisma/planetscale"
  // provider          = "mysql"
  url               = env("JS_PLANETSCALE_DATABASE_URL")
  shadowDatabaseUrl = env("JS_PLANETSCALE_SHADOW_DATABASE_URL")
=======
  provider          = "@prisma/neon"
  url               = env("JS_NEON_DATABASE_URL")
  shadowDatabaseUrl = env("JS_NEON_SHADOW_DATABASE_URL")
>>>>>>> a9b7003d
}

model some_users {
  id        Int    @id @default(autoincrement())
  firstname String @db.VarChar(32)
  lastname  String @db.VarChar(32)
}

model type_test {
  id                    Int                         @id @default(autoincrement())
  smallint_column       Int                         @db.SmallInt
  smallint_column_null  Int?                        @db.SmallInt
  int_column            Int
  int_column_null       Int?
  bigint_column         BigInt
  bigint_column_null    BigInt?
  float_column          Float                       @db.Real
  float_column_null     Float?                      @db.Real
  double_column         Float
  double_column_null    Float?
  decimal_column        Decimal                     @db.Decimal(10, 2)
  decimal_column_null   Decimal?                    @db.Decimal(10, 2)
  boolean_column        Boolean
  boolean_column_null   Boolean?
  char_column           String                      @db.Char(10)
  char_column_null      String?                     @db.Char(10)
  varchar_column        String                      @db.VarChar(255)
  varchar_column_null   String?                     @db.VarChar(255)
  text_column           String                      @db.Text
  text_column_null      String?                     @db.Text
  date_column           DateTime                    @db.Date
  date_column_null      DateTime?                   @db.Date
  time_column           DateTime                    @db.Time(0)
  time_column_null      DateTime?                   @db.Time(0)
  datetime_column       DateTime
  datetime_column_null  DateTime?
  timestamp_column      DateTime                    @db.Timestamp(0)
  timestamp_column_null DateTime?                   @db.Timestamp(0)
  json_column           Json
  json_column_null      Json?
  enum_column           type_test_enum_column
  enum_column_null      type_test_enum_column_null?
}

model Child {
  c          String  @unique
  c_1        String
  c_2        String
  parentId   String? @unique
  non_unique String?
  id         String  @id

  @@unique([c_1, c_2])
}

model Parent {
  p          String  @unique
  p_1        String
  p_2        String
  non_unique String?
  id         String  @id

  @@unique([p_1, p_2])
}

enum type_test_enum_column {
  value1
  value2
  value3
}

enum type_test_enum_column_null {
  value1
  value2
  value3
}<|MERGE_RESOLUTION|>--- conflicted
+++ resolved
@@ -3,16 +3,10 @@
 }
 
 datasource db {
-<<<<<<< HEAD
   provider          = "@prisma/planetscale"
   // provider          = "mysql"
   url               = env("JS_PLANETSCALE_DATABASE_URL")
   shadowDatabaseUrl = env("JS_PLANETSCALE_SHADOW_DATABASE_URL")
-=======
-  provider          = "@prisma/neon"
-  url               = env("JS_NEON_DATABASE_URL")
-  shadowDatabaseUrl = env("JS_NEON_SHADOW_DATABASE_URL")
->>>>>>> a9b7003d
 }
 
 model some_users {
