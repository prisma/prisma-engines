--- conflicted
+++ resolved
@@ -1,228 +1,17 @@
 import { createPlanetScaleConnector } from './connector/planetscale.js'
 import { smokeTest } from './test.js' 
 
-<<<<<<< HEAD
-import { setImmediate, setTimeout } from 'node:timers/promises'
-
-import { binder } from './connector/util.js'
-import { createPlanetScaleConnector } from './connector/planetscale.js'
-import { initQueryEngine } from './util.js'
-import type { QueryEngineInstance } from './engines/types/Library.js'
-
-async function main() {
-=======
 async function planetscale() {
->>>>>>> b71b9327
   const connectionString = `${process.env.JS_PLANETSCALE_DATABASE_URL as string}`
 
   const db = createPlanetScaleConnector({
     url: connectionString,
   })
 
-<<<<<<< HEAD
-  // `binder` is required to preserve the `this` context to the group of functions passed to libquery.
-  const conn = binder(db)
-
-  // wait for the database pool to be initialized
-  await setImmediate(0)
-
-  const engine = initQueryEngine(conn)
-
-  console.log('[nodejs] connecting...')
-  await engine.connect('trace')
-  console.log('[nodejs] connected')
-
-  console.log('[nodejs] isHealthy', await conn.isHealthy())
-  console.log('[nodejs] version', await conn.version())
-  console.log('[nodejs] isHealthy', await conn.isHealthy())
-
-  await testFindManyTypeTest(engine)
-  await testCreateAndDeleteChildParent(engine)
-
-  // Note: calling `engine.disconnect` won't actually close the database connection.
-  console.log('[nodejs] disconnecting...')
-  await engine.disconnect('trace')
-  console.log('[nodejs] disconnected')
-
-  console.log('[nodejs] re-connecting...')
-  await engine.connect('trace')
-  console.log('[nodejs] re-connecting')
-
-  await setTimeout(0)
-
-  console.log('[nodejs] re-disconnecting...')
-  await engine.disconnect('trace')
-  console.log('[nodejs] re-disconnected')
-
-  // Close the database connection. This is required to prevent the process from hanging.
-  console.log('[nodejs] closing database connection...')
-  await conn.close()
-  console.log('[nodejs] closed database connection')
-
-  process.exit(0)
-=======
   await smokeTest(db, '../prisma/mysql-planetscale/schema.prisma')
->>>>>>> b71b9327
 }
 
 planetscale().catch((e) => {
   console.error(e)
   process.exit(1)
-})
-
-
-// Smoke test for PlanetScale that ensures we're able to decode every common data type.
-// Repurposed from: `query_engine_tests::writes::top_level_mutations::delete_many_relations::delete_many_rels::p1_c1`
-async function testFindManyTypeTest(engine: QueryEngineInstance) {
-  const resultSet = await engine.query(`
-    {
-      "action": "findMany",
-      "modelName": "type_test",
-      "query": {
-        "selection": {
-          "tinyint_column": true,
-          "smallint_column": true,
-          "mediumint_column": true,
-          "int_column": true,
-          "bigint_column": true,
-          "float_column": true,
-          "double_column": true,
-          "decimal_column": true,
-          "boolean_column": true,
-          "char_column": true,
-          "varchar_column": true,
-          "text_column": true,
-          "date_column": true,
-          "time_column": true,
-          "datetime_column": true,
-          "timestamp_column": true,
-          "json_column": true,
-          "enum_column": true,
-          "binary_column": true,
-          "varbinary_column": true,
-          "blob_column": true
-        }
-      } 
-    }
-  `, 'trace', undefined)
-  console.log('[nodejs] findMany resultSet', JSON.stringify(JSON.parse(resultSet), null, 2))
-
-  return resultSet
-}
-
-/**
- * The following code creates several transactions (each time a deletion is requested).
- * In particular:
- * - 1st transaction: Delete all child and parent records
- * - Create a parent with some new children, within a transaction
- */
-async function testCreateAndDeleteChildParent(engine: QueryEngineInstance) {
-  /* Delete all child and parent records */
-
-  // Queries: [
-  //   'SELECT `cf-users`.`Child`.`id` FROM `cf-users`.`Child` WHERE 1=1',
-  //   'SELECT `cf-users`.`Child`.`id` FROM `cf-users`.`Child` WHERE 1=1',
-  //   'DELETE FROM `cf-users`.`Child` WHERE (`cf-users`.`Child`.`id` IN (?) AND 1=1)'
-  // ]
-  await engine.query(`
-    {
-      "modelName": "Child",
-      "action": "deleteMany",
-      "query": {
-        "arguments": {
-          "where": {}
-        },
-        "selection": {
-          "count": true
-        }
-      }
-    }
-  `, 'trace', undefined)
-
-  // Queries: [
-  //   'SELECT `cf-users`.`Parent`.`id` FROM `cf-users`.`Parent` WHERE 1=1',
-  //   'SELECT `cf-users`.`Parent`.`id` FROM `cf-users`.`Parent` WHERE 1=1',
-  //   'DELETE FROM `cf-users`.`Parent` WHERE (`cf-users`.`Parent`.`id` IN (?) AND 1=1)'
-  // ]
-  await engine.query(`
-    {
-      "modelName": "Parent",
-      "action": "deleteMany",
-      "query": {
-        "arguments": {
-          "where": {}
-        },
-        "selection": {
-          "count": true
-        }
-      }
-    }
-  `, 'trace', undefined)
-
-  /* Create a parent with some new children, within a transaction */
-
-  // Queries: [
-  //   'INSERT INTO `cf-users`.`Parent` (`p`,`p_1`,`p_2`,`id`) VALUES (?,?,?,?)',
-  //   'INSERT INTO `cf-users`.`Child` (`c`,`c_1`,`c_2`,`parentId`,`id`) VALUES (?,?,?,?,?)',
-  //   'SELECT `cf-users`.`Parent`.`id`, `cf-users`.`Parent`.`p` FROM `cf-users`.`Parent` WHERE `cf-users`.`Parent`.`id` = ? LIMIT ? OFFSET ?',
-  //   'SELECT `cf-users`.`Child`.`id`, `cf-users`.`Child`.`c`, `cf-users`.`Child`.`parentId` FROM `cf-users`.`Child` WHERE `cf-users`.`Child`.`parentId` IN (?)'
-  // ]
-  await engine.query(`
-    {
-      "modelName": "Parent",
-      "action": "createOne",
-      "query": {
-        "arguments": {
-          "data": {
-            "p": "p1",
-            "p_1": "1",
-            "p_2": "2",
-            "childOpt": {
-              "create": {
-                "c": "c1",
-                "c_1": "foo",
-                "c_2": "bar"
-              }
-            }
-          }
-        },
-        "selection": {
-          "p": true,
-          "childOpt": {
-            "arguments": null,
-            "selection": {
-              "c": true
-            }
-          }
-        }
-      }
-    }
-  `, 'trace', undefined)
-
-  /* Delete the parent */
-
-  // Queries: [
-  //   'SELECT `cf-users`.`Parent`.`id` FROM `cf-users`.`Parent` WHERE `cf-users`.`Parent`.`p` = ?',
-  //   'SELECT `cf-users`.`Child`.`id`, `cf-users`.`Child`.`parentId` FROM `cf-users`.`Child` WHERE (1=1 AND `cf-users`.`Child`.`parentId` IN (?))',
-  //   'UPDATE `cf-users`.`Child` SET `parentId` = ? WHERE (`cf-users`.`Child`.`id` IN (?) AND 1=1)',
-  //   'SELECT `cf-users`.`Parent`.`id` FROM `cf-users`.`Parent` WHERE `cf-users`.`Parent`.`p` = ?',
-  //   'DELETE FROM `cf-users`.`Parent` WHERE (`cf-users`.`Parent`.`id` IN (?) AND `cf-users`.`Parent`.`p` = ?)'
-  // ]
-  const resultDeleteMany = await engine.query(`
-    {
-      "modelName": "Parent",
-      "action": "deleteMany",
-      "query": {
-        "arguments": {
-          "where": {
-            "p": "p1"
-          }
-        },
-        "selection": {
-          "count": true
-        }
-      }
-    }
-  `, 'trace', undefined)
-  console.log('[js] resultDeleteMany', JSON.stringify(JSON.parse(resultDeleteMany), null, 2))
-}+})