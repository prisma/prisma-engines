
import { setImmediate, setTimeout } from 'node:timers/promises'

import { binder } from './connector/util.js'
import { createPlanetScaleConnector } from './connector/planetscale.js'
import { initQueryEngine } from './util.js'
import type { QueryEngineInstance } from './engines/types/Library.js'

async function main() {
  const connectionString = `${process.env.JS_PLANETSCALE_DATABASE_URL as string}`

  /* Use `db` if you want to test the actual PlanetScale database */
  const db = createPlanetScaleConnector({
    url: connectionString,
  })

  // `binder` is required to preserve the `this` context to the group of functions passed to libquery.
  const conn = binder(db)

  // wait for the database pool to be initialized
  await setImmediate(0)

  const engine = initQueryEngine(conn)

  console.log('[nodejs] connecting...')
  await engine.connect('trace')
  console.log('[nodejs] connected')

<<<<<<< HEAD
  console.log('[nodejs] isHealthy', await conn.isHealthy())
=======
  console.log('[nodejs] version', await conn.version())
  console.log('[nodejs] isHealthy', await conn.isHealthy())

  // Smoke test for PlanetScale that ensures we're able to decode every common data type.
  const resultSet = await engine.query(`{
    "action": "findMany",
    "modelName": "type_test",
    "query": {
      "selection": {
        "tinyint_column": true,
        "smallint_column": true,
        "mediumint_column": true,
        "int_column": true,
        "bigint_column": true,
        "float_column": true,
        "double_column": true,
        "decimal_column": true,
        "boolean_column": true,
        "char_column": true,
        "varchar_column": true,
        "text_column": true,
        "date_column": true,
        "time_column": true,
        "datetime_column": true,
        "timestamp_column": true,
        "json_column": true,
        "enum_column": true,
        "binary_column": true,
        "varbinary_column": true,
        "blob_column": true
      }
    } 
    }`, 'trace', undefined)
>>>>>>> 37337682

  await testFindManyTypeTest(engine)
  await testCreateAndDeleteChildParent(engine)

  // Note: calling `engine.disconnect` won't actually close the database connection.
  console.log('[nodejs] disconnecting...')
  await engine.disconnect('trace')
  console.log('[nodejs] disconnected')

  console.log('[nodejs] re-connecting...')
  await engine.connect('trace')
  console.log('[nodejs] re-connecting')

  await setTimeout(0)

  console.log('[nodejs] re-disconnecting...')
  await engine.disconnect('trace')
  console.log('[nodejs] re-disconnected')

  // Close the database connection. This is required to prevent the process from hanging.
  console.log('[nodejs] closing database connection...')
  await conn.close()
  console.log('[nodejs] closed database connection')

  process.exit(0)
}

main().catch((e) => {
  console.error(e)
  process.exit(1)
})


// Smoke test for PlanetScale that ensures we're able to decode every common data type.
// Repurposed from: `query_engine_tests::writes::top_level_mutations::delete_many_relations::delete_many_rels::p1_c1`
async function testFindManyTypeTest(engine: QueryEngineInstance) {
  const resultSet = await engine.query(`
    {
      "action": "findMany",
      "modelName": "type_test",
      "query": {
        "selection": {
          "tinyint_column": true,
          "smallint_column": true,
          "mediumint_column": true,
          "int_column": true,
          "bigint_column": true,
          "float_column": true,
          "double_column": true,
          "decimal_column": true,
          "boolean_column": true,
          "char_column": true,
          "varchar_column": true,
          "text_column": true,
          "date_column": true,
          "time_column": true,
          "datetime_column": true,
          "timestamp_column": true,
          "json_column": true,
          "enum_column": true,
          "binary_column": true,
          "varbinary_column": true,
          "blob_column": true
        }
      } 
    }
  `, 'trace', undefined)
  console.log('[nodejs] findMany resultSet', JSON.stringify(JSON.parse(resultSet), null, 2))

  return resultSet
}

/**
 * The following code creates several transactions (each time a deletion is requested).
 * In particular:
 * - 1st transaction: Delete all child and parent records
 * - Create a parent with some new children, within a transaction
 */
async function testCreateAndDeleteChildParent(engine: QueryEngineInstance) {
  /* Delete all child and parent records */

  // Queries: [
  //   'SELECT `cf-users`.`Child`.`id` FROM `cf-users`.`Child` WHERE 1=1',
  //   'SELECT `cf-users`.`Child`.`id` FROM `cf-users`.`Child` WHERE 1=1',
  //   'DELETE FROM `cf-users`.`Child` WHERE (`cf-users`.`Child`.`id` IN (?) AND 1=1)'
  // ]
  await engine.query(`
    {
      "modelName": "Child",
      "action": "deleteMany",
      "query": {
        "arguments": {
          "where": {}
        },
        "selection": {
          "count": true
        }
      }
    }
  `, 'trace', undefined)

  // Queries: [
  //   'SELECT `cf-users`.`Parent`.`id` FROM `cf-users`.`Parent` WHERE 1=1',
  //   'SELECT `cf-users`.`Parent`.`id` FROM `cf-users`.`Parent` WHERE 1=1',
  //   'DELETE FROM `cf-users`.`Parent` WHERE (`cf-users`.`Parent`.`id` IN (?) AND 1=1)'
  // ]
  await engine.query(`
    {
      "modelName": "Parent",
      "action": "deleteMany",
      "query": {
        "arguments": {
          "where": {}
        },
        "selection": {
          "count": true
        }
      }
    }
  `, 'trace', undefined)

  /* Create a parent with some new children, within a transaction */

  // Queries: [
  //   'INSERT INTO `cf-users`.`Parent` (`p`,`p_1`,`p_2`,`id`) VALUES (?,?,?,?)',
  //   'INSERT INTO `cf-users`.`Child` (`c`,`c_1`,`c_2`,`parentId`,`id`) VALUES (?,?,?,?,?)',
  //   'SELECT `cf-users`.`Parent`.`id`, `cf-users`.`Parent`.`p` FROM `cf-users`.`Parent` WHERE `cf-users`.`Parent`.`id` = ? LIMIT ? OFFSET ?',
  //   'SELECT `cf-users`.`Child`.`id`, `cf-users`.`Child`.`c`, `cf-users`.`Child`.`parentId` FROM `cf-users`.`Child` WHERE `cf-users`.`Child`.`parentId` IN (?)'
  // ]
  await engine.query(`
    {
      "modelName": "Parent",
      "action": "createOne",
      "query": {
        "arguments": {
          "data": {
            "p": "p1",
            "p_1": "1",
            "p_2": "2",
            "childOpt": {
              "create": {
                "c": "c1",
                "c_1": "foo",
                "c_2": "bar"
              }
            }
          }
        },
        "selection": {
          "p": true,
          "childOpt": {
            "arguments": null,
            "selection": {
              "c": true
            }
          }
        }
      }
    }
  `, 'trace', undefined)

  /* Delete the parent */

  // Queries: [
  //   'SELECT `cf-users`.`Parent`.`id` FROM `cf-users`.`Parent` WHERE `cf-users`.`Parent`.`p` = ?',
  //   'SELECT `cf-users`.`Child`.`id`, `cf-users`.`Child`.`parentId` FROM `cf-users`.`Child` WHERE (1=1 AND `cf-users`.`Child`.`parentId` IN (?))',
  //   'UPDATE `cf-users`.`Child` SET `parentId` = ? WHERE (`cf-users`.`Child`.`id` IN (?) AND 1=1)',
  //   'SELECT `cf-users`.`Parent`.`id` FROM `cf-users`.`Parent` WHERE `cf-users`.`Parent`.`p` = ?',
  //   'DELETE FROM `cf-users`.`Parent` WHERE (`cf-users`.`Parent`.`id` IN (?) AND `cf-users`.`Parent`.`p` = ?)'
  // ]
  const resultDeleteMany = await engine.query(`
    {
      "modelName": "Parent",
      "action": "deleteMany",
      "query": {
        "arguments": {
          "where": {
            "p": "p1"
          }
        },
        "selection": {
          "count": true
        }
      }
    }
  `, 'trace', undefined)
  console.log('[js] resultDeleteMany', JSON.stringify(JSON.parse(resultDeleteMany), null, 2))
}<|MERGE_RESOLUTION|>--- conflicted
+++ resolved
@@ -26,43 +26,9 @@
   await engine.connect('trace')
   console.log('[nodejs] connected')
 
-<<<<<<< HEAD
   console.log('[nodejs] isHealthy', await conn.isHealthy())
-=======
   console.log('[nodejs] version', await conn.version())
   console.log('[nodejs] isHealthy', await conn.isHealthy())
-
-  // Smoke test for PlanetScale that ensures we're able to decode every common data type.
-  const resultSet = await engine.query(`{
-    "action": "findMany",
-    "modelName": "type_test",
-    "query": {
-      "selection": {
-        "tinyint_column": true,
-        "smallint_column": true,
-        "mediumint_column": true,
-        "int_column": true,
-        "bigint_column": true,
-        "float_column": true,
-        "double_column": true,
-        "decimal_column": true,
-        "boolean_column": true,
-        "char_column": true,
-        "varchar_column": true,
-        "text_column": true,
-        "date_column": true,
-        "time_column": true,
-        "datetime_column": true,
-        "timestamp_column": true,
-        "json_column": true,
-        "enum_column": true,
-        "binary_column": true,
-        "varbinary_column": true,
-        "blob_column": true
-      }
-    } 
-    }`, 'trace', undefined)
->>>>>>> 37337682
 
   await testFindManyTypeTest(engine)
   await testCreateAndDeleteChildParent(engine)
