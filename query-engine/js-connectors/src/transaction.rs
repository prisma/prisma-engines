use async_trait::async_trait;
use metrics::{decrement_gauge, increment_gauge};
use napi::{bindgen_prelude::FromNapiValue, JsObject};
use quaint::{
    connector::{IsolationLevel, Transaction as QuaintTransaction},
    prelude::{Query as QuaintQuery, Queryable, ResultSet},
    Value,
};

use crate::{
    proxy::{CommonProxy, TransactionOptions, TransactionProxy},
    queryable::JsBaseQueryable,
};

// Wrapper around JS transaction objects that implements Queryable
// and quaint::Transaction. Can be used in place of quaint transaction,
// but delegates most operations to JS
pub(crate) struct JsTransaction {
    tx_proxy: TransactionProxy,
    inner: JsBaseQueryable,
}

impl JsTransaction {
    pub(crate) fn new(inner: JsBaseQueryable, tx_proxy: TransactionProxy) -> Self {
        increment_gauge!("prisma_client_queries_active", 1.0);

        Self { inner, tx_proxy }
    }

    pub fn options(&self) -> &TransactionOptions {
        self.tx_proxy.options()
    }

    pub async fn raw_phantom_cmd(&self, cmd: &str) -> quaint::Result<()> {
        let params = &[];
        quaint::connector::metrics::query("js.raw_phantom_cmd", cmd, params, move || async move { Ok(()) }).await
    }
}

#[async_trait]
impl QuaintTransaction for JsTransaction {
    async fn commit(&self) -> quaint::Result<()> {
        decrement_gauge!("prisma_client_queries_active", 1.0);

        let commit_stmt = "COMMIT";

        if self.options().use_phantom_query {
<<<<<<< HEAD
            self.raw_phantom_cmd(commit_stmt).await?;
=======
            let commit_stmt = JsBaseQueryable::phantom_query_message(commit_stmt);
            self.raw_phantom_cmd(commit_stmt.as_str()).await?;
>>>>>>> 74f592b2
        } else {
            self.inner.raw_cmd(commit_stmt).await?;
        }

        self.tx_proxy.commit().await
    }

    async fn rollback(&self) -> quaint::Result<()> {
        decrement_gauge!("prisma_client_queries_active", 1.0);

        let rollback_stmt = "ROLLBACK";

        if self.options().use_phantom_query {
<<<<<<< HEAD
            self.raw_phantom_cmd(rollback_stmt).await?;
=======
            let rollback_stmt = JsBaseQueryable::phantom_query_message(rollback_stmt);
            self.raw_phantom_cmd(rollback_stmt.as_str()).await?;
>>>>>>> 74f592b2
        } else {
            self.inner.raw_cmd(rollback_stmt).await?;
        }

        self.tx_proxy.rollback().await
    }

    fn as_queryable(&self) -> &dyn Queryable {
        self
    }
}

#[async_trait]
impl Queryable for JsTransaction {
    async fn query(&self, q: QuaintQuery<'_>) -> quaint::Result<ResultSet> {
        self.inner.query(q).await
    }

    async fn query_raw(&self, sql: &str, params: &[Value<'_>]) -> quaint::Result<ResultSet> {
        self.inner.query_raw(sql, params).await
    }

    async fn query_raw_typed(&self, sql: &str, params: &[Value<'_>]) -> quaint::Result<ResultSet> {
        self.inner.query_raw_typed(sql, params).await
    }

    async fn execute(&self, q: QuaintQuery<'_>) -> quaint::Result<u64> {
        self.inner.execute(q).await
    }

    async fn execute_raw(&self, sql: &str, params: &[Value<'_>]) -> quaint::Result<u64> {
        self.inner.execute_raw(sql, params).await
    }

    async fn execute_raw_typed(&self, sql: &str, params: &[Value<'_>]) -> quaint::Result<u64> {
        self.inner.execute_raw_typed(sql, params).await
    }

    async fn raw_cmd(&self, cmd: &str) -> quaint::Result<()> {
        self.inner.raw_cmd(cmd).await
    }

    async fn version(&self) -> quaint::Result<Option<String>> {
        self.inner.version().await
    }

    fn is_healthy(&self) -> bool {
        self.inner.is_healthy()
    }

    async fn set_tx_isolation_level(&self, isolation_level: IsolationLevel) -> quaint::Result<()> {
        self.inner.set_tx_isolation_level(isolation_level).await
    }

    fn requires_isolation_first(&self) -> bool {
        self.inner.requires_isolation_first()
    }
}

/// Implementing unsafe `from_napi_value` is only way I managed to get threadsafe
/// JsTransaction value in `DriverProxy`. Going through any intermediate safe napi.rs value,
/// like `JsObject` or `JsUnknown` wrapped inside `JsPromise` makes it impossible to extract the value
/// out of promise while keeping the future `Send`.
impl FromNapiValue for JsTransaction {
    unsafe fn from_napi_value(env: napi::sys::napi_env, napi_val: napi::sys::napi_value) -> napi::Result<Self> {
        let object = JsObject::from_napi_value(env, napi_val)?;
        let common_proxy = CommonProxy::new(&object)?;
        let tx_proxy = TransactionProxy::new(&object)?;

        Ok(Self::new(JsBaseQueryable::new(common_proxy), tx_proxy))
    }
}<|MERGE_RESOLUTION|>--- conflicted
+++ resolved
@@ -45,12 +45,8 @@
         let commit_stmt = "COMMIT";
 
         if self.options().use_phantom_query {
-<<<<<<< HEAD
-            self.raw_phantom_cmd(commit_stmt).await?;
-=======
             let commit_stmt = JsBaseQueryable::phantom_query_message(commit_stmt);
             self.raw_phantom_cmd(commit_stmt.as_str()).await?;
->>>>>>> 74f592b2
         } else {
             self.inner.raw_cmd(commit_stmt).await?;
         }
@@ -64,12 +60,8 @@
         let rollback_stmt = "ROLLBACK";
 
         if self.options().use_phantom_query {
-<<<<<<< HEAD
-            self.raw_phantom_cmd(rollback_stmt).await?;
-=======
             let rollback_stmt = JsBaseQueryable::phantom_query_message(rollback_stmt);
             self.raw_phantom_cmd(rollback_stmt.as_str()).await?;
->>>>>>> 74f592b2
         } else {
             self.inner.raw_cmd(rollback_stmt).await?;
         }
