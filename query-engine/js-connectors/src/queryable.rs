--- conflicted
+++ resolved
@@ -257,12 +257,8 @@
 
         let tx_opts = tx.options();
         if tx_opts.use_phantom_query {
-<<<<<<< HEAD
-            tx.raw_phantom_cmd(begin_stmt).await?;
-=======
             let begin_stmt = JsBaseQueryable::phantom_query_message(begin_stmt);
             tx.raw_phantom_cmd(begin_stmt.as_str()).await?;
->>>>>>> 74f592b2
         } else {
             tx.raw_cmd(begin_stmt).await?;
         }
