<<<<<<< HEAD
use crate::{
    conversion,
    error::into_quaint_error,
    proxy::{CommonProxy, DriverProxy, Query},
};
=======
use crate::proxy::{CommonProxy, DriverProxy, Query};
>>>>>>> bb89459b
use async_trait::async_trait;
use napi::JsObject;
use psl::datamodel_connector::Flavour;
use quaint::{
    connector::{
        metrics::{self},
        IsolationLevel, Transaction,
    },
    error::{Error, ErrorKind},
    prelude::{Query as QuaintQuery, Queryable as QuaintQueryable, ResultSet, TransactionCapable},
    visitor::{self, Visitor},
    Value,
};
use tracing::{info_span, Instrument};

/// A JsQueryable adapts a Proxy to implement quaint's Queryable interface. It has the
/// responsibility of transforming inputs and outputs of `query` and `execute` methods from quaint
/// types to types that can be translated into javascript and viceversa. This is to let the rest of
/// the query engine work as if it was using quaint itself. The aforementioned transformations are:
///
/// Transforming a `quaint::ast::Query` into SQL by visiting it for the specific flavour of SQL
/// expected by the client connector. (eg. using the mysql visitor for the Planetscale client
/// connector)
///
/// Transforming a `JSResultSet` (what client connectors implemented in javascript provide)
/// into a `quaint::connector::result_set::ResultSet`. A quaint `ResultSet` is basically a vector
/// of `quaint::Value` but said type is a tagged enum, with non-unit variants that cannot be converted to javascript as is.
///
pub(crate) struct JsBaseQueryable {
    pub(crate) proxy: CommonProxy,
    pub flavour: Flavour,
}

impl JsBaseQueryable {
    pub(crate) fn new(proxy: CommonProxy) -> Self {
        let flavour: Flavour = proxy.flavour.to_owned().parse().unwrap();
        Self { proxy, flavour }
    }

    /// visit a query according to the flavour of the JS connector
    pub fn visit_query<'a>(&self, q: QuaintQuery<'a>) -> quaint::Result<(String, Vec<Value<'a>>)> {
        match self.flavour {
            Flavour::Mysql => visitor::Mysql::build(q),
            Flavour::Postgres => visitor::Postgres::build(q),
            _ => unimplemented!("Unsupported flavour for JS connector {:?}", self.flavour),
        }
    }
}

#[async_trait]
impl QuaintQueryable for JsBaseQueryable {
    async fn query(&self, q: QuaintQuery<'_>) -> quaint::Result<ResultSet> {
        let (sql, params) = self.visit_query(q)?;
        self.query_raw(&sql, &params).await
    }

    async fn query_raw(&self, sql: &str, params: &[Value<'_>]) -> quaint::Result<ResultSet> {
        metrics::query("js.query_raw", sql, params, move || async move {
            self.do_query_raw(sql, params).await
        })
        .await
    }

    async fn query_raw_typed(&self, sql: &str, params: &[Value<'_>]) -> quaint::Result<ResultSet> {
        self.query_raw(sql, params).await
    }

    async fn execute(&self, q: QuaintQuery<'_>) -> quaint::Result<u64> {
        let (sql, params) = self.visit_query(q)?;
        self.execute_raw(&sql, &params).await
    }

    async fn execute_raw(&self, sql: &str, params: &[Value<'_>]) -> quaint::Result<u64> {
        metrics::query("js.execute_raw", sql, params, move || async move {
            self.do_execute_raw(sql, params).await
        })
        .await
    }

    async fn execute_raw_typed(&self, sql: &str, params: &[Value<'_>]) -> quaint::Result<u64> {
        self.execute_raw(sql, params).await
    }

    async fn raw_cmd(&self, cmd: &str) -> quaint::Result<()> {
        let params = &[];
        metrics::query("js.raw_cmd", cmd, params, move || async move {
            self.do_execute_raw(cmd, params).await?;
            Ok(())
        })
        .await
    }

    async fn version(&self) -> quaint::Result<Option<String>> {
        // Note: JS Connectors don't use this method.
        Ok(None)
    }

    fn is_healthy(&self) -> bool {
        // Note: JS Connectors don't use this method.
        true
    }

    /// Sets the transaction isolation level to given value.
    /// Implementers have to make sure that the passed isolation level is valid for the underlying database.
    async fn set_tx_isolation_level(&self, isolation_level: IsolationLevel) -> quaint::Result<()> {
        if matches!(isolation_level, IsolationLevel::Snapshot) {
            return Err(Error::builder(ErrorKind::invalid_isolation_level(&isolation_level)).build());
        }

        self.raw_cmd(&format!("SET TRANSACTION ISOLATION LEVEL {isolation_level}"))
            .await
    }

    fn requires_isolation_first(&self) -> bool {
        match self.flavour {
            Flavour::Mysql => true,
            Flavour::Postgres | Flavour::Sqlite => false,
            _ => unreachable!(),
        }
    }
}

impl JsBaseQueryable {
    async fn build_query(sql: &str, values: &[quaint::Value<'_>]) -> quaint::Result<Query> {
        let sql: String = sql.to_string();
        let args = conversion::conv_params(values)?;
        Ok(Query { sql, args })
    }

    async fn do_query_raw(&self, sql: &str, params: &[Value<'_>]) -> quaint::Result<ResultSet> {
        let len = params.len();
        let serialization_span = info_span!("js:query:args", user_facing = true, "length" = %len);
        let query = Self::build_query(sql, params).instrument(serialization_span).await?;

        let sql_span = info_span!("js:query:sql", user_facing = true, "db.statement" = %sql);
        let result_set = self.proxy.query_raw(query).instrument(sql_span).await?;

        let len = result_set.len();
        let _deserialization_span = info_span!("js:query:result", user_facing = true, "length" = %len).entered();
        Ok(ResultSet::from(result_set))
    }

    async fn do_execute_raw(&self, sql: &str, params: &[Value<'_>]) -> quaint::Result<u64> {
        let len = params.len();
        let serialization_span = info_span!("js:query:args", user_facing = true, "length" = %len);
        let query = Self::build_query(sql, params).instrument(serialization_span).await?;

        let sql_span = info_span!("js:query:sql", user_facing = true, "db.statement" = %sql);
        let affected_rows = self.proxy.execute_raw(query).instrument(sql_span).await?;

        Ok(affected_rows as u64)
    }
}

/// A JsQueryable adapts a Proxy to implement quaint's Queryable interface. It has the
/// responsibility of transforming inputs and outputs of `query` and `execute` methods from quaint
/// types to types that can be translated into javascript and viceversa. This is to let the rest of
/// the query engine work as if it was using quaint itself. The aforementioned transformations are:
///
/// Transforming a `quaint::ast::Query` into SQL by visiting it for the specific flavour of SQL
/// expected by the client connector. (eg. using the mysql visitor for the Planetscale client
/// connector)
///
/// Transforming a `JSResultSet` (what client connectors implemented in javascript provide)
/// into a `quaint::connector::result_set::ResultSet`. A quaint `ResultSet` is basically a vector
/// of `quaint::Value` but said type is a tagged enum, with non-unit variants that cannot be converted to javascript as is.
///
pub struct JsQueryable {
    inner: JsBaseQueryable,
    driver_proxy: DriverProxy,
}

impl std::fmt::Display for JsQueryable {
    fn fmt(&self, f: &mut std::fmt::Formatter<'_>) -> std::fmt::Result {
        write!(f, "JSQueryable(driver)")
    }
}

impl std::fmt::Debug for JsQueryable {
    fn fmt(&self, f: &mut std::fmt::Formatter<'_>) -> std::fmt::Result {
        write!(f, "JSQueryable(driver)")
    }
}

#[async_trait]
impl QuaintQueryable for JsQueryable {
    async fn query(&self, q: QuaintQuery<'_>) -> quaint::Result<ResultSet> {
        self.inner.query(q).await
    }

    async fn query_raw(&self, sql: &str, params: &[Value<'_>]) -> quaint::Result<ResultSet> {
        self.inner.query_raw(sql, params).await
    }

    async fn query_raw_typed(&self, sql: &str, params: &[Value<'_>]) -> quaint::Result<ResultSet> {
        self.inner.query_raw_typed(sql, params).await
    }

    async fn execute(&self, q: QuaintQuery<'_>) -> quaint::Result<u64> {
        self.inner.execute(q).await
    }

    async fn execute_raw(&self, sql: &str, params: &[Value<'_>]) -> quaint::Result<u64> {
        self.inner.execute_raw(sql, params).await
    }

    async fn execute_raw_typed(&self, sql: &str, params: &[Value<'_>]) -> quaint::Result<u64> {
        self.inner.execute_raw_typed(sql, params).await
    }

    async fn raw_cmd(&self, cmd: &str) -> quaint::Result<()> {
        self.inner.raw_cmd(cmd).await
    }

    async fn version(&self) -> quaint::Result<Option<String>> {
        self.inner.version().await
    }

    fn is_healthy(&self) -> bool {
        self.inner.is_healthy()
    }

    async fn set_tx_isolation_level(&self, isolation_level: IsolationLevel) -> quaint::Result<()> {
        self.inner.set_tx_isolation_level(isolation_level).await
    }

    fn requires_isolation_first(&self) -> bool {
        self.inner.requires_isolation_first()
    }
}

#[async_trait]
impl TransactionCapable for JsQueryable {
    async fn start_transaction<'a>(
        &'a self,
        isolation: Option<IsolationLevel>,
    ) -> quaint::Result<Box<dyn Transaction + 'a>> {
        let tx = self.driver_proxy.start_transaction(isolation).await?;

        Ok(tx)
    }
}

pub fn from_napi(driver: JsObject) -> JsQueryable {
    let common = CommonProxy::new(&driver).unwrap();
    let driver_proxy = DriverProxy::new(&driver).unwrap();

    JsQueryable {
        inner: JsBaseQueryable::new(common),
        driver_proxy,
    }
}<|MERGE_RESOLUTION|>--- conflicted
+++ resolved
@@ -1,12 +1,7 @@
-<<<<<<< HEAD
 use crate::{
     conversion,
-    error::into_quaint_error,
     proxy::{CommonProxy, DriverProxy, Query},
 };
-=======
-use crate::proxy::{CommonProxy, DriverProxy, Query};
->>>>>>> bb89459b
 use async_trait::async_trait;
 use napi::JsObject;
 use psl::datamodel_connector::Flavour;
