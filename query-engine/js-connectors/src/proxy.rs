use core::panic;
use std::str::FromStr;

use crate::error::*;
use crate::transaction::JsTransaction;
use napi::bindgen_prelude::{FromNapiValue, Promise as JsPromise, ToNapiValue};
use napi::threadsafe_function::{ErrorStrategy, ThreadsafeFunction};
use napi::{Env, JsObject, JsString};
use napi_derive::napi;
use quaint::connector::{IsolationLevel, ResultSet as QuaintResultSet};
use quaint::Value as QuaintValue;

// TODO(jkomyno): import these 3rd-party crates from the `quaint-core` crate.
use bigdecimal::BigDecimal;
use chrono::{DateTime, Utc};
use chrono::{NaiveDate, NaiveTime};

/// Proxy is a struct wrapping a javascript object that exhibits basic primitives for
/// querying and executing SQL (i.e. a client connector). The Proxy uses NAPI ThreadSafeFunction to
/// invoke the code within the node runtime that implements the client connector.
pub struct CommonProxy {
    /// Execute a query given as SQL, interpolating the given parameters.
    query_raw: ThreadsafeFunction<Query, ErrorStrategy::Fatal>,

    /// Execute a query given as SQL, interpolating the given parameters and
    /// returning the number of affected rows.
    execute_raw: ThreadsafeFunction<Query, ErrorStrategy::Fatal>,

    /// Return the flavour for this driver.
    pub(crate) flavour: String,
}

/// This is a JS proxy for accessing the methods specific to top level
/// JS driver objects
pub struct DriverProxy {
    start_transaction: ThreadsafeFunction<Option<String>, ErrorStrategy::Fatal>,
}
/// This a JS proxy for accessing the methods, specific
/// to JS transaction objects
pub struct TransactionProxy {
    /// commit transaction
    commit: ThreadsafeFunction<(), ErrorStrategy::Fatal>,

    /// rollback transcation
    rollback: ThreadsafeFunction<(), ErrorStrategy::Fatal>,
}

/// This result set is more convenient to be manipulated from both Rust and NodeJS.
/// Quaint's version of ResultSet is:
///
/// pub struct ResultSet {
///     pub(crate) columns: Arc<Vec<String>>,
///     pub(crate) rows: Vec<Vec<Value<'static>>>,
///     pub(crate) last_insert_id: Option<u64>,
/// }
///
/// If we used this ResultSet would we would have worse ergonomics as quaint::Value is a structured
/// enum and cannot be used directly with the #[napi(Object)] macro. Thus requiring us to implement
/// the FromNapiValue and ToNapiValue traits for quaint::Value, and use a different custom type
/// representing the Value in javascript.
///
#[napi(object)]
#[derive(Debug)]
pub struct JSResultSet {
    pub column_types: Vec<ColumnType>,
    pub column_names: Vec<String>,
    // Note this might be encoded differently for performance reasons
    pub rows: Vec<Vec<serde_json::Value>>,
    pub last_insert_id: Option<String>,
}

impl JSResultSet {
    pub fn len(&self) -> usize {
        self.rows.len()
    }
}

#[napi]
#[derive(Debug)]
pub enum ColumnType {
    // [PLANETSCALE_TYPE] (MYSQL_TYPE) -> [TypeScript example]
    /// The following PlanetScale type IDs are mapped into Int32:
    /// - INT8 (TINYINT) -> e.g. `127`
    /// - INT16 (SMALLINT) -> e.g. `32767`
    /// - INT24 (MEDIUMINT) -> e.g. `8388607`
    /// - INT32 (INT) -> e.g. `2147483647`
    Int32,

    /// The following PlanetScale type IDs are mapped into Int64:
    /// - INT64 (BIGINT) -> e.g. `"9223372036854775807"` (String-encoded)
    Int64,

    /// The following PlanetScale type IDs are mapped into Float:
    /// - FLOAT32 (FLOAT) -> e.g. `3.402823466`
    Float,

    /// The following PlanetScale type IDs are mapped into Double:
    /// - FLOAT64 (DOUBLE) -> e.g. `1.7976931348623157`
    Double,

    /// The following PlanetScale type IDs are mapped into Numeric:
    /// - DECIMAL (DECIMAL) -> e.g. `"99999999.99"` (String-encoded)
    Numeric,

    /// The following PlanetScale type IDs are mapped into Boolean:
    /// - BOOLEAN (BOOLEAN) -> e.g. `1`
    Boolean,

    /// The following PlanetScale type IDs are mapped into Char:
    /// - CHAR (CHAR) -> e.g. `"c"` (String-encoded)
    Char,

    /// The following PlanetScale type IDs are mapped into Text:
    /// - TEXT (TEXT) -> e.g. `"foo"` (String-encoded)
    /// - VARCHAR (VARCHAR) -> e.g. `"foo"` (String-encoded)
    Text,

    /// The following PlanetScale type IDs are mapped into Date:
    /// - DATE (DATE) -> e.g. `"2023-01-01"` (String-encoded, yyyy-MM-dd)
    Date,

    /// The following PlanetScale type IDs are mapped into Time:
    /// - TIME (TIME) -> e.g. `"23:59:59"` (String-encoded, HH:mm:ss)
    Time,

    /// The following PlanetScale type IDs are mapped into DateTime:
    /// - DATETIME (DATETIME) -> e.g. `"2023-01-01 23:59:59"` (String-encoded, yyyy-MM-dd HH:mm:ss)
    /// - TIMESTAMP (TIMESTAMP) -> e.g. `"2023-01-01 23:59:59"` (String-encoded, yyyy-MM-dd HH:mm:ss)
    DateTime,

    /// The following PlanetScale type IDs are mapped into Json:
    /// - JSON (JSON) -> e.g. `"{\"key\": \"value\"}"` (String-encoded)
    Json,

    /// The following PlanetScale type IDs are mapped into Enum:
    /// - ENUM (ENUM) -> e.g. `"foo"` (String-encoded)
    Enum,

    /// The following PlanetScale type IDs are mapped into Bytes:
    /// - BLOB (BLOB) -> e.g. `"\u0012"` (String-encoded)
    /// - VARBINARY (VARBINARY) -> e.g. `"\u0012"` (String-encoded)
    /// - BINARY (BINARY) -> e.g. `"\u0012"` (String-encoded)
    /// - GEOMETRY (GEOMETRY) -> e.g. `"\u0012"` (String-encoded)
    Bytes,

    /// The following PlanetScale type IDs are mapped into Set:
    /// - SET (SET) -> e.g. `"foo,bar"` (String-encoded, comma-separated)
    /// This is currently unhandled, and will panic if encountered.
    Set,
}

#[napi(object)]
#[derive(Debug)]
pub struct Query {
    pub sql: String,
    pub args: Vec<serde_json::Value>,
}
/// Handle data-type conversion from a JSON value to a Quaint value.
/// This is used for most data types, except those that require connector-specific handling, e.g., `ColumnType::Boolean`.
/// In the future, after https://github.com/prisma/team-orm/issues/257, every connector-specific handling should be moved
/// out of Rust and into TypeScript.
/// TODO: print column_type & column_name in the panic message.
fn js_value_to_quaint(
    json_value: serde_json::Value,
    column_type: ColumnType,
    column_name: &str,
) -> QuaintValue<'static> {
    //  Note for the future: it may be worth revisiting how much bloat so many panics with different static
    // strings add to the compiled artefact, and in case we should come up with a restricted set of panic
    // messages, or even find a way of removing them altogether.
    match column_type {
        ColumnType::Int32 => match json_value {
            serde_json::Value::Number(n) => {
                // n.as_i32() is not implemented, so we need to downcast from i64 instead
                QuaintValue::int32(n.as_i64().expect("number must be an i32") as i32)
            }
            serde_json::Value::Null => QuaintValue::Int32(None),
            mismatch => panic!("Expected an i32 number in column {}, found {}", column_name, mismatch),
        },
        ColumnType::Int64 => match json_value {
            serde_json::Value::String(s) => {
                let n = s.parse::<i64>().expect("string-encoded number must be an i64");
                QuaintValue::int64(n)
            }
            serde_json::Value::Null => QuaintValue::Int64(None),
            mismatch => panic!("Expected a string in column {}, found {}", column_name, mismatch),
        },
        ColumnType::Float => match json_value {
            // n.as_f32() is not implemented, so we need to downcast from f64 instead.
            // We assume that the JSON value is a valid f32 number, but we check for overflows anyway.
            serde_json::Value::Number(n) => QuaintValue::float(f64_to_f32(n.as_f64().expect("number must be a f64"))),
            serde_json::Value::Null => QuaintValue::Float(None),
            mismatch => panic!("Expected a f32 number in column {}, found {}", column_name, mismatch),
        },
        ColumnType::Double => match json_value {
            serde_json::Value::Number(n) => QuaintValue::double(n.as_f64().expect("number must be a f64")),
            serde_json::Value::Null => QuaintValue::Double(None),
            mismatch => panic!("Expected a f64 number in column {}, found {}", column_name, mismatch),
        },
        ColumnType::Numeric => match json_value {
            serde_json::Value::String(s) => {
                let decimal = BigDecimal::from_str(&s).expect("invalid numeric value");
                QuaintValue::numeric(decimal)
            }
            serde_json::Value::Null => QuaintValue::Numeric(None),
            mismatch => panic!(
                "Expected a string-encoded number in column {}, found {}",
                column_name, mismatch
            ),
        },
        ColumnType::Boolean => match json_value {
            serde_json::Value::Bool(b) => QuaintValue::boolean(b),
            serde_json::Value::Null => QuaintValue::Boolean(None),
            mismatch => panic!("Expected a boolean in column {}, found {}", column_name, mismatch),
        },
        ColumnType::Char => match json_value {
            serde_json::Value::String(s) => QuaintValue::Char(s.chars().next()),
            serde_json::Value::Null => QuaintValue::Char(None),
            mismatch => panic!("Expected a string in column {}, found {}", column_name, mismatch),
        },
        ColumnType::Text => match json_value {
            serde_json::Value::String(s) => QuaintValue::text(s),
            serde_json::Value::Null => QuaintValue::Text(None),
            mismatch => panic!("Expected a string in column {}, found {}", column_name, mismatch),
        },
        ColumnType::Date => match json_value {
            serde_json::Value::String(s) => {
                let date = NaiveDate::parse_from_str(&s, "%Y-%m-%d").expect("Expected a date string");
                QuaintValue::date(date)
            }
            serde_json::Value::Null => QuaintValue::Date(None),
            mismatch => panic!("Expected a string in column {}, found {}", column_name, mismatch),
        },
        ColumnType::Time => match json_value {
            serde_json::Value::String(s) => {
                let time = NaiveTime::parse_from_str(&s, "%H:%M:%S").expect("Expected a time string");
                QuaintValue::time(time)
            }
            serde_json::Value::Null => QuaintValue::Time(None),
            mismatch => panic!("Expected a string in column {}, found {}", column_name, mismatch),
        },
        ColumnType::DateTime => match json_value {
            serde_json::Value::String(s) => {
<<<<<<< HEAD
                let datetime = chrono::NaiveDateTime::parse_from_str(&s, "%Y-%m-%d %H:%M:%S")
                    .unwrap_or_else(|_| panic!("Expected a datetime string in column {}, found {}", column_name, &s));
=======
                let datetime = chrono::NaiveDateTime::parse_from_str(&s, "%Y-%m-%d %H:%M:%S%.f")
                    .unwrap_or_else(|_| panic!("Expected a datetime string, found {:?}", &s));
>>>>>>> 1c5aa64a
                let datetime: DateTime<Utc> = DateTime::from_utc(datetime, Utc);
                QuaintValue::datetime(datetime)
            }
            serde_json::Value::Null => QuaintValue::DateTime(None),
            mismatch => panic!("Expected a string in column {}, found {}", column_name, mismatch),
        },
        ColumnType::Json => match json_value {
            serde_json::Value::Null => QuaintValue::Json(None),
            json => QuaintValue::json(json),
        },
        ColumnType::Enum => match json_value {
            serde_json::Value::String(s) => QuaintValue::enum_variant(s),
            serde_json::Value::Null => QuaintValue::Enum(None),
            mismatch => panic!("Expected a string in column {}, found {}", column_name, mismatch),
        },
        ColumnType::Bytes => match json_value {
            serde_json::Value::String(s) => QuaintValue::Bytes(Some(s.into_bytes().into())),
            serde_json::Value::Null => QuaintValue::Bytes(None),
            mismatch => panic!("Expected a string in column {}, found {}", column_name, mismatch),
        },
        unimplemented => {
            todo!("support column type {:?} in column {}", unimplemented, column_name)
        }
    }
}

impl From<JSResultSet> for QuaintResultSet {
    fn from(js_result_set: JSResultSet) -> Self {
        let JSResultSet {
            rows,
            column_names,
            column_types,
            last_insert_id,
        } = js_result_set;

        let mut quaint_rows = Vec::with_capacity(rows.len());

        for row in rows {
            let mut quaint_row = Vec::with_capacity(column_types.len());

            for (i, row) in row.into_iter().enumerate() {
                let column_type = column_types[i];
                let column_name = column_names[i].as_str();

                quaint_row.push(js_value_to_quaint(row, column_type, column_name));
            }

            quaint_rows.push(quaint_row);
        }

        let last_insert_id = last_insert_id.and_then(|id| id.parse::<u64>().ok());
        let mut quaint_result_set = QuaintResultSet::new(column_names, quaint_rows);

        // Not a fan of this (extracting the `Some` value from an `Option` and pass it to a method that creates a new `Some` value),
        // but that's Quaint's ResultSet API and that's how the MySQL connector does it.
        // Sqlite, on the other hand, uses a `last_insert_id.unwrap_or(0)` approach.
        if let Some(last_insert_id) = last_insert_id {
            quaint_result_set.set_last_insert_id(last_insert_id);
        }

        quaint_result_set
    }
}

impl CommonProxy {
    pub fn new(object: &JsObject, env: &Env) -> napi::Result<Self> {
        let query_raw = object.get_named_property("queryRaw")?;
        let execute_raw = object.get_named_property("executeRaw")?;
        let flavour: JsString = object.get_named_property("flavour")?;

        let mut result = Self {
            query_raw,
            execute_raw,
            flavour: flavour.into_utf8()?.as_str()?.to_owned(),
        };

        result.query_raw.unref(env)?;
        result.execute_raw.unref(env)?;

        Ok(result)
    }

    pub async fn query_raw(&self, params: Query) -> napi::Result<JSResultSet> {
        async_unwinding_panic(async {
            let promise = self.query_raw.call_async::<JsPromise<JSResultSet>>(params).await?;
            let value = promise.await?;
            Ok(value)
        })
        .await
    }

    pub async fn execute_raw(&self, params: Query) -> napi::Result<u32> {
        async_unwinding_panic(async {
            let promise = self.execute_raw.call_async::<JsPromise<u32>>(params).await?;
            let value = promise.await?;
            Ok(value)
        })
        .await
    }
}

impl DriverProxy {
    pub fn new(js_connector: &JsObject, env: &Env) -> napi::Result<Self> {
        let start_transaction = js_connector.get_named_property("startTransaction")?;
        let mut result = Self { start_transaction };
        result.start_transaction.unref(env)?;

        Ok(result)
    }

    pub async fn start_transaction(&self, isolation_level: Option<IsolationLevel>) -> napi::Result<Box<JsTransaction>> {
        async_unwinding_panic(async move {
            let promise = self
                .start_transaction
                .call_async::<JsPromise<JsTransaction>>(isolation_level.map(|l| l.to_string()))
                .await?;

            let tx = promise.await?;
            Ok(Box::new(tx))
        })
        .await
    }
}

impl TransactionProxy {
    pub fn new(js_transaction: &JsObject, env: &Env) -> napi::Result<Self> {
        let commit = js_transaction.get_named_property("commit")?;
        let rollback = js_transaction.get_named_property("rollback")?;

        let mut result = Self { commit, rollback };

        result.commit.unref(env)?;
        result.rollback.unref(env)?;

        Ok(result)
    }

    pub async fn commit(&self) -> napi::Result<()> {
        async_unwinding_panic(async move {
            let promise = self.commit.call_async::<JsPromise<()>>(()).await?;
            promise.await
        })
        .await
    }
    pub async fn rollback(&self) -> napi::Result<()> {
        async_unwinding_panic(async move {
            let promise = self.rollback.call_async::<JsPromise<()>>(()).await?;
            promise.await
        })
        .await
    }
}

/// Coerce a `f64` to a `f32`, asserting that the conversion is lossless.
/// Note that, when overflow occurs during conversion, the result is `infinity`.
fn f64_to_f32(x: f64) -> f32 {
    let y = x as f32;

    assert_eq!(x.is_finite(), y.is_finite(), "f32 overflow during conversion");

    y
}

#[cfg(test)]
mod proxy_test {
    use num_bigint::BigInt;
    use serde_json::json;

    use super::*;

    #[track_caller]
    fn test_null(quaint_none: QuaintValue, column_type: ColumnType) {
        let json_value = serde_json::Value::Null;
        let quaint_value = js_value_to_quaint(json_value, column_type, "column_name");
        assert_eq!(quaint_value, quaint_none);
    }

    #[test]
    fn js_value_int32_to_quaint() {
        let column_type = ColumnType::Int32;

        // null
        test_null(QuaintValue::Int32(None), column_type);

        // 0
        let n: i32 = 0;
        let json_value = serde_json::Value::Number(serde_json::Number::from(n));
        let quaint_value = js_value_to_quaint(json_value, column_type, "column_name");
        assert_eq!(quaint_value, QuaintValue::Int32(Some(n)));

        // max
        let n: i32 = i32::MAX;
        let json_value = serde_json::Value::Number(serde_json::Number::from(n));
        let quaint_value = js_value_to_quaint(json_value, column_type, "column_name");
        assert_eq!(quaint_value, QuaintValue::Int32(Some(n)));

        // min
        let n: i32 = i32::MIN;
        let json_value = serde_json::Value::Number(serde_json::Number::from(n));
        let quaint_value = js_value_to_quaint(json_value, column_type, "column_name");
        assert_eq!(quaint_value, QuaintValue::Int32(Some(n)));
    }

    #[test]
    fn js_value_int64_to_quaint() {
        let column_type = ColumnType::Int64;

        // null
        test_null(QuaintValue::Int64(None), column_type);

        // 0
        let n: i64 = 0;
        let json_value = serde_json::Value::String(n.to_string());
        let quaint_value = js_value_to_quaint(json_value, column_type, "column_name");
        assert_eq!(quaint_value, QuaintValue::Int64(Some(n)));

        // max
        let n: i64 = i64::MAX;
        let json_value = serde_json::Value::String(n.to_string());
        let quaint_value = js_value_to_quaint(json_value, column_type, "column_name");
        assert_eq!(quaint_value, QuaintValue::Int64(Some(n)));

        // min
        let n: i64 = i64::MIN;
        let json_value = serde_json::Value::String(n.to_string());
        let quaint_value = js_value_to_quaint(json_value, column_type, "column_name");
        assert_eq!(quaint_value, QuaintValue::Int64(Some(n)));
    }

    #[test]
    fn js_value_float_to_quaint() {
        let column_type = ColumnType::Float;

        // null
        test_null(QuaintValue::Float(None), column_type);

        // 0
        let n: f32 = 0.0;
        let json_value = serde_json::Value::Number(serde_json::Number::from_f64(n.into()).unwrap());
        let quaint_value = js_value_to_quaint(json_value, column_type, "column_name");
        assert_eq!(quaint_value, QuaintValue::Float(Some(n)));

        // max
        let n: f32 = f32::MAX;
        let json_value = serde_json::Value::Number(serde_json::Number::from_f64(n.into()).unwrap());
        let quaint_value = js_value_to_quaint(json_value, column_type, "column_name");
        assert_eq!(quaint_value, QuaintValue::Float(Some(n)));

        // min
        let n: f32 = f32::MIN;
        let json_value = serde_json::Value::Number(serde_json::Number::from_f64(n.into()).unwrap());
        let quaint_value = js_value_to_quaint(json_value, column_type, "column_name");
        assert_eq!(quaint_value, QuaintValue::Float(Some(n)));
    }

    #[test]
    fn js_value_double_to_quaint() {
        let column_type = ColumnType::Double;

        // null
        test_null(QuaintValue::Double(None), column_type);

        // 0
        let n: f64 = 0.0;
        let json_value = serde_json::Value::Number(serde_json::Number::from_f64(n).unwrap());
        let quaint_value = js_value_to_quaint(json_value, column_type, "column_name");
        assert_eq!(quaint_value, QuaintValue::Double(Some(n)));

        // max
        let n: f64 = f64::MAX;
        let json_value = serde_json::Value::Number(serde_json::Number::from_f64(n).unwrap());
        let quaint_value = js_value_to_quaint(json_value, column_type, "column_name");
        assert_eq!(quaint_value, QuaintValue::Double(Some(n)));

        // min
        let n: f64 = f64::MIN;
        let json_value = serde_json::Value::Number(serde_json::Number::from_f64(n).unwrap());
        let quaint_value = js_value_to_quaint(json_value, column_type, "column_name");
        assert_eq!(quaint_value, QuaintValue::Double(Some(n)));
    }

    #[test]
    fn js_value_numeric_to_quaint() {
        let column_type = ColumnType::Numeric;

        // null
        test_null(QuaintValue::Numeric(None), column_type);

        let n_as_string = "1234.99";
        let decimal = BigDecimal::new(BigInt::parse_bytes(b"123499", 10).unwrap(), 2);

        let json_value = serde_json::Value::String(n_as_string.into());
        let quaint_value = js_value_to_quaint(json_value, column_type, "column_name");
        assert_eq!(quaint_value, QuaintValue::Numeric(Some(decimal)));

        let n_as_string = "1234.999999";
        let decimal = BigDecimal::new(BigInt::parse_bytes(b"1234999999", 10).unwrap(), 6);

        let json_value = serde_json::Value::String(n_as_string.into());
        let quaint_value = js_value_to_quaint(json_value, column_type, "column_name");
        assert_eq!(quaint_value, QuaintValue::Numeric(Some(decimal)));
    }

    #[test]
    fn js_value_boolean_to_quaint() {
        let column_type = ColumnType::Boolean;

        // null
        test_null(QuaintValue::Boolean(None), column_type);

        // true
        let bool_val = true;
        let json_value = serde_json::Value::Bool(bool_val);
        let quaint_value = js_value_to_quaint(json_value, column_type, "column_name");
        assert_eq!(quaint_value, QuaintValue::Boolean(Some(bool_val)));

        // false
        let bool_val = false;
        let json_value = serde_json::Value::Bool(bool_val);
        let quaint_value = js_value_to_quaint(json_value, column_type, "column_name");
        assert_eq!(quaint_value, QuaintValue::Boolean(Some(bool_val)));
    }

    #[test]
    fn js_value_char_to_quaint() {
        let column_type = ColumnType::Char;

        // null
        test_null(QuaintValue::Char(None), column_type);

        let c = 'c';
        let json_value = serde_json::Value::String(c.to_string());
        let quaint_value = js_value_to_quaint(json_value, column_type, "column_name");
        assert_eq!(quaint_value, QuaintValue::Char(Some(c)));
    }

    #[test]
    fn js_value_text_to_quaint() {
        let column_type = ColumnType::Text;

        // null
        test_null(QuaintValue::Text(None), column_type);

        let s = "some text";
        let json_value = serde_json::Value::String(s.to_string());
        let quaint_value = js_value_to_quaint(json_value, column_type, "column_name");
        assert_eq!(quaint_value, QuaintValue::Text(Some(s.into())));
    }

    #[test]
    fn js_value_date_to_quaint() {
        let column_type = ColumnType::Date;

        // null
        test_null(QuaintValue::Date(None), column_type);

        let s = "2023-01-01";
        let json_value = serde_json::Value::String(s.to_string());
        let quaint_value = js_value_to_quaint(json_value, column_type, "column_name");

        let date = NaiveDate::from_ymd_opt(2023, 1, 1).unwrap();
        assert_eq!(quaint_value, QuaintValue::Date(Some(date)));
    }

    #[test]
    fn js_value_time_to_quaint() {
        let column_type = ColumnType::Time;

        // null
        test_null(QuaintValue::Time(None), column_type);

        let s = "23:59:59";
        let json_value = serde_json::Value::String(s.to_string());
        let quaint_value = js_value_to_quaint(json_value, column_type, "column_name");

        let time: NaiveTime = NaiveTime::from_hms_opt(23, 59, 59).unwrap();
        assert_eq!(quaint_value, QuaintValue::Time(Some(time)));
    }

    #[test]
    fn js_value_datetime_to_quaint() {
        let column_type = ColumnType::DateTime;

        // null
        test_null(QuaintValue::DateTime(None), column_type);

        let s = "2023-01-01 23:59:59.415";
        let json_value = serde_json::Value::String(s.to_string());
        let quaint_value = js_value_to_quaint(json_value, column_type);

        let datetime = NaiveDate::from_ymd_opt(2023, 1, 1)
            .unwrap()
            .and_hms_milli_opt(23, 59, 59, 415)
            .unwrap();
        let datetime = DateTime::from_utc(datetime, Utc);
        assert_eq!(quaint_value, QuaintValue::DateTime(Some(datetime)));

        let s = "2023-01-01 23:59:59.123456";
        let json_value = serde_json::Value::String(s.to_string());
        let quaint_value = js_value_to_quaint(json_value, column_type);

        let datetime = NaiveDate::from_ymd_opt(2023, 1, 1)
            .unwrap()
            .and_hms_micro_opt(23, 59, 59, 123_456)
            .unwrap();
        let datetime = DateTime::from_utc(datetime, Utc);
        assert_eq!(quaint_value, QuaintValue::DateTime(Some(datetime)));

        let s = "2023-01-01 23:59:59";
        let json_value = serde_json::Value::String(s.to_string());
        let quaint_value = js_value_to_quaint(json_value, column_type, "column_name");

        let datetime = NaiveDate::from_ymd_opt(2023, 1, 1)
            .unwrap()
            .and_hms_milli_opt(23, 59, 59, 0)
            .unwrap();
        let datetime = DateTime::from_utc(datetime, Utc);
        assert_eq!(quaint_value, QuaintValue::DateTime(Some(datetime)));
    }

    #[test]
    fn js_value_json_to_quaint() {
        let column_type = ColumnType::Json;

        // null
        test_null(QuaintValue::Json(None), column_type);

        let json = json!({
            "key": "value",
            "nested": [
                true,
                false,
                1,
                null
            ]
        });
        let json_value = json.clone();
        let quaint_value = js_value_to_quaint(json_value, column_type, "column_name");
        assert_eq!(quaint_value, QuaintValue::Json(Some(json.clone())));
    }

    #[test]
    fn js_value_enum_to_quaint() {
        let column_type = ColumnType::Enum;

        // null
        test_null(QuaintValue::Enum(None), column_type);

        let s = "some enum variant";
        let json_value = serde_json::Value::String(s.to_string());
        let quaint_value = js_value_to_quaint(json_value, column_type, "column_name");
        assert_eq!(quaint_value, QuaintValue::Enum(Some(s.into())));
    }
}<|MERGE_RESOLUTION|>--- conflicted
+++ resolved
@@ -241,13 +241,8 @@
         },
         ColumnType::DateTime => match json_value {
             serde_json::Value::String(s) => {
-<<<<<<< HEAD
-                let datetime = chrono::NaiveDateTime::parse_from_str(&s, "%Y-%m-%d %H:%M:%S")
-                    .unwrap_or_else(|_| panic!("Expected a datetime string in column {}, found {}", column_name, &s));
-=======
                 let datetime = chrono::NaiveDateTime::parse_from_str(&s, "%Y-%m-%d %H:%M:%S%.f")
                     .unwrap_or_else(|_| panic!("Expected a datetime string, found {:?}", &s));
->>>>>>> 1c5aa64a
                 let datetime: DateTime<Utc> = DateTime::from_utc(datetime, Utc);
                 QuaintValue::datetime(datetime)
             }
@@ -636,7 +631,7 @@
 
         let s = "2023-01-01 23:59:59.415";
         let json_value = serde_json::Value::String(s.to_string());
-        let quaint_value = js_value_to_quaint(json_value, column_type);
+        let quaint_value = js_value_to_quaint(json_value, column_type, "column_name");
 
         let datetime = NaiveDate::from_ymd_opt(2023, 1, 1)
             .unwrap()
@@ -647,7 +642,7 @@
 
         let s = "2023-01-01 23:59:59.123456";
         let json_value = serde_json::Value::String(s.to_string());
-        let quaint_value = js_value_to_quaint(json_value, column_type);
+        let quaint_value = js_value_to_quaint(json_value, column_type, "column_name");
 
         let datetime = NaiveDate::from_ymd_opt(2023, 1, 1)
             .unwrap()
