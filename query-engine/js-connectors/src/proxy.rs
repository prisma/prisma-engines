use core::panic;
use std::str::FromStr;

use crate::conversion::JSArg;
use crate::error::*;
use crate::transaction::JsTransaction;
use napi::bindgen_prelude::{FromNapiValue, Promise as JsPromise, ToNapiValue};
use napi::threadsafe_function::{ErrorStrategy, ThreadsafeFunction};
use napi::{Env, JsObject, JsString};
use napi_derive::napi;
use quaint::connector::{IsolationLevel, ResultSet as QuaintResultSet};
use quaint::Value as QuaintValue;

// TODO(jkomyno): import these 3rd-party crates from the `quaint-core` crate.
use bigdecimal::BigDecimal;
use chrono::{DateTime, Utc};
use chrono::{NaiveDate, NaiveTime};

/// Proxy is a struct wrapping a javascript object that exhibits basic primitives for
/// querying and executing SQL (i.e. a client connector). The Proxy uses NAPI ThreadSafeFunction to
/// invoke the code within the node runtime that implements the client connector.
pub struct CommonProxy {
    /// Execute a query given as SQL, interpolating the given parameters.
    query_raw: ThreadsafeFunction<Query, ErrorStrategy::Fatal>,

    /// Execute a query given as SQL, interpolating the given parameters and
    /// returning the number of affected rows.
    execute_raw: ThreadsafeFunction<Query, ErrorStrategy::Fatal>,

    /// Return the flavour for this driver.
    pub(crate) flavour: String,
}

/// This is a JS proxy for accessing the methods specific to top level
/// JS driver objects
pub struct DriverProxy {
    start_transaction: ThreadsafeFunction<Option<String>, ErrorStrategy::Fatal>,
}
/// This a JS proxy for accessing the methods, specific
/// to JS transaction objects
pub struct TransactionProxy {
    /// commit transaction
    commit: ThreadsafeFunction<(), ErrorStrategy::Fatal>,

    /// rollback transcation
    rollback: ThreadsafeFunction<(), ErrorStrategy::Fatal>,
}

/// This result set is more convenient to be manipulated from both Rust and NodeJS.
/// Quaint's version of ResultSet is:
///
/// pub struct ResultSet {
///     pub(crate) columns: Arc<Vec<String>>,
///     pub(crate) rows: Vec<Vec<Value<'static>>>,
///     pub(crate) last_insert_id: Option<u64>,
/// }
///
/// If we used this ResultSet would we would have worse ergonomics as quaint::Value is a structured
/// enum and cannot be used directly with the #[napi(Object)] macro. Thus requiring us to implement
/// the FromNapiValue and ToNapiValue traits for quaint::Value, and use a different custom type
/// representing the Value in javascript.
///
#[napi(object)]
#[derive(Debug)]
pub struct JSResultSet {
    pub column_types: Vec<ColumnType>,
    pub column_names: Vec<String>,
    // Note this might be encoded differently for performance reasons
    pub rows: Vec<Vec<serde_json::Value>>,
    pub last_insert_id: Option<String>,
}

impl JSResultSet {
    pub fn len(&self) -> usize {
        self.rows.len()
    }
}

#[napi]
#[derive(Debug)]
pub enum ColumnType {
    // [PLANETSCALE_TYPE] (MYSQL_TYPE) -> [TypeScript example]
    /// The following PlanetScale type IDs are mapped into Int32:
    /// - INT8 (TINYINT) -> e.g. `127`
    /// - INT16 (SMALLINT) -> e.g. `32767`
    /// - INT24 (MEDIUMINT) -> e.g. `8388607`
    /// - INT32 (INT) -> e.g. `2147483647`
    Int32,

    /// The following PlanetScale type IDs are mapped into Int64:
    /// - INT64 (BIGINT) -> e.g. `"9223372036854775807"` (String-encoded)
    Int64,

    /// The following PlanetScale type IDs are mapped into Float:
    /// - FLOAT32 (FLOAT) -> e.g. `3.402823466`
    Float,

    /// The following PlanetScale type IDs are mapped into Double:
    /// - FLOAT64 (DOUBLE) -> e.g. `1.7976931348623157`
    Double,

    /// The following PlanetScale type IDs are mapped into Numeric:
    /// - DECIMAL (DECIMAL) -> e.g. `"99999999.99"` (String-encoded)
    Numeric,

    /// The following PlanetScale type IDs are mapped into Boolean:
    /// - BOOLEAN (BOOLEAN) -> e.g. `1`
    Boolean,

    /// The following PlanetScale type IDs are mapped into Char:
    /// - CHAR (CHAR) -> e.g. `"c"` (String-encoded)
    Char,

    /// The following PlanetScale type IDs are mapped into Text:
    /// - TEXT (TEXT) -> e.g. `"foo"` (String-encoded)
    /// - VARCHAR (VARCHAR) -> e.g. `"foo"` (String-encoded)
    Text,

    /// The following PlanetScale type IDs are mapped into Date:
    /// - DATE (DATE) -> e.g. `"2023-01-01"` (String-encoded, yyyy-MM-dd)
    Date,

    /// The following PlanetScale type IDs are mapped into Time:
    /// - TIME (TIME) -> e.g. `"23:59:59"` (String-encoded, HH:mm:ss)
    Time,

    /// The following PlanetScale type IDs are mapped into DateTime:
    /// - DATETIME (DATETIME) -> e.g. `"2023-01-01 23:59:59"` (String-encoded, yyyy-MM-dd HH:mm:ss)
    /// - TIMESTAMP (TIMESTAMP) -> e.g. `"2023-01-01 23:59:59"` (String-encoded, yyyy-MM-dd HH:mm:ss)
    DateTime,

    /// The following PlanetScale type IDs are mapped into Json:
    /// - JSON (JSON) -> e.g. `"{\"key\": \"value\"}"` (String-encoded)
    Json,

    /// The following PlanetScale type IDs are mapped into Enum:
    /// - ENUM (ENUM) -> e.g. `"foo"` (String-encoded)
    Enum,

    /// The following PlanetScale type IDs are mapped into Bytes:
    /// - BLOB (BLOB) -> e.g. `"\u0012"` (String-encoded)
    /// - VARBINARY (VARBINARY) -> e.g. `"\u0012"` (String-encoded)
    /// - BINARY (BINARY) -> e.g. `"\u0012"` (String-encoded)
    /// - GEOMETRY (GEOMETRY) -> e.g. `"\u0012"` (String-encoded)
    Bytes,

    /// The following PlanetScale type IDs are mapped into Set:
    /// - SET (SET) -> e.g. `"foo,bar"` (String-encoded, comma-separated)
    /// This is currently unhandled, and will panic if encountered.
    Set,
}

#[napi(object)]
#[derive(Debug)]
pub struct Query {
    pub sql: String,
    pub args: Vec<JSArg>,
}

/// Handle data-type conversion from a JSON value to a Quaint value.
/// This is used for most data types, except those that require connector-specific handling, e.g., `ColumnType::Boolean`.
<<<<<<< HEAD
fn js_value_to_quaint(json_value: serde_json::Value, column_type: ColumnType) -> QuaintValue<'static> {
=======
/// In the future, after https://github.com/prisma/team-orm/issues/257, every connector-specific handling should be moved
/// out of Rust and into TypeScript.
fn js_value_to_quaint(
    json_value: serde_json::Value,
    column_type: ColumnType,
    column_name: &str,
) -> QuaintValue<'static> {
>>>>>>> fe418f53
    //  Note for the future: it may be worth revisiting how much bloat so many panics with different static
    // strings add to the compiled artefact, and in case we should come up with a restricted set of panic
    // messages, or even find a way of removing them altogether.
    match column_type {
        ColumnType::Int32 => match json_value {
            serde_json::Value::Number(n) => {
                // n.as_i32() is not implemented, so we need to downcast from i64 instead
                QuaintValue::int32(n.as_i64().expect("number must be an i32") as i32)
            }
            serde_json::Value::Null => QuaintValue::Int32(None),
            mismatch => panic!("Expected an i32 number in column {}, found {}", column_name, mismatch),
        },
        ColumnType::Int64 => match json_value {
            serde_json::Value::String(s) => {
                let n = s.parse::<i64>().expect("string-encoded number must be an i64");
                QuaintValue::int64(n)
            }
            serde_json::Value::Null => QuaintValue::Int64(None),
            mismatch => panic!("Expected a string in column {}, found {}", column_name, mismatch),
        },
        ColumnType::Float => match json_value {
            // n.as_f32() is not implemented, so we need to downcast from f64 instead.
            // We assume that the JSON value is a valid f32 number, but we check for overflows anyway.
            serde_json::Value::Number(n) => QuaintValue::float(f64_to_f32(n.as_f64().expect("number must be a f64"))),
            serde_json::Value::Null => QuaintValue::Float(None),
            mismatch => panic!("Expected a f32 number in column {}, found {}", column_name, mismatch),
        },
        ColumnType::Double => match json_value {
            serde_json::Value::Number(n) => QuaintValue::double(n.as_f64().expect("number must be a f64")),
            serde_json::Value::Null => QuaintValue::Double(None),
            mismatch => panic!("Expected a f64 number in column {}, found {}", column_name, mismatch),
        },
        ColumnType::Numeric => match json_value {
            serde_json::Value::String(s) => {
                let decimal = BigDecimal::from_str(&s).expect("invalid numeric value");
                QuaintValue::numeric(decimal)
            }
            serde_json::Value::Null => QuaintValue::Numeric(None),
            mismatch => panic!(
                "Expected a string-encoded number in column {}, found {}",
                column_name, mismatch
            ),
        },
        ColumnType::Boolean => match json_value {
            serde_json::Value::Bool(b) => QuaintValue::boolean(b),
            serde_json::Value::Null => QuaintValue::Boolean(None),
            mismatch => panic!("Expected a boolean in column {}, found {}", column_name, mismatch),
        },
        ColumnType::Char => match json_value {
            serde_json::Value::String(s) => QuaintValue::Char(s.chars().next()),
            serde_json::Value::Null => QuaintValue::Char(None),
            mismatch => panic!("Expected a string in column {}, found {}", column_name, mismatch),
        },
        ColumnType::Text => match json_value {
            serde_json::Value::String(s) => QuaintValue::text(s),
            serde_json::Value::Null => QuaintValue::Text(None),
            mismatch => panic!("Expected a string in column {}, found {}", column_name, mismatch),
        },
        ColumnType::Date => match json_value {
            serde_json::Value::String(s) => {
                let date = NaiveDate::parse_from_str(&s, "%Y-%m-%d").expect("Expected a date string");
                QuaintValue::date(date)
            }
            serde_json::Value::Null => QuaintValue::Date(None),
            mismatch => panic!("Expected a string in column {}, found {}", column_name, mismatch),
        },
        ColumnType::Time => match json_value {
            serde_json::Value::String(s) => {
                let time = NaiveTime::parse_from_str(&s, "%H:%M:%S").expect("Expected a time string");
                QuaintValue::time(time)
            }
            serde_json::Value::Null => QuaintValue::Time(None),
            mismatch => panic!("Expected a string in column {}, found {}", column_name, mismatch),
        },
        ColumnType::DateTime => match json_value {
            serde_json::Value::String(s) => {
                let datetime = chrono::NaiveDateTime::parse_from_str(&s, "%Y-%m-%d %H:%M:%S%.f")
                    .unwrap_or_else(|_| panic!("Expected a datetime string, found {:?}", &s));
                let datetime: DateTime<Utc> = DateTime::from_utc(datetime, Utc);
                QuaintValue::datetime(datetime)
            }
            serde_json::Value::Null => QuaintValue::DateTime(None),
            mismatch => panic!("Expected a string in column {}, found {}", column_name, mismatch),
        },
        ColumnType::Json => match json_value {
            serde_json::Value::Null => QuaintValue::Json(None),
            json => QuaintValue::json(json),
        },
        ColumnType::Enum => match json_value {
            serde_json::Value::String(s) => QuaintValue::enum_variant(s),
            serde_json::Value::Null => QuaintValue::Enum(None),
            mismatch => panic!("Expected a string in column {}, found {}", column_name, mismatch),
        },
        ColumnType::Bytes => match json_value {
            serde_json::Value::String(s) => QuaintValue::Bytes(Some(s.into_bytes().into())),
            serde_json::Value::Null => QuaintValue::Bytes(None),
            mismatch => panic!("Expected a string in column {}, found {}", column_name, mismatch),
        },
        unimplemented => {
            todo!("support column type {:?} in column {}", unimplemented, column_name)
        }
    }
}

impl From<JSResultSet> for QuaintResultSet {
    fn from(js_result_set: JSResultSet) -> Self {
        let JSResultSet {
            rows,
            column_names,
            column_types,
            last_insert_id,
        } = js_result_set;

        let mut quaint_rows = Vec::with_capacity(rows.len());

        for row in rows {
            let mut quaint_row = Vec::with_capacity(column_types.len());

            for (i, row) in row.into_iter().enumerate() {
                let column_type = column_types[i];
                let column_name = column_names[i].as_str();

                quaint_row.push(js_value_to_quaint(row, column_type, column_name));
            }

            quaint_rows.push(quaint_row);
        }

        let last_insert_id = last_insert_id.and_then(|id| id.parse::<u64>().ok());
        let mut quaint_result_set = QuaintResultSet::new(column_names, quaint_rows);

        // Not a fan of this (extracting the `Some` value from an `Option` and pass it to a method that creates a new `Some` value),
        // but that's Quaint's ResultSet API and that's how the MySQL connector does it.
        // Sqlite, on the other hand, uses a `last_insert_id.unwrap_or(0)` approach.
        if let Some(last_insert_id) = last_insert_id {
            quaint_result_set.set_last_insert_id(last_insert_id);
        }

        quaint_result_set
    }
}

impl CommonProxy {
    pub fn new(object: &JsObject, env: &Env) -> napi::Result<Self> {
        let query_raw = object.get_named_property("queryRaw")?;
        let execute_raw = object.get_named_property("executeRaw")?;
        let flavour: JsString = object.get_named_property("flavour")?;

        let mut result = Self {
            query_raw,
            execute_raw,
            flavour: flavour.into_utf8()?.as_str()?.to_owned(),
        };

        result.query_raw.unref(env)?;
        result.execute_raw.unref(env)?;

        Ok(result)
    }

    pub async fn query_raw(&self, params: Query) -> napi::Result<JSResultSet> {
        async_unwinding_panic(async {
            let promise = self.query_raw.call_async::<JsPromise<JSResultSet>>(params).await?;
            let value = promise.await?;
            Ok(value)
        })
        .await
    }

    pub async fn execute_raw(&self, params: Query) -> napi::Result<u32> {
        async_unwinding_panic(async {
            let promise = self.execute_raw.call_async::<JsPromise<u32>>(params).await?;
            let value = promise.await?;
            Ok(value)
        })
        .await
    }
}

impl DriverProxy {
    pub fn new(js_connector: &JsObject, env: &Env) -> napi::Result<Self> {
        let start_transaction = js_connector.get_named_property("startTransaction")?;
        let mut result = Self { start_transaction };
        result.start_transaction.unref(env)?;

        Ok(result)
    }

    pub async fn start_transaction(&self, isolation_level: Option<IsolationLevel>) -> napi::Result<Box<JsTransaction>> {
        async_unwinding_panic(async move {
            let promise = self
                .start_transaction
                .call_async::<JsPromise<JsTransaction>>(isolation_level.map(|l| l.to_string()))
                .await?;

            let tx = promise.await?;
            Ok(Box::new(tx))
        })
        .await
    }
}

impl TransactionProxy {
    pub fn new(js_transaction: &JsObject, env: &Env) -> napi::Result<Self> {
        let commit = js_transaction.get_named_property("commit")?;
        let rollback = js_transaction.get_named_property("rollback")?;

        let mut result = Self { commit, rollback };

        result.commit.unref(env)?;
        result.rollback.unref(env)?;

        Ok(result)
    }

    pub async fn commit(&self) -> napi::Result<()> {
        async_unwinding_panic(async move {
            let promise = self.commit.call_async::<JsPromise<()>>(()).await?;
            promise.await
        })
        .await
    }
    pub async fn rollback(&self) -> napi::Result<()> {
        async_unwinding_panic(async move {
            let promise = self.rollback.call_async::<JsPromise<()>>(()).await?;
            promise.await
        })
        .await
    }
}

/// Coerce a `f64` to a `f32`, asserting that the conversion is lossless.
/// Note that, when overflow occurs during conversion, the result is `infinity`.
fn f64_to_f32(x: f64) -> f32 {
    let y = x as f32;

    assert_eq!(x.is_finite(), y.is_finite(), "f32 overflow during conversion");

    y
}

#[cfg(test)]
mod proxy_test {
    use num_bigint::BigInt;
    use serde_json::json;

    use super::*;

    #[track_caller]
    fn test_null(quaint_none: QuaintValue, column_type: ColumnType) {
        let json_value = serde_json::Value::Null;
        let quaint_value = js_value_to_quaint(json_value, column_type, "column_name");
        assert_eq!(quaint_value, quaint_none);
    }

    #[test]
    fn js_value_int32_to_quaint() {
        let column_type = ColumnType::Int32;

        // null
        test_null(QuaintValue::Int32(None), column_type);

        // 0
        let n: i32 = 0;
        let json_value = serde_json::Value::Number(serde_json::Number::from(n));
        let quaint_value = js_value_to_quaint(json_value, column_type, "column_name");
        assert_eq!(quaint_value, QuaintValue::Int32(Some(n)));

        // max
        let n: i32 = i32::MAX;
        let json_value = serde_json::Value::Number(serde_json::Number::from(n));
        let quaint_value = js_value_to_quaint(json_value, column_type, "column_name");
        assert_eq!(quaint_value, QuaintValue::Int32(Some(n)));

        // min
        let n: i32 = i32::MIN;
        let json_value = serde_json::Value::Number(serde_json::Number::from(n));
        let quaint_value = js_value_to_quaint(json_value, column_type, "column_name");
        assert_eq!(quaint_value, QuaintValue::Int32(Some(n)));
    }

    #[test]
    fn js_value_int64_to_quaint() {
        let column_type = ColumnType::Int64;

        // null
        test_null(QuaintValue::Int64(None), column_type);

        // 0
        let n: i64 = 0;
        let json_value = serde_json::Value::String(n.to_string());
        let quaint_value = js_value_to_quaint(json_value, column_type, "column_name");
        assert_eq!(quaint_value, QuaintValue::Int64(Some(n)));

        // max
        let n: i64 = i64::MAX;
        let json_value = serde_json::Value::String(n.to_string());
        let quaint_value = js_value_to_quaint(json_value, column_type, "column_name");
        assert_eq!(quaint_value, QuaintValue::Int64(Some(n)));

        // min
        let n: i64 = i64::MIN;
        let json_value = serde_json::Value::String(n.to_string());
        let quaint_value = js_value_to_quaint(json_value, column_type, "column_name");
        assert_eq!(quaint_value, QuaintValue::Int64(Some(n)));
    }

    #[test]
    fn js_value_float_to_quaint() {
        let column_type = ColumnType::Float;

        // null
        test_null(QuaintValue::Float(None), column_type);

        // 0
        let n: f32 = 0.0;
        let json_value = serde_json::Value::Number(serde_json::Number::from_f64(n.into()).unwrap());
        let quaint_value = js_value_to_quaint(json_value, column_type, "column_name");
        assert_eq!(quaint_value, QuaintValue::Float(Some(n)));

        // max
        let n: f32 = f32::MAX;
        let json_value = serde_json::Value::Number(serde_json::Number::from_f64(n.into()).unwrap());
        let quaint_value = js_value_to_quaint(json_value, column_type, "column_name");
        assert_eq!(quaint_value, QuaintValue::Float(Some(n)));

        // min
        let n: f32 = f32::MIN;
        let json_value = serde_json::Value::Number(serde_json::Number::from_f64(n.into()).unwrap());
        let quaint_value = js_value_to_quaint(json_value, column_type, "column_name");
        assert_eq!(quaint_value, QuaintValue::Float(Some(n)));
    }

    #[test]
    fn js_value_double_to_quaint() {
        let column_type = ColumnType::Double;

        // null
        test_null(QuaintValue::Double(None), column_type);

        // 0
        let n: f64 = 0.0;
        let json_value = serde_json::Value::Number(serde_json::Number::from_f64(n).unwrap());
        let quaint_value = js_value_to_quaint(json_value, column_type, "column_name");
        assert_eq!(quaint_value, QuaintValue::Double(Some(n)));

        // max
        let n: f64 = f64::MAX;
        let json_value = serde_json::Value::Number(serde_json::Number::from_f64(n).unwrap());
        let quaint_value = js_value_to_quaint(json_value, column_type, "column_name");
        assert_eq!(quaint_value, QuaintValue::Double(Some(n)));

        // min
        let n: f64 = f64::MIN;
        let json_value = serde_json::Value::Number(serde_json::Number::from_f64(n).unwrap());
        let quaint_value = js_value_to_quaint(json_value, column_type, "column_name");
        assert_eq!(quaint_value, QuaintValue::Double(Some(n)));
    }

    #[test]
    fn js_value_numeric_to_quaint() {
        let column_type = ColumnType::Numeric;

        // null
        test_null(QuaintValue::Numeric(None), column_type);

        let n_as_string = "1234.99";
        let decimal = BigDecimal::new(BigInt::parse_bytes(b"123499", 10).unwrap(), 2);

        let json_value = serde_json::Value::String(n_as_string.into());
        let quaint_value = js_value_to_quaint(json_value, column_type, "column_name");
        assert_eq!(quaint_value, QuaintValue::Numeric(Some(decimal)));

        let n_as_string = "1234.999999";
        let decimal = BigDecimal::new(BigInt::parse_bytes(b"1234999999", 10).unwrap(), 6);

        let json_value = serde_json::Value::String(n_as_string.into());
        let quaint_value = js_value_to_quaint(json_value, column_type, "column_name");
        assert_eq!(quaint_value, QuaintValue::Numeric(Some(decimal)));
    }

    #[test]
    fn js_value_boolean_to_quaint() {
        let column_type = ColumnType::Boolean;

        // null
        test_null(QuaintValue::Boolean(None), column_type);

        // true
        let bool_val = true;
        let json_value = serde_json::Value::Bool(bool_val);
        let quaint_value = js_value_to_quaint(json_value, column_type, "column_name");
        assert_eq!(quaint_value, QuaintValue::Boolean(Some(bool_val)));

        // false
        let bool_val = false;
        let json_value = serde_json::Value::Bool(bool_val);
        let quaint_value = js_value_to_quaint(json_value, column_type, "column_name");
        assert_eq!(quaint_value, QuaintValue::Boolean(Some(bool_val)));
    }

    #[test]
    fn js_value_char_to_quaint() {
        let column_type = ColumnType::Char;

        // null
        test_null(QuaintValue::Char(None), column_type);

        let c = 'c';
        let json_value = serde_json::Value::String(c.to_string());
        let quaint_value = js_value_to_quaint(json_value, column_type, "column_name");
        assert_eq!(quaint_value, QuaintValue::Char(Some(c)));
    }

    #[test]
    fn js_value_text_to_quaint() {
        let column_type = ColumnType::Text;

        // null
        test_null(QuaintValue::Text(None), column_type);

        let s = "some text";
        let json_value = serde_json::Value::String(s.to_string());
        let quaint_value = js_value_to_quaint(json_value, column_type, "column_name");
        assert_eq!(quaint_value, QuaintValue::Text(Some(s.into())));
    }

    #[test]
    fn js_value_date_to_quaint() {
        let column_type = ColumnType::Date;

        // null
        test_null(QuaintValue::Date(None), column_type);

        let s = "2023-01-01";
        let json_value = serde_json::Value::String(s.to_string());
        let quaint_value = js_value_to_quaint(json_value, column_type, "column_name");

        let date = NaiveDate::from_ymd_opt(2023, 1, 1).unwrap();
        assert_eq!(quaint_value, QuaintValue::Date(Some(date)));
    }

    #[test]
    fn js_value_time_to_quaint() {
        let column_type = ColumnType::Time;

        // null
        test_null(QuaintValue::Time(None), column_type);

        let s = "23:59:59";
        let json_value = serde_json::Value::String(s.to_string());
        let quaint_value = js_value_to_quaint(json_value, column_type, "column_name");

        let time: NaiveTime = NaiveTime::from_hms_opt(23, 59, 59).unwrap();
        assert_eq!(quaint_value, QuaintValue::Time(Some(time)));
    }

    #[test]
    fn js_value_datetime_to_quaint() {
        let column_type = ColumnType::DateTime;

        // null
        test_null(QuaintValue::DateTime(None), column_type);

        let s = "2023-01-01 23:59:59.415";
        let json_value = serde_json::Value::String(s.to_string());
        let quaint_value = js_value_to_quaint(json_value, column_type, "column_name");

        let datetime = NaiveDate::from_ymd_opt(2023, 1, 1)
            .unwrap()
            .and_hms_milli_opt(23, 59, 59, 415)
            .unwrap();
        let datetime = DateTime::from_utc(datetime, Utc);
        assert_eq!(quaint_value, QuaintValue::DateTime(Some(datetime)));

        let s = "2023-01-01 23:59:59.123456";
        let json_value = serde_json::Value::String(s.to_string());
        let quaint_value = js_value_to_quaint(json_value, column_type, "column_name");

        let datetime = NaiveDate::from_ymd_opt(2023, 1, 1)
            .unwrap()
            .and_hms_micro_opt(23, 59, 59, 123_456)
            .unwrap();
        let datetime = DateTime::from_utc(datetime, Utc);
        assert_eq!(quaint_value, QuaintValue::DateTime(Some(datetime)));

        let s = "2023-01-01 23:59:59";
        let json_value = serde_json::Value::String(s.to_string());
        let quaint_value = js_value_to_quaint(json_value, column_type, "column_name");

        let datetime = NaiveDate::from_ymd_opt(2023, 1, 1)
            .unwrap()
            .and_hms_milli_opt(23, 59, 59, 0)
            .unwrap();
        let datetime = DateTime::from_utc(datetime, Utc);
        assert_eq!(quaint_value, QuaintValue::DateTime(Some(datetime)));
    }

    #[test]
    fn js_value_json_to_quaint() {
        let column_type = ColumnType::Json;

        // null
        test_null(QuaintValue::Json(None), column_type);

        let json = json!({
            "key": "value",
            "nested": [
                true,
                false,
                1,
                null
            ]
        });
        let json_value = json.clone();
        let quaint_value = js_value_to_quaint(json_value, column_type, "column_name");
        assert_eq!(quaint_value, QuaintValue::Json(Some(json.clone())));
    }

    #[test]
    fn js_value_enum_to_quaint() {
        let column_type = ColumnType::Enum;

        // null
        test_null(QuaintValue::Enum(None), column_type);

        let s = "some enum variant";
        let json_value = serde_json::Value::String(s.to_string());
        let quaint_value = js_value_to_quaint(json_value, column_type, "column_name");
        assert_eq!(quaint_value, QuaintValue::Enum(Some(s.into())));
    }
}<|MERGE_RESOLUTION|>--- conflicted
+++ resolved
@@ -159,17 +159,11 @@
 
 /// Handle data-type conversion from a JSON value to a Quaint value.
 /// This is used for most data types, except those that require connector-specific handling, e.g., `ColumnType::Boolean`.
-<<<<<<< HEAD
-fn js_value_to_quaint(json_value: serde_json::Value, column_type: ColumnType) -> QuaintValue<'static> {
-=======
-/// In the future, after https://github.com/prisma/team-orm/issues/257, every connector-specific handling should be moved
-/// out of Rust and into TypeScript.
 fn js_value_to_quaint(
     json_value: serde_json::Value,
     column_type: ColumnType,
     column_name: &str,
 ) -> QuaintValue<'static> {
->>>>>>> fe418f53
     //  Note for the future: it may be worth revisiting how much bloat so many panics with different static
     // strings add to the compiled artefact, and in case we should come up with a restricted set of panic
     // messages, or even find a way of removing them altogether.
