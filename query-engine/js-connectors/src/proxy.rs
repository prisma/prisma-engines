use core::panic;
use std::str::FromStr;

use crate::error::*;
use crate::transaction::JsTransaction;
use napi::bindgen_prelude::{FromNapiValue, Promise as JsPromise, ToNapiValue};
use napi::threadsafe_function::{ErrorStrategy, ThreadsafeFunction};
use napi::{Env, JsObject, JsString};
use napi_derive::napi;
use quaint::connector::{IsolationLevel, ResultSet as QuaintResultSet};
use quaint::Value as QuaintValue;

// TODO(jkomyno): import these 3rd-party crates from the `quaint-core` crate.
use bigdecimal::BigDecimal;
use chrono::{DateTime, Utc};
use chrono::{NaiveDate, NaiveTime};

/// Proxy is a struct wrapping a javascript object that exhibits basic primitives for
/// querying and executing SQL (i.e. a client connector). The Proxy uses NAPI ThreadSafeFunction to
/// invoke the code within the node runtime that implements the client connector.
pub struct CommonProxy {
    /// Execute a query given as SQL, interpolating the given parameters.
    query_raw: ThreadsafeFunction<Query, ErrorStrategy::Fatal>,

    /// Execute a query given as SQL, interpolating the given parameters and
    /// returning the number of affected rows.
    execute_raw: ThreadsafeFunction<Query, ErrorStrategy::Fatal>,

    /// Return the flavour for this driver.
    pub(crate) flavour: String,
}

/// This is a JS proxy for accessing the methods specific to top level
/// JS driver objects
pub struct DriverProxy {
    start_transaction: ThreadsafeFunction<Option<String>, ErrorStrategy::Fatal>,
}
/// This a JS proxy for accessing the methods, specific
/// to JS transaction objects
pub struct TransactionProxy {
    /// commit transaction
    commit: ThreadsafeFunction<(), ErrorStrategy::Fatal>,

    /// rollback transcation
    rollback: ThreadsafeFunction<(), ErrorStrategy::Fatal>,
}

/// This result set is more convenient to be manipulated from both Rust and NodeJS.
/// Quaint's version of ResultSet is:
///
/// pub struct ResultSet {
///     pub(crate) columns: Arc<Vec<String>>,
///     pub(crate) rows: Vec<Vec<Value<'static>>>,
///     pub(crate) last_insert_id: Option<u64>,
/// }
///
/// If we used this ResultSet would we would have worse ergonomics as quaint::Value is a structured
/// enum and cannot be used directly with the #[napi(Object)] macro. Thus requiring us to implement
/// the FromNapiValue and ToNapiValue traits for quaint::Value, and use a different custom type
/// representing the Value in javascript.
///
#[napi(object)]
#[derive(Debug)]
pub struct JSResultSet {
    pub column_types: Vec<ColumnType>,
    pub column_names: Vec<String>,
    // Note this might be encoded differently for performance reasons
    pub rows: Vec<Vec<serde_json::Value>>,
    pub last_insert_id: Option<String>,
}

impl JSResultSet {
    pub fn len(&self) -> usize {
        self.rows.len()
    }
}

#[napi]
#[derive(Debug)]
pub enum ColumnType {
    // [PLANETSCALE_TYPE] (MYSQL_TYPE) -> [TypeScript example]
    /// The following PlanetScale type IDs are mapped into Int32:
    /// - INT8 (TINYINT) -> e.g. `127`
    /// - INT16 (SMALLINT) -> e.g. `32767`
    /// - INT24 (MEDIUMINT) -> e.g. `8388607`
    /// - INT32 (INT) -> e.g. `2147483647`
    Int32,

    /// The following PlanetScale type IDs are mapped into Int64:
    /// - INT64 (BIGINT) -> e.g. `"9223372036854775807"` (String-encoded)
    Int64,

    /// The following PlanetScale type IDs are mapped into Float:
    /// - FLOAT32 (FLOAT) -> e.g. `3.402823466`
    Float,

    /// The following PlanetScale type IDs are mapped into Double:
    /// - FLOAT64 (DOUBLE) -> e.g. `1.7976931348623157`
    Double,

    /// The following PlanetScale type IDs are mapped into Numeric:
    /// - DECIMAL (DECIMAL) -> e.g. `"99999999.99"` (String-encoded)
    Numeric,

    /// The following PlanetScale type IDs are mapped into Boolean:
    /// - BOOLEAN (BOOLEAN) -> e.g. `1`
    Boolean,

    /// The following PlanetScale type IDs are mapped into Char:
    /// - CHAR (CHAR) -> e.g. `"c"` (String-encoded)
    Char,

    /// The following PlanetScale type IDs are mapped into Text:
    /// - TEXT (TEXT) -> e.g. `"foo"` (String-encoded)
    /// - VARCHAR (VARCHAR) -> e.g. `"foo"` (String-encoded)
    Text,

    /// The following PlanetScale type IDs are mapped into Date:
    /// - DATE (DATE) -> e.g. `"2023-01-01"` (String-encoded, yyyy-MM-dd)
    Date,

    /// The following PlanetScale type IDs are mapped into Time:
    /// - TIME (TIME) -> e.g. `"23:59:59"` (String-encoded, HH:mm:ss)
    Time,

    /// The following PlanetScale type IDs are mapped into DateTime:
    /// - DATETIME (DATETIME) -> e.g. `"2023-01-01 23:59:59"` (String-encoded, yyyy-MM-dd HH:mm:ss)
    /// - TIMESTAMP (TIMESTAMP) -> e.g. `"2023-01-01 23:59:59"` (String-encoded, yyyy-MM-dd HH:mm:ss)
    DateTime,

    /// The following PlanetScale type IDs are mapped into Json:
    /// - JSON (JSON) -> e.g. `"{\"key\": \"value\"}"` (String-encoded)
    Json,

    /// The following PlanetScale type IDs are mapped into Enum:
    /// - ENUM (ENUM) -> e.g. `"foo"` (String-encoded)
    Enum,

    /// The following PlanetScale type IDs are mapped into Bytes:
    /// - BLOB (BLOB) -> e.g. `"\u0012"` (String-encoded)
    /// - VARBINARY (VARBINARY) -> e.g. `"\u0012"` (String-encoded)
    /// - BINARY (BINARY) -> e.g. `"\u0012"` (String-encoded)
    /// - GEOMETRY (GEOMETRY) -> e.g. `"\u0012"` (String-encoded)
    Bytes,

    /// The following PlanetScale type IDs are mapped into Set:
    /// - SET (SET) -> e.g. `"foo,bar"` (String-encoded, comma-separated)
    /// This is currently unhandled, and will panic if encountered.
    Set,
}

#[napi(object)]
#[derive(Debug)]
pub struct Query {
    pub sql: String,
    pub args: Vec<serde_json::Value>,
}
/// Handle data-type conversion from a JSON value to a Quaint value.
/// This is used for most data types, except those that require connector-specific handling, e.g., `ColumnType::Boolean`.
/// In the future, after https://github.com/prisma/team-orm/issues/257, every connector-specific handling should be moved
/// out of Rust and into TypeScript.
<<<<<<< HEAD
/// TODO: print column_type & column_name in the panic message.
=======
>>>>>>> e2a6ee66
fn js_value_to_quaint(
    json_value: serde_json::Value,
    column_type: ColumnType,
    column_name: &str,
) -> QuaintValue<'static> {
    //  Note for the future: it may be worth revisiting how much bloat so many panics with different static
    // strings add to the compiled artefact, and in case we should come up with a restricted set of panic
    // messages, or even find a way of removing them altogether.
    match column_type {
        ColumnType::Int32 => match json_value {
            serde_json::Value::Number(n) => {
                // n.as_i32() is not implemented, so we need to downcast from i64 instead
                QuaintValue::int32(n.as_i64().expect("number must be an i32") as i32)
            }
            serde_json::Value::Null => QuaintValue::Int32(None),
            mismatch => panic!("Expected an i32 number in column {}, found {}", column_name, mismatch),
        },
        ColumnType::Int64 => match json_value {
            serde_json::Value::String(s) => {
                let n = s.parse::<i64>().expect("string-encoded number must be an i64");
                QuaintValue::int64(n)
            }
            serde_json::Value::Null => QuaintValue::Int64(None),
            mismatch => panic!("Expected a string in column {}, found {}", column_name, mismatch),
        },
        ColumnType::Float => match json_value {
            // n.as_f32() is not implemented, so we need to downcast from f64 instead.
            // We assume that the JSON value is a valid f32 number, but we check for overflows anyway.
            serde_json::Value::Number(n) => QuaintValue::float(f64_to_f32(n.as_f64().expect("number must be a f64"))),
            serde_json::Value::Null => QuaintValue::Float(None),
            mismatch => panic!("Expected a f32 number in column {}, found {}", column_name, mismatch),
        },
        ColumnType::Double => match json_value {
            serde_json::Value::Number(n) => QuaintValue::double(n.as_f64().expect("number must be a f64")),
            serde_json::Value::Null => QuaintValue::Double(None),
            mismatch => panic!("Expected a f64 number in column {}, found {}", column_name, mismatch),
        },
        ColumnType::Numeric => match json_value {
            serde_json::Value::String(s) => {
                let decimal = BigDecimal::from_str(&s).expect("invalid numeric value");
                QuaintValue::numeric(decimal)
            }
            serde_json::Value::Null => QuaintValue::Numeric(None),
            mismatch => panic!(
                "Expected a string-encoded number in column {}, found {}",
                column_name, mismatch
            ),
        },
        ColumnType::Boolean => match json_value {
            serde_json::Value::Bool(b) => QuaintValue::boolean(b),
            serde_json::Value::Null => QuaintValue::Boolean(None),
            mismatch => panic!("Expected a boolean in column {}, found {}", column_name, mismatch),
        },
        ColumnType::Char => match json_value {
            serde_json::Value::String(s) => QuaintValue::Char(s.chars().next()),
            serde_json::Value::Null => QuaintValue::Char(None),
            mismatch => panic!("Expected a string in column {}, found {}", column_name, mismatch),
        },
        ColumnType::Text => match json_value {
            serde_json::Value::String(s) => QuaintValue::text(s),
            serde_json::Value::Null => QuaintValue::Text(None),
            mismatch => panic!("Expected a string in column {}, found {}", column_name, mismatch),
        },
        ColumnType::Date => match json_value {
            serde_json::Value::String(s) => {
                let date = NaiveDate::parse_from_str(&s, "%Y-%m-%d").expect("Expected a date string");
                QuaintValue::date(date)
            }
            serde_json::Value::Null => QuaintValue::Date(None),
            mismatch => panic!("Expected a string in column {}, found {}", column_name, mismatch),
        },
        ColumnType::Time => match json_value {
            serde_json::Value::String(s) => {
                let time = NaiveTime::parse_from_str(&s, "%H:%M:%S").expect("Expected a time string");
                QuaintValue::time(time)
            }
            serde_json::Value::Null => QuaintValue::Time(None),
            mismatch => panic!("Expected a string in column {}, found {}", column_name, mismatch),
        },
        ColumnType::DateTime => match json_value {
            serde_json::Value::String(s) => {
<<<<<<< HEAD
                let datetime = chrono::NaiveDateTime::parse_from_str(&s, "%Y-%m-%d %H:%M:%S%.f")
                    .unwrap_or_else(|_| panic!("Expected a datetime string, found {:?}", &s));
=======
                let datetime = chrono::NaiveDateTime::parse_from_str(&s, "%Y-%m-%d %H:%M:%S")
                    .unwrap_or_else(|_| panic!("Expected a datetime string in column {}, found {}", column_name, &s));
>>>>>>> e2a6ee66
                let datetime: DateTime<Utc> = DateTime::from_utc(datetime, Utc);
                QuaintValue::datetime(datetime)
            }
            serde_json::Value::Null => QuaintValue::DateTime(None),
            mismatch => panic!("Expected a string in column {}, found {}", column_name, mismatch),
        },
        ColumnType::Json => match json_value {
            serde_json::Value::Null => QuaintValue::Json(None),
            json => QuaintValue::json(json),
        },
        ColumnType::Enum => match json_value {
            serde_json::Value::String(s) => QuaintValue::enum_variant(s),
            serde_json::Value::Null => QuaintValue::Enum(None),
            mismatch => panic!("Expected a string in column {}, found {}", column_name, mismatch),
        },
        ColumnType::Bytes => match json_value {
            serde_json::Value::String(s) => QuaintValue::Bytes(Some(s.into_bytes().into())),
            serde_json::Value::Null => QuaintValue::Bytes(None),
            mismatch => panic!("Expected a string in column {}, found {}", column_name, mismatch),
        },
        unimplemented => {
            todo!("support column type {:?} in column {}", unimplemented, column_name)
        }
    }
}

impl From<JSResultSet> for QuaintResultSet {
    fn from(js_result_set: JSResultSet) -> Self {
        let JSResultSet {
            rows,
            column_names,
            column_types,
            last_insert_id,
        } = js_result_set;

        let mut quaint_rows = Vec::with_capacity(rows.len());

        for row in rows {
            let mut quaint_row = Vec::with_capacity(column_types.len());

            for (i, row) in row.into_iter().enumerate() {
                let column_type = column_types[i];
                let column_name = column_names[i].as_str();

                quaint_row.push(js_value_to_quaint(row, column_type, column_name));
            }

            quaint_rows.push(quaint_row);
        }

        let last_insert_id = last_insert_id.and_then(|id| id.parse::<u64>().ok());
        let mut quaint_result_set = QuaintResultSet::new(column_names, quaint_rows);

        // Not a fan of this (extracting the `Some` value from an `Option` and pass it to a method that creates a new `Some` value),
        // but that's Quaint's ResultSet API and that's how the MySQL connector does it.
        // Sqlite, on the other hand, uses a `last_insert_id.unwrap_or(0)` approach.
        if let Some(last_insert_id) = last_insert_id {
            quaint_result_set.set_last_insert_id(last_insert_id);
        }

        quaint_result_set
    }
}

impl CommonProxy {
    pub fn new(object: &JsObject, env: &Env) -> napi::Result<Self> {
        let query_raw = object.get_named_property("queryRaw")?;
        let execute_raw = object.get_named_property("executeRaw")?;
        let flavour: JsString = object.get_named_property("flavour")?;

        let mut result = Self {
            query_raw,
            execute_raw,
            flavour: flavour.into_utf8()?.as_str()?.to_owned(),
        };

        result.query_raw.unref(env)?;
        result.execute_raw.unref(env)?;

        Ok(result)
    }

    pub async fn query_raw(&self, params: Query) -> napi::Result<JSResultSet> {
        async_unwinding_panic(async {
            let promise = self.query_raw.call_async::<JsPromise<JSResultSet>>(params).await?;
            let value = promise.await?;
            Ok(value)
        })
        .await
    }

    pub async fn execute_raw(&self, params: Query) -> napi::Result<u32> {
        async_unwinding_panic(async {
            let promise = self.execute_raw.call_async::<JsPromise<u32>>(params).await?;
            let value = promise.await?;
            Ok(value)
        })
        .await
    }
}

impl DriverProxy {
    pub fn new(js_connector: &JsObject, env: &Env) -> napi::Result<Self> {
        let start_transaction = js_connector.get_named_property("startTransaction")?;
        let mut result = Self { start_transaction };
        result.start_transaction.unref(env)?;

        Ok(result)
    }

    pub async fn start_transaction(&self, isolation_level: Option<IsolationLevel>) -> napi::Result<Box<JsTransaction>> {
        async_unwinding_panic(async move {
            let promise = self
                .start_transaction
                .call_async::<JsPromise<JsTransaction>>(isolation_level.map(|l| l.to_string()))
                .await?;

            let tx = promise.await?;
            Ok(Box::new(tx))
        })
        .await
    }
}

impl TransactionProxy {
    pub fn new(js_transaction: &JsObject, env: &Env) -> napi::Result<Self> {
        let commit = js_transaction.get_named_property("commit")?;
        let rollback = js_transaction.get_named_property("rollback")?;

        let mut result = Self { commit, rollback };

        result.commit.unref(env)?;
        result.rollback.unref(env)?;

        Ok(result)
    }

    pub async fn commit(&self) -> napi::Result<()> {
        async_unwinding_panic(async move {
            let promise = self.commit.call_async::<JsPromise<()>>(()).await?;
            promise.await
        })
        .await
    }
    pub async fn rollback(&self) -> napi::Result<()> {
        async_unwinding_panic(async move {
            let promise = self.rollback.call_async::<JsPromise<()>>(()).await?;
            promise.await
        })
        .await
    }
}

/// Coerce a `f64` to a `f32`, asserting that the conversion is lossless.
/// Note that, when overflow occurs during conversion, the result is `infinity`.
fn f64_to_f32(x: f64) -> f32 {
    let y = x as f32;

    assert_eq!(x.is_finite(), y.is_finite(), "f32 overflow during conversion");

    y
}

#[cfg(test)]
mod proxy_test {
    use num_bigint::BigInt;
    use serde_json::json;

    use super::*;

    #[track_caller]
    fn test_null(quaint_none: QuaintValue, column_type: ColumnType) {
        let json_value = serde_json::Value::Null;
        let quaint_value = js_value_to_quaint(json_value, column_type, "column_name");
        assert_eq!(quaint_value, quaint_none);
    }

    #[test]
    fn js_value_int32_to_quaint() {
        let column_type = ColumnType::Int32;

        // null
        test_null(QuaintValue::Int32(None), column_type);

        // 0
        let n: i32 = 0;
        let json_value = serde_json::Value::Number(serde_json::Number::from(n));
        let quaint_value = js_value_to_quaint(json_value, column_type, "column_name");
        assert_eq!(quaint_value, QuaintValue::Int32(Some(n)));

        // max
        let n: i32 = i32::MAX;
        let json_value = serde_json::Value::Number(serde_json::Number::from(n));
        let quaint_value = js_value_to_quaint(json_value, column_type, "column_name");
        assert_eq!(quaint_value, QuaintValue::Int32(Some(n)));

        // min
        let n: i32 = i32::MIN;
        let json_value = serde_json::Value::Number(serde_json::Number::from(n));
        let quaint_value = js_value_to_quaint(json_value, column_type, "column_name");
        assert_eq!(quaint_value, QuaintValue::Int32(Some(n)));
    }

    #[test]
    fn js_value_int64_to_quaint() {
        let column_type = ColumnType::Int64;

        // null
        test_null(QuaintValue::Int64(None), column_type);

        // 0
        let n: i64 = 0;
        let json_value = serde_json::Value::String(n.to_string());
        let quaint_value = js_value_to_quaint(json_value, column_type, "column_name");
        assert_eq!(quaint_value, QuaintValue::Int64(Some(n)));

        // max
        let n: i64 = i64::MAX;
        let json_value = serde_json::Value::String(n.to_string());
        let quaint_value = js_value_to_quaint(json_value, column_type, "column_name");
        assert_eq!(quaint_value, QuaintValue::Int64(Some(n)));

        // min
        let n: i64 = i64::MIN;
        let json_value = serde_json::Value::String(n.to_string());
        let quaint_value = js_value_to_quaint(json_value, column_type, "column_name");
        assert_eq!(quaint_value, QuaintValue::Int64(Some(n)));
    }

    #[test]
    fn js_value_float_to_quaint() {
        let column_type = ColumnType::Float;

        // null
        test_null(QuaintValue::Float(None), column_type);

        // 0
        let n: f32 = 0.0;
        let json_value = serde_json::Value::Number(serde_json::Number::from_f64(n.into()).unwrap());
        let quaint_value = js_value_to_quaint(json_value, column_type, "column_name");
        assert_eq!(quaint_value, QuaintValue::Float(Some(n)));

        // max
        let n: f32 = f32::MAX;
        let json_value = serde_json::Value::Number(serde_json::Number::from_f64(n.into()).unwrap());
        let quaint_value = js_value_to_quaint(json_value, column_type, "column_name");
        assert_eq!(quaint_value, QuaintValue::Float(Some(n)));

        // min
        let n: f32 = f32::MIN;
        let json_value = serde_json::Value::Number(serde_json::Number::from_f64(n.into()).unwrap());
        let quaint_value = js_value_to_quaint(json_value, column_type, "column_name");
        assert_eq!(quaint_value, QuaintValue::Float(Some(n)));
    }

    #[test]
    fn js_value_double_to_quaint() {
        let column_type = ColumnType::Double;

        // null
        test_null(QuaintValue::Double(None), column_type);

        // 0
        let n: f64 = 0.0;
        let json_value = serde_json::Value::Number(serde_json::Number::from_f64(n).unwrap());
        let quaint_value = js_value_to_quaint(json_value, column_type, "column_name");
        assert_eq!(quaint_value, QuaintValue::Double(Some(n)));

        // max
        let n: f64 = f64::MAX;
        let json_value = serde_json::Value::Number(serde_json::Number::from_f64(n).unwrap());
        let quaint_value = js_value_to_quaint(json_value, column_type, "column_name");
        assert_eq!(quaint_value, QuaintValue::Double(Some(n)));

        // min
        let n: f64 = f64::MIN;
        let json_value = serde_json::Value::Number(serde_json::Number::from_f64(n).unwrap());
        let quaint_value = js_value_to_quaint(json_value, column_type, "column_name");
        assert_eq!(quaint_value, QuaintValue::Double(Some(n)));
    }

    #[test]
    fn js_value_numeric_to_quaint() {
        let column_type = ColumnType::Numeric;

        // null
        test_null(QuaintValue::Numeric(None), column_type);

        let n_as_string = "1234.99";
        let decimal = BigDecimal::new(BigInt::parse_bytes(b"123499", 10).unwrap(), 2);

        let json_value = serde_json::Value::String(n_as_string.into());
        let quaint_value = js_value_to_quaint(json_value, column_type, "column_name");
        assert_eq!(quaint_value, QuaintValue::Numeric(Some(decimal)));

        let n_as_string = "1234.999999";
        let decimal = BigDecimal::new(BigInt::parse_bytes(b"1234999999", 10).unwrap(), 6);

        let json_value = serde_json::Value::String(n_as_string.into());
        let quaint_value = js_value_to_quaint(json_value, column_type, "column_name");
        assert_eq!(quaint_value, QuaintValue::Numeric(Some(decimal)));
    }

    #[test]
    fn js_value_boolean_to_quaint() {
        let column_type = ColumnType::Boolean;

        // null
        test_null(QuaintValue::Boolean(None), column_type);

        // true
        let bool_val = true;
        let json_value = serde_json::Value::Bool(bool_val);
        let quaint_value = js_value_to_quaint(json_value, column_type, "column_name");
        assert_eq!(quaint_value, QuaintValue::Boolean(Some(bool_val)));

        // false
        let bool_val = false;
        let json_value = serde_json::Value::Bool(bool_val);
        let quaint_value = js_value_to_quaint(json_value, column_type, "column_name");
        assert_eq!(quaint_value, QuaintValue::Boolean(Some(bool_val)));
    }

    #[test]
    fn js_value_char_to_quaint() {
        let column_type = ColumnType::Char;

        // null
        test_null(QuaintValue::Char(None), column_type);

        let c = 'c';
        let json_value = serde_json::Value::String(c.to_string());
        let quaint_value = js_value_to_quaint(json_value, column_type, "column_name");
        assert_eq!(quaint_value, QuaintValue::Char(Some(c)));
    }

    #[test]
    fn js_value_text_to_quaint() {
        let column_type = ColumnType::Text;

        // null
        test_null(QuaintValue::Text(None), column_type);

        let s = "some text";
        let json_value = serde_json::Value::String(s.to_string());
        let quaint_value = js_value_to_quaint(json_value, column_type, "column_name");
        assert_eq!(quaint_value, QuaintValue::Text(Some(s.into())));
    }

    #[test]
    fn js_value_date_to_quaint() {
        let column_type = ColumnType::Date;

        // null
        test_null(QuaintValue::Date(None), column_type);

        let s = "2023-01-01";
        let json_value = serde_json::Value::String(s.to_string());
        let quaint_value = js_value_to_quaint(json_value, column_type, "column_name");

        let date = NaiveDate::from_ymd_opt(2023, 1, 1).unwrap();
        assert_eq!(quaint_value, QuaintValue::Date(Some(date)));
    }

    #[test]
    fn js_value_time_to_quaint() {
        let column_type = ColumnType::Time;

        // null
        test_null(QuaintValue::Time(None), column_type);

        let s = "23:59:59";
        let json_value = serde_json::Value::String(s.to_string());
        let quaint_value = js_value_to_quaint(json_value, column_type, "column_name");

        let time: NaiveTime = NaiveTime::from_hms_opt(23, 59, 59).unwrap();
        assert_eq!(quaint_value, QuaintValue::Time(Some(time)));
    }

    #[test]
    fn js_value_datetime_to_quaint() {
        let column_type = ColumnType::DateTime;

        // null
        test_null(QuaintValue::DateTime(None), column_type);

        let s = "2023-01-01 23:59:59.415";
        let json_value = serde_json::Value::String(s.to_string());
        let quaint_value = js_value_to_quaint(json_value, column_type, "column_name");

        let datetime = NaiveDate::from_ymd_opt(2023, 1, 1)
            .unwrap()
            .and_hms_milli_opt(23, 59, 59, 415)
            .unwrap();
        let datetime = DateTime::from_utc(datetime, Utc);
        assert_eq!(quaint_value, QuaintValue::DateTime(Some(datetime)));

        let s = "2023-01-01 23:59:59.123456";
        let json_value = serde_json::Value::String(s.to_string());
        let quaint_value = js_value_to_quaint(json_value, column_type, "column_name");

        let datetime = NaiveDate::from_ymd_opt(2023, 1, 1)
            .unwrap()
            .and_hms_micro_opt(23, 59, 59, 123_456)
            .unwrap();
        let datetime = DateTime::from_utc(datetime, Utc);
        assert_eq!(quaint_value, QuaintValue::DateTime(Some(datetime)));

        let s = "2023-01-01 23:59:59";
        let json_value = serde_json::Value::String(s.to_string());
        let quaint_value = js_value_to_quaint(json_value, column_type, "column_name");

        let datetime = NaiveDate::from_ymd_opt(2023, 1, 1)
            .unwrap()
            .and_hms_milli_opt(23, 59, 59, 0)
            .unwrap();
        let datetime = DateTime::from_utc(datetime, Utc);
        assert_eq!(quaint_value, QuaintValue::DateTime(Some(datetime)));
    }

    #[test]
    fn js_value_json_to_quaint() {
        let column_type = ColumnType::Json;

        // null
        test_null(QuaintValue::Json(None), column_type);

        let json = json!({
            "key": "value",
            "nested": [
                true,
                false,
                1,
                null
            ]
        });
        let json_value = json.clone();
        let quaint_value = js_value_to_quaint(json_value, column_type, "column_name");
        assert_eq!(quaint_value, QuaintValue::Json(Some(json.clone())));
    }

    #[test]
    fn js_value_enum_to_quaint() {
        let column_type = ColumnType::Enum;

        // null
        test_null(QuaintValue::Enum(None), column_type);

        let s = "some enum variant";
        let json_value = serde_json::Value::String(s.to_string());
        let quaint_value = js_value_to_quaint(json_value, column_type, "column_name");
        assert_eq!(quaint_value, QuaintValue::Enum(Some(s.into())));
    }
}<|MERGE_RESOLUTION|>--- conflicted
+++ resolved
@@ -159,10 +159,6 @@
 /// This is used for most data types, except those that require connector-specific handling, e.g., `ColumnType::Boolean`.
 /// In the future, after https://github.com/prisma/team-orm/issues/257, every connector-specific handling should be moved
 /// out of Rust and into TypeScript.
-<<<<<<< HEAD
-/// TODO: print column_type & column_name in the panic message.
-=======
->>>>>>> e2a6ee66
 fn js_value_to_quaint(
     json_value: serde_json::Value,
     column_type: ColumnType,
@@ -244,13 +240,8 @@
         },
         ColumnType::DateTime => match json_value {
             serde_json::Value::String(s) => {
-<<<<<<< HEAD
                 let datetime = chrono::NaiveDateTime::parse_from_str(&s, "%Y-%m-%d %H:%M:%S%.f")
                     .unwrap_or_else(|_| panic!("Expected a datetime string, found {:?}", &s));
-=======
-                let datetime = chrono::NaiveDateTime::parse_from_str(&s, "%Y-%m-%d %H:%M:%S")
-                    .unwrap_or_else(|_| panic!("Expected a datetime string in column {}, found {}", column_name, &s));
->>>>>>> e2a6ee66
                 let datetime: DateTime<Utc> = DateTime::from_utc(datetime, Utc);
                 QuaintValue::datetime(datetime)
             }
