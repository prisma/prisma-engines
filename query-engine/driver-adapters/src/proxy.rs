--- conflicted
+++ resolved
@@ -1,6 +1,6 @@
 use crate::send_future::SendFuture;
 pub use crate::types::{ColumnType, JSResultSet, Query, TransactionOptions};
-use crate::{from_js_value, get_named_property, to_rust_str, JsObject, JsResult, JsString};
+use crate::{from_js_value, get_named_property, has_named_property, to_rust_str, JsObject, JsResult, JsString};
 
 use crate::{AsyncJsFunction, JsTransaction};
 use futures::Future;
@@ -51,31 +51,21 @@
 }
 
 impl CommonProxy {
-<<<<<<< HEAD
     pub fn new(object: &JsObject) -> JsResult<Self> {
-        let flavour: JsString = get_named_property(object, "flavour")?;
+        // Background info:
+        // - the provider was previously called "flavour", so we provide a temporary fallback for third-party providers
+        //   to give them time to adapt
+        // - reading a named property that does not exist yields a panic, despite the `Result<_, _>` return type
+        let provider: JsString = if has_named_property(object, "provider")? {
+            get_named_property(object, "provider")?
+        } else {
+            get_named_property(object, "flavour")?
+        };
 
         Ok(Self {
             query_raw: get_named_property(object, "queryRaw")?,
             execute_raw: get_named_property(object, "executeRaw")?,
-            flavour: to_rust_str(flavour)?,
-=======
-    pub fn new(object: &JsObject) -> napi::Result<Self> {
-        // Background infos:
-        // - the provider was previously called "flavour", so we provide a temporary fallback for third-party providers
-        //   to give them time to adapt
-        // - reading a named property that does not exist yields a panic, despite the `Result<_, _>` return type
-        let provider: JsString = if object.has_named_property("provider")? {
-            object.get_named_property("provider")?
-        } else {
-            object.get_named_property("flavour")?
-        };
-
-        Ok(Self {
-            query_raw: object.get_named_property("queryRaw")?,
-            execute_raw: object.get_named_property("executeRaw")?,
-            provider: provider.into_utf8()?.as_str()?.to_owned(),
->>>>>>> f9fa1533
+            provider: to_rust_str(provider)?,
         })
     }
 
