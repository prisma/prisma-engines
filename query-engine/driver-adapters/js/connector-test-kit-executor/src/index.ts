--- conflicted
+++ resolved
@@ -235,32 +235,6 @@
     return await SUPPORTED_ADAPTERS[adapter](url)
 }
 
-async function pgAdapter(url: string): Promise<DriverAdapter> {
-    const pool = new pgDriver.Pool(postgres_options(url))
-    return new prismaPg.PrismaPg(pool)
-}
-
-async function neonWsAdapter(url: string): Promise<DriverAdapter> {
-    const proxyURL = JSON.parse(process.env.DRIVER_ADAPTER_CONFIG || '{}').proxyUrl ?? ''
-    if (proxyURL == '') {
-        throw new Error("DRIVER_ADAPTER_CONFIG is not defined or empty, but its required for neon adapter.");
-    }
-
-    neonConfig.wsProxy = () => proxyURL
-    neonConfig.webSocketConstructor = WebSocket
-    neonConfig.useSecureWebSocket = false
-    neonConfig.pipelineConnect = false
-
-    const pool = new NeonPool(postgres_options(url))
-    return new prismaNeon.PrismaNeon(pool)
-}
-
-async function libsqlAdapter(url: string): Promise<DriverAdapter> {
-    const libsql = createClient({ url, intMode: 'bigint' })
-    return new PrismaLibSQL(libsql)
-}
-
-<<<<<<< HEAD
 function postgres_options(url: string): any {
     let args: any = {connectionString: url}
     const schemaName = new URL(url).searchParams.get('schema')
@@ -270,7 +244,31 @@
     return args;
 }
 
-=======
+async function pgAdapter(url: string): Promise<DriverAdapter> {
+    const pool = new pgDriver.Pool(postgres_options(url))
+    return new prismaPg.PrismaPg(pool)
+}
+
+async function neonWsAdapter(url: string): Promise<DriverAdapter> {
+    const proxyURL = JSON.parse(process.env.DRIVER_ADAPTER_CONFIG || '{}').proxyUrl ?? ''
+    if (proxyURL == '') {
+        throw new Error("DRIVER_ADAPTER_CONFIG is not defined or empty, but its required for neon adapter.");
+    }
+
+    neonConfig.wsProxy = () => proxyURL
+    neonConfig.webSocketConstructor = WebSocket
+    neonConfig.useSecureWebSocket = false
+    neonConfig.pipelineConnect = false
+
+    const pool = new NeonPool(postgres_options(url))
+    return new prismaNeon.PrismaNeon(pool)
+}
+
+async function libsqlAdapter(url: string): Promise<DriverAdapter> {
+    const libsql = createClient({ url, intMode: 'bigint' })
+    return new PrismaLibSQL(libsql)
+}
+
 async function planetscaleAdapter(url: string): Promise<DriverAdapter> {
     const proxyURL = JSON.parse(process.env.DRIVER_ADAPTER_CONFIG || '{}').proxyUrl ?? ''
     if (proxyURL == '') {
@@ -284,6 +282,5 @@
 
     return new PrismaPlanetScale(connection)
 }
->>>>>>> 26f1cbc8
 
 main().catch(err)