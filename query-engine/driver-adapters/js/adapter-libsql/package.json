--- conflicted
+++ resolved
@@ -1,12 +1,7 @@
 {
   "name": "@prisma/adapter-libsql",
-<<<<<<< HEAD
   "version": "0.0.0",
-  "description": "Prisma's driver adapter for libsql and Turso",
-=======
-  "version": "0.4.2",
   "description": "Prisma's driver adapter for libSQL and Turso",
->>>>>>> a437f71a
   "main": "dist/index.js",
   "module": "dist/index.mjs",
   "types": "dist/index.d.ts",
