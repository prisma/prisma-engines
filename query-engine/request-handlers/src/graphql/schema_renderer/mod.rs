mod enum_renderer;
mod field_renderer;
mod object_renderer;
mod type_renderer;

use enum_renderer::*;
use field_renderer::*;
use object_renderer::*;
use query_core::schema::*;
use std::{
    collections::HashMap,
    sync::{Arc, Weak},
};
use type_renderer::*;

#[allow(dead_code)]
pub struct GraphQLSchemaRenderer;

/// Top level GraphQL schema renderer.
pub struct GqlSchemaRenderer {
    query_schema: QuerySchemaRef,
}

impl Renderer for GqlSchemaRenderer {
    fn render(&self, ctx: &mut RenderContext) -> String {
        let _ = self.query_schema.query.into_renderer().render(ctx);
        self.query_schema.mutation.into_renderer().render(ctx)
    }
}

impl GqlSchemaRenderer {
    pub fn new(query_schema: QuerySchemaRef) -> GqlSchemaRenderer {
        GqlSchemaRenderer { query_schema }
    }
}

impl QuerySchemaRenderer<String> for GraphQLSchemaRenderer {
    fn render(query_schema: QuerySchemaRef) -> String {
        let mut context = RenderContext::new();
        query_schema.into_renderer().render(&mut context);

        // Add custom scalar types (required for graphql.js implementations)
        format!(
<<<<<<< HEAD
            "{}\n\nscalar DateTime\nscalar Json\nscalar UUID\nscalar BigInt\nscalar Bytes",
=======
            "{}\n\nscalar DateTime\nscalar Json\nscalar UUID\nscalar BigInt\nscalar Decimal",
>>>>>>> 7d9fa5d9
            context.format()
        )
    }
}

pub trait Renderer {
    fn render(&self, ctx: &mut RenderContext) -> String;
}

pub struct RenderContext {
    /// Output queue for all (top level) elements that need to be rendered,
    output_queue: Vec<String>,

    /// Prevents double rendering of elements that are referenced multiple times.
    rendered: HashMap<String, ()>,

    /// General indent level in spaces.
    indent: usize,

    /// Indent string.
    indent_str: &'static str,
}

impl Default for RenderContext {
    fn default() -> Self {
        Self {
            output_queue: vec![],
            rendered: HashMap::new(),
            indent: 2,
            indent_str: " ",
        }
    }
}

impl RenderContext {
    pub fn new() -> RenderContext {
        Self::default()
    }

    pub fn format(self) -> String {
        self.output_queue.join("\n\n")
    }

    pub fn already_rendered(&self, cache_key: &str) -> bool {
        self.rendered.contains_key(cache_key)
    }

    pub fn mark_as_rendered(&mut self, cache_key: String) {
        self.rendered.insert(cache_key, ());
    }

    pub fn add_output(&mut self, output: String) {
        self.output_queue.push(output);
    }

    pub fn add(&mut self, cache_key: String, output: String) {
        self.add_output(output);
        self.mark_as_rendered(cache_key);
    }

    pub fn indent(&self) -> String {
        self.indent_str.repeat(self.indent)
    }
}

enum GqlRenderer<'a> {
    Schema(GqlSchemaRenderer),
    Object(GqlObjectRenderer),
    Type(GqlTypeRenderer<'a>),
    Field(GqlFieldRenderer),
    Enum(GqlEnumRenderer<'a>),
}

impl<'a> Renderer for GqlRenderer<'a> {
    fn render(&self, ctx: &mut RenderContext) -> String {
        match self {
            GqlRenderer::Schema(s) => s.render(ctx),
            GqlRenderer::Object(o) => o.render(ctx),
            GqlRenderer::Type(t) => t.render(ctx),
            GqlRenderer::Field(f) => f.render(ctx),
            GqlRenderer::Enum(e) => e.render(ctx),
        }
    }
}

trait IntoRenderer<'a> {
    #[allow(clippy::wrong_self_convention)]
    fn into_renderer(&'a self) -> GqlRenderer<'a>;
}

impl<'a> IntoRenderer<'a> for QuerySchemaRef {
    #[allow(clippy::wrong_self_convention)]
    fn into_renderer(&self) -> GqlRenderer<'a> {
        GqlRenderer::Schema(GqlSchemaRenderer::new(Arc::clone(self)))
    }
}

impl<'a> IntoRenderer<'a> for &'a InputType {
    #[allow(clippy::wrong_self_convention)]
    fn into_renderer(&self) -> GqlRenderer<'a> {
        GqlRenderer::Type(GqlTypeRenderer::Input(self))
    }
}

impl<'a> IntoRenderer<'a> for OutputType {
    #[allow(clippy::wrong_self_convention)]
    fn into_renderer(&'a self) -> GqlRenderer<'a> {
        GqlRenderer::Type(GqlTypeRenderer::Output(self))
    }
}

impl<'a> IntoRenderer<'a> for InputFieldRef {
    #[allow(clippy::wrong_self_convention)]
    fn into_renderer(&self) -> GqlRenderer<'a> {
        GqlRenderer::Field(GqlFieldRenderer::Input(Arc::clone(self)))
    }
}

impl<'a> IntoRenderer<'a> for OutputFieldRef {
    #[allow(clippy::wrong_self_convention)]
    fn into_renderer(&self) -> GqlRenderer<'a> {
        GqlRenderer::Field(GqlFieldRenderer::Output(Arc::clone(self)))
    }
}

impl<'a> IntoRenderer<'a> for EnumType {
    #[allow(clippy::wrong_self_convention)]
    fn into_renderer(&'a self) -> GqlRenderer<'a> {
        GqlRenderer::Enum(GqlEnumRenderer::new(self))
    }
}

impl<'a> IntoRenderer<'a> for &'a InputObjectTypeWeakRef {
    #[allow(clippy::wrong_self_convention)]
    fn into_renderer(&self) -> GqlRenderer<'a> {
        GqlRenderer::Object(GqlObjectRenderer::Input(Weak::clone(self)))
    }
}

impl<'a> IntoRenderer<'a> for &'a ObjectTypeWeakRef {
    #[allow(clippy::wrong_self_convention)]
    fn into_renderer(&self) -> GqlRenderer<'a> {
        GqlRenderer::Object(GqlObjectRenderer::Output(Weak::clone(self)))
    }
}<|MERGE_RESOLUTION|>--- conflicted
+++ resolved
@@ -41,11 +41,7 @@
 
         // Add custom scalar types (required for graphql.js implementations)
         format!(
-<<<<<<< HEAD
-            "{}\n\nscalar DateTime\nscalar Json\nscalar UUID\nscalar BigInt\nscalar Bytes",
-=======
-            "{}\n\nscalar DateTime\nscalar Json\nscalar UUID\nscalar BigInt\nscalar Decimal",
->>>>>>> 7d9fa5d9
+            "{}\n\nscalar DateTime\nscalar Json\nscalar UUID\nscalar BigInt\nscalar Decimal\nscalar Bytes",
             context.format()
         )
     }
