--- conflicted
+++ resolved
@@ -1,7 +1,6 @@
 mod query;
 
 use crate::{EdgeRef, Node, NodeRef, Query, QueryGraph};
-use quaint::connector::ConnectionInfo;
 use query::translate_query;
 use query_builder::QueryBuilder;
 use thiserror::Error;
@@ -19,58 +18,35 @@
 
 pub type TranslateResult<T> = Result<T, TranslateError>;
 
-<<<<<<< HEAD
 pub fn translate(mut graph: QueryGraph, builder: &dyn QueryBuilder) -> TranslateResult<Expression> {
     graph
         .root_nodes()
         .into_iter()
         .map(|node| NodeTranslator::new(&mut graph, node, &[], builder).translate())
-=======
-pub fn translate(mut graph: QueryGraph, connection_info: &ConnectionInfo) -> TranslateResult<Expression> {
-    graph
-        .root_nodes()
-        .into_iter()
-        .map(|node| NodeTranslator::new(&mut graph, node, &[], connection_info).translate())
->>>>>>> 9cd83016
         .collect::<TranslateResult<Vec<_>>>()
         .map(Expression::Seq)
 }
 
-struct NodeTranslator<'a, 'b, 'c> {
+struct NodeTranslator<'a, 'b> {
     graph: &'a mut QueryGraph,
     node: NodeRef,
     #[allow(dead_code)]
     parent_edges: &'b [EdgeRef],
-<<<<<<< HEAD
     query_builder: &'b dyn QueryBuilder,
 }
 
 impl<'a, 'b> NodeTranslator<'a, 'b> {
-=======
-    connection_info: &'c ConnectionInfo,
-}
-
-impl<'a, 'b, 'c> NodeTranslator<'a, 'b, 'c> {
->>>>>>> 9cd83016
     fn new(
         graph: &'a mut QueryGraph,
         node: NodeRef,
         parent_edges: &'b [EdgeRef],
-<<<<<<< HEAD
         query_builder: &'b dyn QueryBuilder,
-=======
-        connection_info: &'c ConnectionInfo,
->>>>>>> 9cd83016
     ) -> Self {
         Self {
             graph,
             node,
             parent_edges,
-<<<<<<< HEAD
             query_builder,
-=======
-            connection_info,
->>>>>>> 9cd83016
         }
     }
 
@@ -95,11 +71,7 @@
             .try_into()
             .expect("current node must be query");
 
-<<<<<<< HEAD
         translate_query(query, self.query_builder)
-=======
-        translate_query(query, self.connection_info)
->>>>>>> 9cd83016
     }
 
     #[allow(dead_code)]
@@ -134,11 +106,7 @@
             .into_iter()
             .map(|(_, node)| {
                 let edges = self.graph.incoming_edges(&node);
-<<<<<<< HEAD
                 NodeTranslator::new(self.graph, node, &edges, self.query_builder).translate()
-=======
-                NodeTranslator::new(self.graph, node, &edges, self.connection_info).translate()
->>>>>>> 9cd83016
             })
             .collect::<Result<Vec<_>, _>>()?;
 
@@ -160,11 +128,7 @@
             .map(|(_, node)| {
                 let name = node.id();
                 let edges = self.graph.incoming_edges(&node);
-<<<<<<< HEAD
                 let expr = NodeTranslator::new(self.graph, node, &edges, self.query_builder).translate()?;
-=======
-                let expr = NodeTranslator::new(self.graph, node, &edges, self.connection_info).translate()?;
->>>>>>> 9cd83016
                 Ok(Binding { name, expr })
             })
             .collect::<TranslateResult<Vec<_>>>()?;
