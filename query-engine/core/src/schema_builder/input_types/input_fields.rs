--- conflicted
+++ resolved
@@ -42,13 +42,8 @@
 ) -> Option<InputField> {
     connect_or_create_objects::nested_connect_or_create_input_object(ctx, parent_field).map(|input_object_type| {
         input_field(
-<<<<<<< HEAD
-            "connectOrCreate",
+            operations::CONNECT_OR_CREATE,
             list_union_object_type(input_object_type, parent_field.is_list),
-=======
-            operations::CONNECT_OR_CREATE,
-            list_union_object_type(input_object_type, field.is_list),
->>>>>>> 38fe738e
             None,
         )
         .optional()
@@ -56,19 +51,11 @@
 }
 
 /// Builds "upsert" field for nested updates (on relation fields).
-<<<<<<< HEAD
 pub(crate) fn nested_upsert_field(ctx: &mut BuilderContext, parent_field: &RelationFieldRef) -> Option<InputField> {
     upsert_objects::nested_upsert_input_object(ctx, parent_field).map(|input_object_type| {
         input_field(
-            "upsert",
+            operations::UPSERT,
             list_union_object_type(input_object_type, parent_field.is_list),
-=======
-pub(crate) fn nested_upsert_field(ctx: &mut BuilderContext, field: &RelationFieldRef) -> Option<InputField> {
-    upsert_objects::nested_upsert_input_object(ctx, field).map(|input_object_type| {
-        input_field(
-            operations::UPSERT,
-            list_union_object_type(input_object_type, field.is_list),
->>>>>>> 38fe738e
             None,
         )
         .optional()
@@ -122,11 +109,7 @@
 pub(crate) fn nested_set_input_field(ctx: &mut BuilderContext, parent_field: &RelationFieldRef) -> Option<InputField> {
     match (parent_field.related_model().is_embedded, parent_field.is_list) {
         (true, _) => None,
-<<<<<<< HEAD
-        (false, true) => Some(where_input_field(ctx, "set", parent_field)),
-=======
-        (false, true) => Some(where_input_field(ctx, operations::SET, field)),
->>>>>>> 38fe738e
+        (false, true) => Some(where_input_field(ctx, operations::SET, parent_field)),
         (false, false) => None,
     }
 }
@@ -142,32 +125,20 @@
         parent_field.is_required,
     ) {
         (true, _, _) => None,
-<<<<<<< HEAD
-        (false, true, _) => Some(where_input_field(ctx, "disconnect", parent_field)),
-        (false, false, false) => Some(input_field("disconnect", InputType::boolean(), None).optional()),
-=======
-        (false, true, _) => Some(where_input_field(ctx, operations::DISCONNECT, field)),
+        (false, true, _) => Some(where_input_field(ctx, operations::DISCONNECT, parent_field)),
         (false, false, false) => Some(input_field(operations::DISCONNECT, InputType::boolean(), None).optional()),
->>>>>>> 38fe738e
         (false, false, true) => None,
     }
 }
 
 /// Builds "delete" field for nested updates (on relation fields).
-<<<<<<< HEAD
 pub(crate) fn nested_delete_input_field(
     ctx: &mut BuilderContext,
     parent_field: &RelationFieldRef,
 ) -> Option<InputField> {
     match (parent_field.is_list, parent_field.is_required) {
-        (true, _) => Some(where_input_field(ctx, "delete", parent_field)),
-        (false, false) => Some(input_field("delete", InputType::boolean(), None).optional()),
-=======
-pub(crate) fn nested_delete_input_field(ctx: &mut BuilderContext, field: &RelationFieldRef) -> Option<InputField> {
-    match (field.is_list, field.is_required) {
-        (true, _) => Some(where_input_field(ctx, operations::DELETE, field)),
+        (true, _) => Some(where_input_field(ctx, operations::DELETE, parent_field)),
         (false, false) => Some(input_field(operations::DELETE, InputType::boolean(), None).optional()),
->>>>>>> 38fe738e
         (false, true) => None,
     }
 }
@@ -180,11 +151,7 @@
     if parent_field.related_model().is_embedded {
         None
     } else {
-<<<<<<< HEAD
-        Some(where_input_field(ctx, "connect", parent_field))
-=======
-        Some(where_input_field(ctx, operations::CONNECT, field))
->>>>>>> 38fe738e
+        Some(where_input_field(ctx, operations::CONNECT, parent_field))
     }
 }
 
