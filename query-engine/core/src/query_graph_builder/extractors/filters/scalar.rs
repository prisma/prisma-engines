--- conflicted
+++ resolved
@@ -249,26 +249,18 @@
         filters::IS_EMPTY => Ok(vec![field.is_empty_list(input.try_into()?)]),
 
         // Aggregation filters
-<<<<<<< HEAD
-        filters::COUNT => aggregation_filter(field, input, reverse, Filter::count),
-        filters::AVG => aggregation_filter(field, input, reverse, Filter::average),
-        filters::SUM => aggregation_filter(field, input, reverse, Filter::sum),
-        filters::MIN => aggregation_filter(field, input, reverse, Filter::min),
-        filters::MAX => aggregation_filter(field, input, reverse, Filter::max),
-=======
-        aggregations::UNDERSCORE_COUNT => aggregation_filter(field, input, reverse, Filter::count)?,
-        aggregations::UNDERSCORE_AVG => aggregation_filter(field, input, reverse, Filter::average)?,
-        aggregations::UNDERSCORE_SUM => aggregation_filter(field, input, reverse, Filter::sum)?,
-        aggregations::UNDERSCORE_MIN => aggregation_filter(field, input, reverse, Filter::min)?,
-        aggregations::UNDERSCORE_MAX => aggregation_filter(field, input, reverse, Filter::max)?,
+        aggregations::UNDERSCORE_COUNT => aggregation_filter(field, input, reverse, Filter::count),
+        aggregations::UNDERSCORE_AVG => aggregation_filter(field, input, reverse, Filter::average),
+        aggregations::UNDERSCORE_SUM => aggregation_filter(field, input, reverse, Filter::sum),
+        aggregations::UNDERSCORE_MIN => aggregation_filter(field, input, reverse, Filter::min),
+        aggregations::UNDERSCORE_MAX => aggregation_filter(field, input, reverse, Filter::max),
 
         // Deprecated aggregation filters
-        aggregations::COUNT => aggregation_filter(field, input, reverse, Filter::count)?,
-        aggregations::AVG => aggregation_filter(field, input, reverse, Filter::average)?,
-        aggregations::SUM => aggregation_filter(field, input, reverse, Filter::sum)?,
-        aggregations::MIN => aggregation_filter(field, input, reverse, Filter::min)?,
-        aggregations::MAX => aggregation_filter(field, input, reverse, Filter::max)?,
->>>>>>> 20dc02b0
+        aggregations::COUNT => aggregation_filter(field, input, reverse, Filter::count),
+        aggregations::AVG => aggregation_filter(field, input, reverse, Filter::average),
+        aggregations::SUM => aggregation_filter(field, input, reverse, Filter::sum),
+        aggregations::MIN => aggregation_filter(field, input, reverse, Filter::min),
+        aggregations::MAX => aggregation_filter(field, input, reverse, Filter::max),
 
         _ => {
             return Err(QueryGraphBuilderError::InputError(format!(
