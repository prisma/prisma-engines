--- conflicted
+++ resolved
@@ -34,27 +34,12 @@
     }
 
     fn scalar_input_fields_for_update(&self, model: ModelRef) -> Vec<InputField> {
-<<<<<<< HEAD
-        let scalar_fields: Vec<ScalarFieldRef> = model
-            .fields()
-            .scalar()
-            .into_iter()
-            .filter(|f| f.is_writable())
-            .collect();
-
-        self.scalar_input_fields(
-            model.name.clone(),
-            "Update",
-            scalar_fields,
-            |f: ScalarFieldRef| self.map_optional_input_type(f),
-            false,
-=======
         self.scalar_input_fields(
             model.name.clone(),
             "Update",
             model.fields().scalar(),
             |f: ScalarFieldRef| self.map_optional_input_type(f),
->>>>>>> e311631c
+            false
         )
     }
 
