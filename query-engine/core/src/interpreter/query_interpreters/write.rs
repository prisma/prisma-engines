--- conflicted
+++ resolved
@@ -18,16 +18,9 @@
         WriteQuery::UpdateManyRecords(q) => update_many(tx, q, trace_id).await,
         WriteQuery::DeleteManyRecords(q) => delete_many(tx, q, trace_id).await,
         WriteQuery::ConnectRecords(q) => connect(tx, q).await,
-<<<<<<< HEAD
-        WriteQuery::DisconnectRecords(q) => disconnect(tx, q).await,
+        WriteQuery::DisconnectRecords(q) => disconnect(tx, q, trace_id).await,
         WriteQuery::ExecuteRaw(q) => execute_raw(tx, q).await,
         WriteQuery::QueryRaw(q) => query_raw(tx, q).await,
-=======
-        WriteQuery::DisconnectRecords(q) => disconnect(tx, q, trace_id).await,
-        // TODO: Add trace id to raw
-        WriteQuery::ExecuteRaw(rq) => execute_raw(tx, rq.query, rq.parameters).await,
-        WriteQuery::QueryRaw(rq) => query_raw(tx, rq.query, rq.parameters).await,
->>>>>>> 45e68713
     }
 }
 
