//! Process a set of records into an IR List

use super::{maps::build_map, utils, Item, List, Map};
use crate::{ManyReadQueryResults, ReadQueryResult};

pub fn build_list(result: &ManyReadQueryResults) -> List {
    let mut vec: Vec<Item> = result
        .scalars
        .as_pairs()
        .iter()
        .map(|vec| {
            Item::Map(vec.iter().fold(Map::new(), |mut map, (name, value)| {
                map.insert(name.clone(), Item::Value(value.clone()));
                map
            }))
        })
        .collect();

    result.nested.iter().zip(&mut vec).for_each(|(nested, map)| {
        match map {
            Item::Map(ref mut map) => match nested {
                ReadQueryResult::Single(nested) => map.insert(nested.name.clone(), Item::Map(build_map(nested))),
                ReadQueryResult::Many(nested) => map.insert(nested.name.clone(), Item::List(build_list(nested))),
            },
            _ => unreachable!(),
        };
    });

<<<<<<< HEAD
    dbg!(&result.lists);
    dbg!(&vec);

    // Associate scalarlists with corresponding records
    //
    // This is done by iterating through both existing records and the list of
    // list-results. But because the list-results list can be shorter, we need
    // to zip_longest() which yields a special enum. We differentiate between
    // "only record was found" and "both record and corresponding list data
    // was found". In case there's only list data but no record, we panic.
    vec.iter_mut().zip_longest(&result.lists.values).for_each(|eob| {
        match eob {
            Both(item, values) => {
                if let Item::Map(ref mut map) = item {
                    values
                        .iter()
                        .zip(&result.lists.field_names)
                        .for_each(|(list, field_name)| {
                            map.insert(
                                field_name.clone(),
                                Item::List(list.iter().map(|pv| Item::Value(pv.clone())).collect()),
                            );
                        })
                }
            }
            Left(item) => {
                if let Item::Map(ref mut map) = item {
                    result.lists.field_names.iter().for_each(|field_name| {
                        map.insert(field_name.clone(), Item::List(vec![]));
                    })
                }
            }
            _ => unreachable!("Unexpected scalar-list values for missing record"),
        };
=======
    // Explicitly handle scalar-list results
    let ids = result.find_ids().expect("Failed to find record IDs!");
    let scalar_values = utils::associate_list_results(ids, &result.list_results);

    // Then just merge the maps into the existing data
    vec = vec.into_iter().zip(scalar_values).fold(vec![], |mut vec, iter| {
        vec.push(Item::Map(match iter {
            (Item::Map(map), Item::Map(scalars)) => scalars.into_iter().fold(map, |mut map, (k, v)| {
                map.insert(k, v);
                map
            }),
            _ => unreachable!("Tried merging two `Item`s that were not `Map`"),
        }));

        vec
>>>>>>> 6ef3fb6e
    });

    // Do one last pass to sort in order
    vec.into_iter()
        .fold(vec![], |mut vec, mut item| {
            if let Item::Map(ref mut map) = item {
                vec.push(result.fields.iter().fold(Map::new(), |mut new, field| {
                    let item = map.remove(field).expect("[List]: Missing required field");
                    new.insert(field.clone(), item);
                    new
                }));
            }

            vec
        })
        .into_iter()
        .map(|i| Item::Map(i))
        .collect()
}<|MERGE_RESOLUTION|>--- conflicted
+++ resolved
@@ -26,45 +26,9 @@
         };
     });
 
-<<<<<<< HEAD
-    dbg!(&result.lists);
-    dbg!(&vec);
-
-    // Associate scalarlists with corresponding records
-    //
-    // This is done by iterating through both existing records and the list of
-    // list-results. But because the list-results list can be shorter, we need
-    // to zip_longest() which yields a special enum. We differentiate between
-    // "only record was found" and "both record and corresponding list data
-    // was found". In case there's only list data but no record, we panic.
-    vec.iter_mut().zip_longest(&result.lists.values).for_each(|eob| {
-        match eob {
-            Both(item, values) => {
-                if let Item::Map(ref mut map) = item {
-                    values
-                        .iter()
-                        .zip(&result.lists.field_names)
-                        .for_each(|(list, field_name)| {
-                            map.insert(
-                                field_name.clone(),
-                                Item::List(list.iter().map(|pv| Item::Value(pv.clone())).collect()),
-                            );
-                        })
-                }
-            }
-            Left(item) => {
-                if let Item::Map(ref mut map) = item {
-                    result.lists.field_names.iter().for_each(|field_name| {
-                        map.insert(field_name.clone(), Item::List(vec![]));
-                    })
-                }
-            }
-            _ => unreachable!("Unexpected scalar-list values for missing record"),
-        };
-=======
     // Explicitly handle scalar-list results
     let ids = result.find_ids().expect("Failed to find record IDs!");
-    let scalar_values = utils::associate_list_results(ids, &result.list_results);
+    let scalar_values = utils::associate_list_results(ids, &result.lists);
 
     // Then just merge the maps into the existing data
     vec = vec.into_iter().zip(scalar_values).fold(vec![], |mut vec, iter| {
@@ -77,7 +41,6 @@
         }));
 
         vec
->>>>>>> 6ef3fb6e
     });
 
     // Do one last pass to sort in order
