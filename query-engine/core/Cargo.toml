--- conflicted
+++ resolved
@@ -24,11 +24,6 @@
 futures = "0.3"
 async-trait = "0.1"
 crossbeam-queue = "0.2"
-<<<<<<< HEAD
-rust_decimal = "=1.1.0"
-user-facing-errors = { path = "../../libs/user-facing-errors" }
-tokio = { version = "=0.2.13", feature="rt-core" }
-=======
 rust_decimal = "1.6"
 user-facing-errors = { path = "../../libs/user-facing-errors" }
->>>>>>> 2e65011d
+tokio = { version = "=0.2.13", feature="rt-core" }