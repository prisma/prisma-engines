[package]
edition = "2021"
name = "query-core"
version = "0.1.0"

[features]
<<<<<<< HEAD
default = ["metrics"]
=======
default = ["native"]
native = ["metrics", "prisma-models/default_generators", "cuid", "connector/native"]
>>>>>>> f95fcfc6
metrics = ["query-engine-metrics"]

[dependencies]
async-trait = "0.1"
bigdecimal = "0.3"
chrono = "0.4"
connection-string.workspace = true 
connector = { path = "../connectors/query-connector", package = "query-connector", default-features = false }
crossbeam-channel = "0.5.6"
psl.workspace = true
futures = "0.3"
indexmap = { version = "1.7", features = ["serde-1"] }
itertools = "0.10"
once_cell = "1"
petgraph = "0.4"
prisma-models = { path = "../prisma-models", features = ["wasm_generators"] }
opentelemetry = { version = "0.17.0", features = ["rt-tokio", "serialize"] }
query-engine-metrics = { path = "../metrics", optional = true }
serde.workspace = true
serde_json.workspace = true
thiserror = "1.0"
tokio = { version = "1.25", features = ["macros", "sync", "io-util", "time"] }
tracing = { version = "0.1", features = ["attributes"] }
tracing-futures = "0.2"
tracing-subscriber = { version = "0.3", features = ["env-filter"] }
tracing-opentelemetry = "0.17.4"
user-facing-errors = { path = "../../libs/user-facing-errors" }
uuid = "1"
<<<<<<< HEAD
cuid2 = "0.1.1"
schema = { path = "../schema" }
lru = "0.7.7"
enumflags2 = "0.7"
getrandom = { version = "0.2", features = ["js"] }
instant = { version = "0.1",  features = ["stdweb", "wasm-bindgen", "inaccurate"] } # Vercel Edge Function does not have performance API
=======
cuid = { version = "1.2", optional = true }
schema = { path = "../schema" }
lru = "0.7.7"
enumflags2 = "0.7"

[target.'cfg(target_arch = "wasm32")'.dependencies]
getrandom = { version = "0.2", features = ["js"] }
>>>>>>> f95fcfc6
<|MERGE_RESOLUTION|>--- conflicted
+++ resolved
@@ -4,12 +4,8 @@
 version = "0.1.0"
 
 [features]
-<<<<<<< HEAD
-default = ["metrics"]
-=======
 default = ["native"]
 native = ["metrics", "prisma-models/default_generators", "cuid", "connector/native"]
->>>>>>> f95fcfc6
 metrics = ["query-engine-metrics"]
 
 [dependencies]
@@ -38,19 +34,11 @@
 tracing-opentelemetry = "0.17.4"
 user-facing-errors = { path = "../../libs/user-facing-errors" }
 uuid = "1"
-<<<<<<< HEAD
-cuid2 = "0.1.1"
-schema = { path = "../schema" }
-lru = "0.7.7"
-enumflags2 = "0.7"
-getrandom = { version = "0.2", features = ["js"] }
-instant = { version = "0.1",  features = ["stdweb", "wasm-bindgen", "inaccurate"] } # Vercel Edge Function does not have performance API
-=======
 cuid = { version = "1.2", optional = true }
 schema = { path = "../schema" }
 lru = "0.7.7"
 enumflags2 = "0.7"
+instant = { version = "0.1",  features = ["stdweb", "wasm-bindgen", "inaccurate"] } # Vercel Edge Function does not have performance API
 
 [target.'cfg(target_arch = "wasm32")'.dependencies]
-getrandom = { version = "0.2", features = ["js"] }
->>>>>>> f95fcfc6
+getrandom = { version = "0.2", features = ["js"] }