[package]
authors = ["Dominic Petrick <dompetrick@gmail.com>", "Katharina Fey <kookie@spacekookie.de>"]
edition = "2018"
name = "query-core"
version = "0.1.0"

[dependencies]
<<<<<<< HEAD
async-trait = "0.1"
chrono = "0.4"
connector = {path = "../connectors/query-connector", package = "query-connector"}
crossbeam-queue = "0.2"
debug_stub_derive = "0.3"
failure = {version = "0.1", features = ["derive"]}
feature-flags = {path = "../../libs/feature-flags"}
futures = "0.3"
im = "13.0"
indexmap = {version = "1.0", features = ["serde-1"]}
itertools = "0.8"
once_cell = "1.3"
petgraph = "0.4"
prisma-inflector = {path = "../../libs/prisma-inflector"}
prisma-models = {path = "../../libs/prisma-models"}
prisma-value = {path = "../../libs/prisma-value"}
rust_decimal = {git = "https://github.com/pimeys/rust-decimal", branch = "pgbouncer-mode"}
serde = {version = "1", features = ["derive"]}
serde_json = "1"
tokio = {version = "=0.2.13"}
tracing = "0.1"
user-facing-errors = {path = "../../libs/user-facing-errors"}
uuid = "0.8"
=======
prisma-models = { path = "../../libs/prisma-models" }
prisma-value = { path = "../../libs/prisma-value" }
feature-flags = { path = "../../libs/feature-flags" }
prisma-inflector = { path = "../../libs/prisma-inflector" }
connector = { path = "../connectors/query-connector", package = "query-connector" }
thiserror = "1.0"
uuid = "0.8"
indexmap = { version = "1.0", features = ["serde-1"] }
itertools = "0.8"
serde_json = "1"
serde = { version = "1", features = ["derive"] }
chrono = "0.4"
once_cell = "1.3"
tracing = "0.1"
petgraph = "0.4"
im = "13.0"
futures = "0.3"
async-trait = "0.1"
crossbeam-queue = "0.2"
rust_decimal = { git = "https://github.com/pimeys/rust-decimal", branch = "pgbouncer-mode" }
user-facing-errors = { path = "../../libs/user-facing-errors" }
tokio = { version = "=0.2.13" }
>>>>>>> 94b24ba7
<|MERGE_RESOLUTION|>--- conflicted
+++ resolved
@@ -5,13 +5,10 @@
 version = "0.1.0"
 
 [dependencies]
-<<<<<<< HEAD
 async-trait = "0.1"
 chrono = "0.4"
 connector = {path = "../connectors/query-connector", package = "query-connector"}
 crossbeam-queue = "0.2"
-debug_stub_derive = "0.3"
-failure = {version = "0.1", features = ["derive"]}
 feature-flags = {path = "../../libs/feature-flags"}
 futures = "0.3"
 im = "13.0"
@@ -25,31 +22,8 @@
 rust_decimal = {git = "https://github.com/pimeys/rust-decimal", branch = "pgbouncer-mode"}
 serde = {version = "1", features = ["derive"]}
 serde_json = "1"
+thiserror = "1.0"
 tokio = {version = "=0.2.13"}
 tracing = "0.1"
 user-facing-errors = {path = "../../libs/user-facing-errors"}
-uuid = "0.8"
-=======
-prisma-models = { path = "../../libs/prisma-models" }
-prisma-value = { path = "../../libs/prisma-value" }
-feature-flags = { path = "../../libs/feature-flags" }
-prisma-inflector = { path = "../../libs/prisma-inflector" }
-connector = { path = "../connectors/query-connector", package = "query-connector" }
-thiserror = "1.0"
-uuid = "0.8"
-indexmap = { version = "1.0", features = ["serde-1"] }
-itertools = "0.8"
-serde_json = "1"
-serde = { version = "1", features = ["derive"] }
-chrono = "0.4"
-once_cell = "1.3"
-tracing = "0.1"
-petgraph = "0.4"
-im = "13.0"
-futures = "0.3"
-async-trait = "0.1"
-crossbeam-queue = "0.2"
-rust_decimal = { git = "https://github.com/pimeys/rust-decimal", branch = "pgbouncer-mode" }
-user-facing-errors = { path = "../../libs/user-facing-errors" }
-tokio = { version = "=0.2.13" }
->>>>>>> 94b24ba7
+uuid = "0.8"