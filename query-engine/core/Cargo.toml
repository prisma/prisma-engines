[package]
edition = "2021"
name = "query-core"
version = "0.1.0"

[features]
metrics = ["query-engine-metrics"]
graphql-protocol = []

[dependencies]
async-trait.workspace = true
bigdecimal = "0.3"
chrono.workspace = true
connection-string.workspace = true
connector = { path = "../connectors/query-connector", package = "query-connector" }
crossbeam-channel = "0.5.6"
psl.workspace = true
futures = "0.3"
indexmap.workspace = true
itertools.workspace = true
once_cell = "1"
petgraph = "0.4"
query-structure = { path = "../query-structure", features = [
    "default_generators",
] }
opentelemetry = { version = "0.17.0", features = ["rt-tokio", "serialize"] }
query-engine-metrics = { path = "../metrics", optional = true }
serde.workspace = true
serde_json.workspace = true
thiserror = "1.0"
tokio = { version = "1.0", features = ["macros", "time"] }
tracing = { workspace = true, features = ["attributes"] }
tracing-futures = "0.2"
tracing-subscriber = { version = "0.3", features = ["env-filter"] }
tracing-opentelemetry = "0.17.4"
user-facing-errors = { path = "../../libs/user-facing-errors" }
uuid.workspace = true
cuid = { git = "https://github.com/prisma/cuid-rust", branch = "wasm32-support" }
schema = { path = "../schema" }
crosstarget-utils = { path = "../../libs/crosstarget-utils" }
lru = "0.7.7"
<<<<<<< HEAD
enumflags2 = "0.7"
geojson = { version = "0.24.1", default-features = false }

pin-project = "1"
wasm-bindgen-futures = "0.4"

[target.'cfg(target_arch = "wasm32")'.dependencies]
pin-project = "1"
wasm-bindgen-futures = "0.4"
=======
enumflags2.workspace = true
>>>>>>> 4c784e32
<|MERGE_RESOLUTION|>--- conflicted
+++ resolved
@@ -39,16 +39,5 @@
 schema = { path = "../schema" }
 crosstarget-utils = { path = "../../libs/crosstarget-utils" }
 lru = "0.7.7"
-<<<<<<< HEAD
-enumflags2 = "0.7"
-geojson = { version = "0.24.1", default-features = false }
-
-pin-project = "1"
-wasm-bindgen-futures = "0.4"
-
-[target.'cfg(target_arch = "wasm32")'.dependencies]
-pin-project = "1"
-wasm-bindgen-futures = "0.4"
-=======
 enumflags2.workspace = true
->>>>>>> 4c784e32
+geojson = { version = "0.24.1", default-features = false }