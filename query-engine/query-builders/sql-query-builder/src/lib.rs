--- conflicted
+++ resolved
@@ -222,11 +222,7 @@
             let (field_placeholders, query): (Vec<_>, Select<'static>) =
                 write::defaults_for_mysql_write_args(&id_selection, &args)
                     .map(|(field, arg)| {
-<<<<<<< HEAD
-                        let ph = Placeholder::new(field.name().to_owned(), field.corresponding_prisma_type());
-=======
-                        let ph = Placeholder::new(field.name().into(), field.result_type().to_prisma_type());
->>>>>>> 79649197
+                        let ph = Placeholder::new(field.name().to_owned(), field.result_type().to_prisma_type());
                         ((field, ph), arg)
                     })
                     .unzip();
