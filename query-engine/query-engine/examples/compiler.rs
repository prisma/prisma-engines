use std::sync::Arc;

<<<<<<< HEAD
use quaint::{
    prelude::{ConnectionInfo, ExternalConnectionInfo, SqlFamily},
    visitor::Postgres,
};
=======
use quaint::connector::{ConnectionInfo, ExternalConnectionInfo, SqlFamily};
>>>>>>> 9cd83016
use query_core::{query_graph_builder::QueryGraphBuilder, QueryDocument};
use request_handlers::{JsonBody, JsonSingleQuery, RequestBody};
use serde_json::json;
use sql_query_builder::{Context, SqlQueryBuilder};

pub fn main() -> anyhow::Result<()> {
    let schema_string = include_str!("./schema.prisma");
    let schema = psl::validate(schema_string.into());

    if schema.diagnostics.has_errors() {
        anyhow::bail!("invalid schema");
    }

    let schema = Arc::new(schema);
    let query_schema = Arc::new(query_core::schema::build(schema, true));

    let connection_info = ConnectionInfo::External(ExternalConnectionInfo::new(
        SqlFamily::Postgres,
        "public".to_owned(),
        None,
    ));

    // prisma.user.findUnique({
    //     where: {
    //         email: Prisma.Param("userEmail")
    //     },
    //     select: {
    //         val: true,
    //         posts: true,
    //         profile: true,
    //     }
    // })
    let query: JsonSingleQuery = serde_json::from_value(json!({
        "modelName": "User",
        "action": "findMany",
        "query": {
            "arguments": {
                "where": {
                    "email": {
                        "$type": "Param",
                        "value": "userEmail"
                    }
                }
            },
            "selection": {
                "val": true,
                "posts": {
                    "arguments": {},
                    "selection": {
                        "$scalars": true
                    }
                },
                "profile": {
                    "arguments": {},
                    "selection": {
                        "$scalars": true
                    }
                }
            }
        }
    }))?;

    let request = RequestBody::Json(JsonBody::Single(query));
    let doc = request.into_doc(&query_schema)?;

    let QueryDocument::Single(query) = doc else {
        anyhow::bail!("expected single query");
    };

    let (graph, _serializer) = QueryGraphBuilder::new(&query_schema).build(query)?;

    println!("{graph}");

<<<<<<< HEAD
    let connection_info = ConnectionInfo::External(ExternalConnectionInfo::new(
        SqlFamily::Postgres,
        "public".to_owned(),
        None,
    ));

    let ctx = Context::new(&connection_info, None);
    let builder = SqlQueryBuilder::<Postgres<'_>>::new(ctx);

    let expr = query_core::compiler::translate(graph, &builder)?;
=======
    let expr = query_core::compiler::translate(graph, &connection_info)?;
>>>>>>> 9cd83016

    println!("{}", expr.pretty_print(true, 80)?);

    Ok(())
}<|MERGE_RESOLUTION|>--- conflicted
+++ resolved
@@ -1,13 +1,9 @@
 use std::sync::Arc;
 
-<<<<<<< HEAD
 use quaint::{
     prelude::{ConnectionInfo, ExternalConnectionInfo, SqlFamily},
     visitor::Postgres,
 };
-=======
-use quaint::connector::{ConnectionInfo, ExternalConnectionInfo, SqlFamily};
->>>>>>> 9cd83016
 use query_core::{query_graph_builder::QueryGraphBuilder, QueryDocument};
 use request_handlers::{JsonBody, JsonSingleQuery, RequestBody};
 use serde_json::json;
@@ -81,20 +77,10 @@
 
     println!("{graph}");
 
-<<<<<<< HEAD
-    let connection_info = ConnectionInfo::External(ExternalConnectionInfo::new(
-        SqlFamily::Postgres,
-        "public".to_owned(),
-        None,
-    ));
-
     let ctx = Context::new(&connection_info, None);
     let builder = SqlQueryBuilder::<Postgres<'_>>::new(ctx);
 
     let expr = query_core::compiler::translate(graph, &builder)?;
-=======
-    let expr = query_core::compiler::translate(graph, &connection_info)?;
->>>>>>> 9cd83016
 
     println!("{}", expr.pretty_print(true, 80)?);
 
