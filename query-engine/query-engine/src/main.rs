--- conflicted
+++ resolved
@@ -25,12 +25,7 @@
         match CliCommand::from_opt(&opts)? {
             Some(cmd) => cmd.execute().await?,
             None => {
-<<<<<<< HEAD
-                let cx = context::setup(&opts, None).await?;
-=======
-                let span = tracing::info_span!("prisma:engine:connect");
-                let cx = context::setup(&opts, true).instrument(span).await?;
->>>>>>> 4b67dc70
+                let cx = context::setup(&opts).await?;
                 set_panic_hook(opts.log_format());
                 server::listen(cx, &opts).await?;
             }
