--- conflicted
+++ resolved
@@ -6,9 +6,6 @@
 
 pub(super) fn render_input_field(input_field: &InputFieldRef, ctx: &mut RenderContext) -> DmmfInputField {
     let type_references = render_input_types(&input_field.field_types, ctx);
-<<<<<<< HEAD
-=======
-
     let nullable = input_field
         .field_types
         .iter()
@@ -18,16 +15,11 @@
         })
         .is_some();
 
->>>>>>> 37b9492b
     let field = DmmfInputField {
         name: input_field.name.clone(),
         input_types: type_references,
         is_required: input_field.is_required,
-<<<<<<< HEAD
-        is_nullable: input_field.field_types.contains(&InputType::Scalar(ScalarType::Null)),
-=======
         is_nullable: nullable,
->>>>>>> 37b9492b
     };
 
     field
