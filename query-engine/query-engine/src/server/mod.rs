--- conflicted
+++ resolved
@@ -5,28 +5,17 @@
 use hyper::{header::CONTENT_TYPE, Body, HeaderMap, Method, Request, Response, Server, StatusCode};
 use opentelemetry::trace::{TraceContextExt, TraceId};
 use opentelemetry::{global, propagation::Extractor};
-<<<<<<< HEAD
-use query_core::{ExtendedTransactionUserFacingError, TransactionOptions, TxId};
-=======
-use query_core::helpers::*;
-use query_core::telemetry::capturing::TxTraceExt;
-use query_core::{telemetry, ExtendedUserFacingError, TransactionOptions, TxId};
->>>>>>> 8263a1f2
+use query_core::{ExtendedUserFacingError, TransactionOptions, TxId};
 use request_handlers::{dmmf, render_graphql_schema, RequestBody, RequestHandler};
 use serde::Serialize;
 use serde_json::json;
 use std::collections::HashMap;
 use std::net::SocketAddr;
 use std::sync::Arc;
-<<<<<<< HEAD
-use std::time::Instant;
+use std::time::{Duration, Instant};
 use telemetry::capturing::Capturer;
 use telemetry::helpers::TraceParent;
 use tracing::{Instrument, Span};
-=======
-use std::time::{Duration, Instant};
-use tracing::{field, Instrument, Span};
->>>>>>> 8263a1f2
 use tracing_opentelemetry::OpenTelemetrySpanExt;
 
 /// Starts up the graphql query engine server
@@ -122,84 +111,14 @@
     }
 
     let headers = req.headers();
-<<<<<<< HEAD
     let tx_id = try_get_transaction_id(headers);
     let (span, traceparent, capturer) =
         setup_telemetry(info_span!("prisma:engine:query", user_facing = true), headers).await;
 
+    let query_timeout = query_timeout(headers);
+
     let buffer = hyper::body::to_bytes(req.into_body()).await?;
     let request_body = RequestBody::try_from_slice(buffer.as_ref(), cx.engine_protocol());
-
-    match request_body {
-        Ok(body) => {
-            let handler = RequestHandler::new(cx.executor(), cx.query_schema(), cx.engine_protocol());
-            let mut result = handler.handle(body, tx_id, traceparent).instrument(span).await;
-
-            if let telemetry::capturing::Capturer::Enabled(capturer) = &capturer {
-                let telemetry = capturer.fetch_captures().await;
-                if let Some(telemetry) = telemetry {
-                    result.set_extension("traces".to_owned(), json!(telemetry.traces));
-                    result.set_extension("logs".to_owned(), json!(telemetry.logs));
-=======
-    let capture_settings = capture_settings(headers);
-
-    let tx_id = transaction_id(headers);
-    let tracing_cx = get_parent_span_context(headers);
-
-    let query_timeout = query_timeout(headers);
-
-    let span = if tx_id.is_none() {
-        let span = info_span!("prisma:engine", user_facing = true);
-        span.set_parent(tracing_cx);
-        span
-    } else {
-        Span::none()
-    };
-
-    let mut traceparent = traceparent(headers);
-    let mut trace_id = get_trace_id_from_traceparent(traceparent.as_deref());
-
-    if traceparent.is_none() {
-        // If telemetry needs to be captured, we use the span trace_id to correlate the logs happening
-        // during the different operations within a transaction. The trace_id is propagated in the
-        // traceparent header, but if it's not present, we need to synthetically create one for the
-        // transaction. This is needed, in case the client is interested in capturing logs and not
-        // traces, because:
-        //  - The client won't send a traceparent header
-        //  - A transaction initial span is created here (prisma:engine:itx_runner) and stored in the
-        //    ITXServer for that transaction
-        //  - When a query comes in, the graphql handler process it, but we need to tell the capturer
-        //    to start capturing logs, and for that we need a trace_id. There are two places were we
-        //    could get that information from:
-        //      - First, it's the traceparent, but the client didn't send it, because they are only
-        //      interested in logs.
-        //      - Second, it's the root span for the transaction, but it's not in scope but instead
-        //      stored in the ITXServer, in a different tokio task.
-        //
-        // For the above reasons, we need to create a trace_id that we can predict and use accross the
-        // different operations happening within a transaction. So we do it by converting the tx_id
-        // into a trace_id, leaning on the fact that the tx_id has more entropy, and there's no
-        // information loss.
-        if capture_settings.logs_enabled() && tx_id.is_some() {
-            let tx_id = tx_id.clone().unwrap();
-            traceparent = Some(tx_id.as_traceparent());
-            trace_id = tx_id.into_trace_id();
-        } else {
-            // this is the root span, and we are in a single operation.
-            traceparent = Some(get_trace_parent_from_span(&span));
-            trace_id = get_trace_id_from_span(&span);
-        }
-    }
-    let capture_config = telemetry::capturing::capturer(trace_id, capture_settings);
-
-    if let telemetry::capturing::Capturer::Enabled(capturer) = &capture_config {
-        capturer.start_capturing().await;
-    }
-
-    let body_start = req.into_body();
-    // block and buffer request until the request has completed
-    let full_body = hyper::body::to_bytes(body_start).await?;
-    let serialized_body = RequestBody::try_from_slice(full_body.as_ref(), cx.engine_protocol());
 
     let capture_config = &capture_config;
     let work = async move {
@@ -214,9 +133,7 @@
                         result.set_extension("traces".to_owned(), json!(telemetry.traces));
                         result.set_extension("logs".to_owned(), json!(telemetry.logs));
                     }
->>>>>>> 8263a1f2
                 }
-            }
 
             let res = build_json_response(StatusCode::OK, &result);
 
@@ -230,11 +147,13 @@
             ))
             .into();
 
-<<<<<<< HEAD
             let res = build_json_response(StatusCode::UNPROCESSABLE_ENTITY, &ufe);
 
-            Ok(res)
-=======
+                Ok(res)
+            }
+        }
+    };
+
     let query_timeout_fut = async {
         match query_timeout {
             Some(timeout) => tokio::time::sleep(timeout).await,
@@ -259,7 +178,6 @@
         }
         result = work => {
             result
->>>>>>> 8263a1f2
         }
     }
 }
@@ -563,8 +481,6 @@
         .map(TxId::from)
 }
 
-<<<<<<< HEAD
-=======
 fn query_timeout(headers: &HeaderMap) -> Option<Duration> {
     headers
         .get("X-query-timeout")
@@ -573,14 +489,6 @@
         .map(Duration::from_millis)
 }
 
-/// If the client sends us a trace and span id, extracting a new context if the
-/// headers are set. If not, returns current context.
-fn get_parent_span_context(headers: &HeaderMap) -> opentelemetry::Context {
-    let extractor = HeaderExtractor(headers);
-    global::get_text_map_propagator(|propagator| propagator.extract(&extractor))
-}
-
->>>>>>> 8263a1f2
 fn build_json_response<T>(status_code: StatusCode, value: &T) -> Response<Body>
 where
     T: ?Sized + Serialize,
