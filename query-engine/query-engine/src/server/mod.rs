use crate::{context::PrismaContext, opt::PrismaOpt, PrismaResult};
use datamodel::common::preview_features::PreviewFeature;
use hyper::service::{make_service_fn, service_fn};
use hyper::{header::CONTENT_TYPE, Body, HeaderMap, Method, Request, Response, Server, StatusCode};
use opentelemetry::{global, propagation::Extractor, Context};
use query_core::{schema::QuerySchemaRenderer, TxId};
use request_handlers::{dmmf, GraphQLSchemaRenderer, GraphQlHandler, TxInput};
use serde_json::json;
use std::net::SocketAddr;
use std::sync::Arc;
use std::time::Instant;
use tracing::Level;
use tracing_futures::Instrument;
use tracing_opentelemetry::OpenTelemetrySpanExt;

const TRANSACTION_ID_HEADER: &str = "X-transaction-id";

//// Shared application state.
pub struct State {
    cx: Arc<PrismaContext>,
    enable_playground: bool,
    enable_debug_mode: bool,
    enable_itx: bool,
}

impl State {
    /// Create a new instance of `State`.
    fn new(cx: PrismaContext, enable_playground: bool, enable_debug_mode: bool, enable_itx: bool) -> Self {
        Self {
            cx: Arc::new(cx),
            enable_playground,
            enable_debug_mode,
            enable_itx,
        }
    }
}

impl Clone for State {
    fn clone(&self) -> Self {
        Self {
            cx: self.cx.clone(),
            enable_playground: self.enable_playground,
            enable_debug_mode: self.enable_debug_mode,
            enable_itx: self.enable_itx,
        }
    }
}

pub async fn setup(opts: &PrismaOpt) -> PrismaResult<State> {
    let config = opts.configuration(false)?.subject;
    config.validate_that_one_datasource_is_provided()?;

    let enable_itx = config
        .preview_features()
        .contains(PreviewFeature::InteractiveTransactions);

    let datamodel = opts.datamodel()?;
    let cx = PrismaContext::builder(config, datamodel)
        .legacy(opts.legacy)
        .enable_raw_queries(opts.enable_raw_queries)
        .build()
        .await?;

    let state = State::new(cx, opts.enable_playground, opts.enable_debug_mode, enable_itx);
    Ok(state)
}

/// Starts up the graphql query engine server
#[tracing::instrument(skip(opts))]
pub async fn listen(opts: PrismaOpt) -> PrismaResult<()> {
    let state = setup(&opts).await?;

    let query_engine = make_service_fn(move |_| {
        let state = state.clone();
        async move { Ok::<_, hyper::Error>(service_fn(move |req| routes(state.clone(), req))) }
    });

    let ip = opts.host.parse().expect("Host was not a valid IP address.");
    let addr = SocketAddr::new(ip, opts.port);

    let server = Server::bind(&addr).tcp_nodelay(true).serve(query_engine);

    info!("Started http server on http://{}", addr);

    if let Err(e) = server.await {
        eprintln!("server error: {}", e);
    }

    Ok(())
}

pub async fn routes(state: State, req: Request<Body>) -> Result<Response<Body>, hyper::Error> {
    let start = Instant::now();

    if req.method() == Method::POST && req.uri().path().contains("transaction") && state.enable_itx {
        return handle_transaction(state, req).await;
    }

    let mut res = match (req.method(), req.uri().path()) {
        (&Method::POST, "/") => graphql_handler(state, req).await?,
        (&Method::GET, "/") if state.enable_playground => playground_handler(),
        (&Method::GET, "/status") => Response::builder()
            .status(StatusCode::OK)
            .header(CONTENT_TYPE, "application/json")
            .body(Body::from(r#"{"status":"ok"}"#))
            .unwrap(),

        (&Method::GET, "/sdl") => {
            let schema = GraphQLSchemaRenderer::render(state.cx.query_schema().clone());

            Response::builder()
                .status(StatusCode::OK)
                .header(CONTENT_TYPE, "application/text")
                .body(Body::from(schema))
                .unwrap()
        }

        (&Method::GET, "/dmmf") => {
            let schema = dmmf::render_dmmf(state.cx.datamodel(), Arc::clone(state.cx.query_schema()));

            Response::builder()
                .status(StatusCode::OK)
                .header(CONTENT_TYPE, "application/json")
                .body(Body::from(serde_json::to_vec(&schema).unwrap()))
                .unwrap()
        }

        (&Method::GET, "/server_info") => {
            let body = json!({
                "commit": env!("GIT_HASH"),
                "version": env!("CARGO_PKG_VERSION"),
                "primary_connector": state.cx.primary_connector(),
            });

            Response::builder()
                .status(StatusCode::OK)
                .header(CONTENT_TYPE, "application/json")
                .body(Body::from(serde_json::to_vec(&body).unwrap()))
                .unwrap()
        }
        _ => Response::builder()
            .status(StatusCode::NOT_FOUND)
            .body(Body::empty())
            .unwrap(),
    };

<<<<<<< HEAD
    info!("Started query engine http server on {}", listener);
    listener.accept().await?;
    Ok(())
=======
    let elapsed = Instant::now().duration_since(start).as_micros() as u64;
    res.headers_mut().insert("x-elapsed", elapsed.into());

    Ok(res)
>>>>>>> 6c66d1c0
}

/// The main query handler. This handles incoming GraphQL queries and passes it
/// to the query engine.
async fn graphql_handler(state: State, req: Request<Body>) -> Result<Response<Body>, hyper::Error> {
    // Check for debug headers if enabled.
    if state.enable_debug_mode {
        return Ok(handle_debug_headers(&req));
    }

    let cx = get_parent_span_context(&req);
    let span = tracing::span!(Level::TRACE, "graphql_handler");
    span.set_parent(cx);

    let tx_id = get_transaction_id_from_header(&req);

    let work = async move {
        let body_start = req.into_body();
        // block and buffer request until the request has completed
        let full_body = hyper::body::to_bytes(body_start).await?;

        match serde_json::from_slice(full_body.as_ref()) {
            Ok(body) => {
                let handler = GraphQlHandler::new(&*state.cx.executor, state.cx.query_schema());
                let result = handler.handle(body, tx_id, None).await;

                let result_bytes = serde_json::to_vec(&result).unwrap();

                let res = Response::builder()
                    .status(StatusCode::OK)
                    .header(CONTENT_TYPE, "application/json")
                    .body(Body::from(result_bytes))
                    .unwrap();

                Ok(res)
            }
            Err(_e) => {
                let res = Response::builder()
                    .status(StatusCode::BAD_REQUEST)
                    .body(Body::empty())
                    .unwrap();

                Ok(res)
            }
        }
    };

    work.instrument(span).await
}

/// Expose the GraphQL playground if enabled.
///
/// # Security
///
/// In production exposing the playground is equivalent to exposing the database
/// on a port. This should never be enabled on production servers.
fn playground_handler() -> Response<Body> {
    let playground = include_bytes!("../../static_files/playground.html").to_vec();

    Response::builder()
        .status(StatusCode::OK)
        .header(CONTENT_TYPE, "text/html")
        .body(Body::from(playground))
        .unwrap()
}

/// Sadly the routing doesn't make it obvious what the transaction routes are:
/// POST /transaction/start -> start a transaction
/// POST /transaction/{tx_id}/commit -> commit a transaction
/// POST /transaction/{tx_id}/rollback -> rollback a transaction
async fn handle_transaction(state: State, req: Request<Body>) -> Result<Response<Body>, hyper::Error> {
    let path = req.uri().path();

    if path.contains("start") {
        return transaction_start_handler(state, req).await;
    }

    let sections: Vec<&str> = path.split('/').collect();

    if sections.len() < 2 {
        return Ok(Response::builder()
            .status(StatusCode::INTERNAL_SERVER_ERROR)
            .body(Body::from("Request does not contain the transaction id"))
            .unwrap());
    }

    let tx_id: TxId = sections[2].into();

    let succuss_resp = Response::builder()
        .status(StatusCode::OK)
        .header(CONTENT_TYPE, "application/json")
        .body(Body::from(r#"{}"#))
        .unwrap();

    if path.contains("commit") {
        match state.cx.executor.commit_tx(tx_id).await {
            Ok(_) => Ok(succuss_resp),
            Err(err) => Ok(err_to_http_resp(err)),
        }
    } else if path.contains("rollback") {
        match state.cx.executor.rollback_tx(tx_id).await {
            Ok(_) => Ok(succuss_resp),
            Err(err) => Ok(err_to_http_resp(err)),
        }
    } else {
        let res = Response::builder()
            .status(StatusCode::BAD_REQUEST)
            .body(Body::empty())
            .unwrap();
        Ok(res)
    }
}

async fn transaction_start_handler(state: State, req: Request<Body>) -> Result<Response<Body>, hyper::Error> {
    let body_start = req.into_body();
    // block and buffer request until the request has completed
    let full_body = hyper::body::to_bytes(body_start).await?;
    let input: TxInput = serde_json::from_slice(full_body.as_ref()).unwrap();

    match state
        .cx
        .executor
        .start_tx(state.cx.query_schema().clone(), input.max_wait, input.timeout)
        .await
    {
        Ok(tx_id) => {
            let result = json!({ "id": tx_id.to_string() });
            let result_bytes = serde_json::to_vec(&result).unwrap();

            let res = Response::builder()
                .status(StatusCode::OK)
                .header(CONTENT_TYPE, "application/json")
                .body(Body::from(result_bytes))
                .unwrap();

            Ok(res)
        }
        Err(err) => Ok(err_to_http_resp(err)),
    }
}

fn get_transaction_id_from_header(req: &Request<Body>) -> Option<TxId> {
    match req.headers().get(TRANSACTION_ID_HEADER) {
        Some(id_header) => {
            let msg = format!("{} has not been correctly set.", TRANSACTION_ID_HEADER);
            let id = id_header.to_str().unwrap_or(msg.as_str());
            Some(TxId::from(id))
        }

        None => None,
    }
}

/// Handle debug headers inside the main GraphQL endpoint.
fn handle_debug_headers(req: &Request<Body>) -> Response<Body> {
    /// Debug header that triggers a panic in the request thread.
    static DEBUG_NON_FATAL_HEADER: &str = "x-debug-non-fatal";

    /// Debug header that causes the query engine to crash.
    static DEBUG_FATAL_HEADER: &str = "x-debug-fatal";

    let headers = req.headers();

    if headers.contains_key(DEBUG_FATAL_HEADER) {
        info!("Query engine debug fatal error, shutting down.");
        std::process::exit(1)
    } else if headers.contains_key(DEBUG_NON_FATAL_HEADER) {
        let err = user_facing_errors::Error::from_panic_payload(Box::new("Debug panic"));
        let body = Body::from(serde_json::to_vec(&err).unwrap());

        Response::builder().status(StatusCode::OK).body(body).unwrap()
    } else {
        Response::builder().status(StatusCode::OK).body(Body::empty()).unwrap()
    }
}

struct HeaderExtractor<'a>(&'a HeaderMap);

impl<'a> Extractor for HeaderExtractor<'a> {
    fn get(&self, key: &str) -> Option<&str> {
        self.0.get(key).and_then(|hv| hv.to_str().ok())
    }

    fn keys(&self) -> Vec<&str> {
        self.0.keys().map(|hk| hk.as_str()).collect()
    }
}

/// If the client sends us a trace and span id, extracting a new context if the
/// headers are set. If not, returns current context.
fn get_parent_span_context(req: &Request<Body>) -> Context {
    let extractor = HeaderExtractor(req.headers());
    global::get_text_map_propagator(|propagator| propagator.extract(&extractor))
}

fn err_to_http_resp(err: query_core::CoreError) -> Response<Body> {
    let status = match err {
        query_core::CoreError::TransactionError(ref err) => match err {
            query_core::TransactionError::AcquisitionTimeout => 504,
            query_core::TransactionError::AlreadyStarted => todo!(),
            query_core::TransactionError::NotFound => 404,
            query_core::TransactionError::Closed { reason: _ } => 422,
            query_core::TransactionError::Unknown { reason: _ } => 500,
        },

        // All other errors are treated as 500s, most of these paths should never be hit, only connector errors may occur.
        _ => 500,
    };

    let user_error: user_facing_errors::Error = err.into();
    let body = Body::from(serde_json::to_vec(&user_error).unwrap());

    Response::builder().status(status).body(body).unwrap()
}<|MERGE_RESOLUTION|>--- conflicted
+++ resolved
@@ -144,16 +144,12 @@
             .unwrap(),
     };
 
-<<<<<<< HEAD
     info!("Started query engine http server on {}", listener);
     listener.accept().await?;
-    Ok(())
-=======
     let elapsed = Instant::now().duration_since(start).as_micros() as u64;
     res.headers_mut().insert("x-elapsed", elapsed.into());
 
     Ok(res)
->>>>>>> 6c66d1c0
 }
 
 /// The main query handler. This handles incoming GraphQL queries and passes it
