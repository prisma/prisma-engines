use connector_interface::error::*;
use quaint::error::ErrorKind as QuaintKind;
use query_structure::{prelude::DomainError, Filter};
use std::{any::Any, string::FromUtf8Error};
use thiserror::Error;
use user_facing_errors::query_engine::DatabaseConstraint;

#[cfg(not(target_arch = "wasm32"))]
use quaint::error::NativeErrorKind;

#[cfg(not(target_arch = "wasm32"))]
pub(crate) enum NativeRawError {
    ConnectionClosed,
}

pub(crate) enum RawError {
    #[cfg(not(target_arch = "wasm32"))]
    Native(NativeRawError),
    Database {
        code: Option<String>,
        message: Option<String>,
    },
    UnsupportedColumnType {
        column_type: String,
    },
    IncorrectNumberOfParameters {
        expected: usize,
        actual: usize,
    },
    QueryInvalidInput(String),
    External {
        id: i32,
    },
}

impl From<RawError> for SqlError {
    fn from(re: RawError) -> SqlError {
        match re {
            #[cfg(not(target_arch = "wasm32"))]
            RawError::Native(native) => match native {
                NativeRawError::ConnectionClosed => SqlError::ConnectionClosed,
            },
            RawError::IncorrectNumberOfParameters { expected, actual } => {
                Self::IncorrectNumberOfParameters { expected, actual }
            }
            RawError::QueryInvalidInput(message) => Self::QueryInvalidInput(message),
            RawError::UnsupportedColumnType { column_type } => Self::RawError {
                code: String::from("N/A"),
                message: format!(
                    r#"Failed to deserialize column of type '{column_type}'. If you're using $queryRaw and this column is explicitly marked as `Unsupported` in your Prisma schema, try casting this column to any supported Prisma type such as `String`."#
                ),
            },
            RawError::Database { code, message } => Self::RawError {
                code: code.unwrap_or_else(|| String::from("N/A")),
                message: message.unwrap_or_else(|| String::from("N/A")),
            },
            RawError::External { id } => Self::ExternalError(id),
        }
    }
}

impl From<quaint::error::Error> for RawError {
    fn from(e: quaint::error::Error) -> Self {
        let default_value: RawError = Self::Database {
            code: e.original_code().map(ToString::to_string),
            message: e.original_message().map(ToString::to_string),
        };

        match e.kind() {
            #[cfg(not(target_arch = "wasm32"))]
            quaint::error::ErrorKind::Native(NativeErrorKind::ConnectionClosed) => {
                Self::Native(NativeRawError::ConnectionClosed)
            }
            quaint::error::ErrorKind::IncorrectNumberOfParameters { expected, actual } => {
                Self::IncorrectNumberOfParameters {
                    expected: *expected,
                    actual: *actual,
                }
            }
            quaint::error::ErrorKind::UnsupportedColumnType { column_type } => Self::UnsupportedColumnType {
                column_type: column_type.to_owned(),
            },
            quaint::error::ErrorKind::QueryInvalidInput(message) => Self::QueryInvalidInput(message.to_owned()),
            quaint::error::ErrorKind::ExternalError(id) => Self::External { id: *id },
            _ => default_value,
        }
    }
}

// Catching the panics from the database driver for better error messages.
impl From<Box<dyn Any + Send>> for RawError {
    fn from(e: Box<dyn Any + Send>) -> Self {
        Self::Database {
            code: None,
            message: Some(*e.downcast::<String>().unwrap()),
        }
    }
}

#[derive(Debug, Error)]
pub enum SqlError {
    #[error("Unique constraint failed: {:?}", constraint)]
    UniqueConstraintViolation { constraint: DatabaseConstraint },

    #[error("Null constraint failed: {:?}", constraint)]
    NullConstraintViolation { constraint: DatabaseConstraint },

    #[error("Foreign key constraint failed")]
    ForeignKeyConstraintViolation { constraint: DatabaseConstraint },

    #[error("Record does not exist: {cause}")]
    RecordDoesNotExist { cause: String },

    #[error("Table {} does not exist", _0)]
    TableDoesNotExist(String),

    #[error("Column {} does not exist", _0)]
    ColumnDoesNotExist(String),

    #[error("Error creating a database connection. ({})", _0)]
    ConnectionError(QuaintKind),

    #[error("Error querying the database: {}", _0)]
    QueryError(Box<dyn std::error::Error + Send + Sync>),

    #[error("Invalid input provided to query: {}", _0)]
    QueryInvalidInput(String),

    #[error("The column value was different from the model")]
    ColumnReadFailure(Box<dyn std::error::Error + Send + Sync>),

    #[error("Field cannot be null: {}", field)]
    FieldCannotBeNull { field: String },

    #[error("{}", _0)]
    DomainError(DomainError),

    #[error("Record not found: {:?}", _0)]
    RecordNotFoundForWhere(Filter),

    #[error(
        "Violating a relation {} between {} and {}",
        relation_name,
        model_a_name,
        model_b_name
    )]
    RelationViolation {
        relation_name: String,
        model_a_name: String,
        model_b_name: String,
    },

    #[error(
        "The relation {} has no record for the model {} connected to a record for the model {} on your write path.",
        relation_name,
        parent_name,
        child_name
    )]
    RecordsNotConnected {
        relation_name: String,
        parent_name: String,
        // parent_where: Option<Box<RecordFinderInfo>>,
        child_name: String,
        // child_where: Option<Box<RecordFinderInfo>>,
    },

    #[error("Conversion error: {0}")]
    ConversionError(anyhow::Error),

    #[error("Database error. error code: {}, error message: {}", code, message)]
    RawError { code: String, message: String },

    #[error(
        "Incorrect number of parameters given to a statement. Expected {}: got: {}.",
        expected,
        actual
    )]
    IncorrectNumberOfParameters { expected: usize, actual: usize },

    #[error("Server terminated the connection.")]
    ConnectionClosed,

    #[error("{}", _0)]
    TransactionAlreadyClosed(String),

    #[error("{}", _0)]
    InvalidIsolationLevel(String),

    #[error("Transaction write conflict")]
    TransactionWriteConflict,

    #[error("ROLLBACK statement has no corresponding BEGIN statement")]
    RollbackWithoutBegin,

    #[error("Query parameter limit exceeded error: {0}.")]
    QueryParameterLimitExceeded(String),

    #[error("Cannot find a fulltext index to use for the search")]
    MissingFullTextSearchIndex,

    #[error("External connector error")]
    ExternalError(i32),
}

impl SqlError {
    pub(crate) fn into_connector_error(self, connection_info: &quaint::prelude::ConnectionInfo) -> ConnectorError {
        match self {
            SqlError::UniqueConstraintViolation { constraint } => {
                ConnectorError::from_kind(ErrorKind::UniqueConstraintViolation { constraint })
            }
            SqlError::NullConstraintViolation { constraint } => {
                ConnectorError::from_kind(ErrorKind::NullConstraintViolation { constraint })
            }
            SqlError::ForeignKeyConstraintViolation { constraint } => {
                ConnectorError::from_kind(ErrorKind::ForeignKeyConstraintViolation { constraint })
            }
            SqlError::RecordDoesNotExist { cause } => {
                ConnectorError::from_kind(ErrorKind::RecordDoesNotExist { cause })
            }
            SqlError::TableDoesNotExist(table) => ConnectorError::from_kind(ErrorKind::TableDoesNotExist { table }),
            SqlError::ColumnDoesNotExist(column) => ConnectorError::from_kind(ErrorKind::ColumnDoesNotExist { column }),
            SqlError::ConnectionError(e) => ConnectorError {
                user_facing_error: user_facing_errors::quaint::render_quaint_error(&e, connection_info),
                kind: ErrorKind::ConnectionError(e.into()),
                transient: false,
            },
            SqlError::ColumnReadFailure(e) => ConnectorError::from_kind(ErrorKind::ColumnReadFailure(e)),
            SqlError::FieldCannotBeNull { field } => ConnectorError::from_kind(ErrorKind::FieldCannotBeNull { field }),
            SqlError::DomainError(e) => ConnectorError::from_kind(ErrorKind::DomainError(e)),
            SqlError::RecordNotFoundForWhere(info) => {
                ConnectorError::from_kind(ErrorKind::RecordNotFoundForWhere(info))
            }
            SqlError::RelationViolation {
                relation_name,
                model_a_name,
                model_b_name,
            } => ConnectorError::from_kind(ErrorKind::RelationViolation {
                relation_name,
                model_a_name,
                model_b_name,
            }),
            SqlError::RecordsNotConnected {
                relation_name,
                parent_name,
                child_name,
            } => ConnectorError::from_kind(ErrorKind::RecordsNotConnected {
                relation_name,
                parent_name,
                child_name,
            }),
            SqlError::ConversionError(e) => ConnectorError::from_kind(ErrorKind::ConversionError(e)),
            SqlError::QueryInvalidInput(e) => ConnectorError::from_kind(ErrorKind::QueryInvalidInput(e)),
            SqlError::IncorrectNumberOfParameters { expected, actual } => {
                ConnectorError::from_kind(ErrorKind::IncorrectNumberOfParameters { expected, actual })
            }
            SqlError::QueryError(e) => {
                let quaint_error: Option<&QuaintKind> = e.downcast_ref();
                match quaint_error {
                    Some(quaint_error) => ConnectorError {
                        user_facing_error: user_facing_errors::quaint::render_quaint_error(
                            quaint_error,
                            connection_info,
                        ),
                        kind: ErrorKind::QueryError(e),
                        transient: false,
                    },
                    None => ConnectorError::from_kind(ErrorKind::QueryError(e)),
                }
            }
            SqlError::RawError { code, message } => {
                ConnectorError::from_kind(ErrorKind::RawDatabaseError { code, message })
            }
            SqlError::ConnectionClosed => ConnectorError::from_kind(ErrorKind::ConnectionClosed),
            SqlError::TransactionAlreadyClosed(message) => {
                ConnectorError::from_kind(ErrorKind::TransactionAlreadyClosed { message })
            }
            SqlError::TransactionWriteConflict => ConnectorError::from_kind(ErrorKind::TransactionWriteConflict),
            SqlError::RollbackWithoutBegin => ConnectorError::from_kind(ErrorKind::RollbackWithoutBegin),
            SqlError::QueryParameterLimitExceeded(e) => {
                ConnectorError::from_kind(ErrorKind::QueryParameterLimitExceeded(e))
            }
            SqlError::MissingFullTextSearchIndex => ConnectorError::from_kind(ErrorKind::MissingFullTextSearchIndex),
            SqlError::InvalidIsolationLevel(msg) => ConnectorError::from_kind(ErrorKind::InternalConversionError(msg)),
            SqlError::ExternalError(error_id) => ConnectorError::from_kind(ErrorKind::ExternalError(error_id)),
        }
    }
}

impl From<query_structure::ConversionFailure> for SqlError {
    fn from(e: query_structure::ConversionFailure) -> Self {
        Self::ConversionError(e.into())
    }
}

impl From<quaint::error::Error> for SqlError {
    fn from(error: quaint::error::Error) -> Self {
        let quaint_kind = QuaintKind::from(error);

        match quaint_kind {
            #[cfg(not(target_arch = "wasm32"))]
            QuaintKind::Native(ref native_error_kind) => match native_error_kind {
                NativeErrorKind::IoError(_) | NativeErrorKind::ConnectionError(_) => Self::ConnectionError(quaint_kind),
                NativeErrorKind::ConnectionClosed => SqlError::ConnectionClosed,
                NativeErrorKind::ConnectTimeout => SqlError::ConnectionError(quaint_kind),
                NativeErrorKind::PoolTimeout { .. } => SqlError::ConnectionError(quaint_kind),
                NativeErrorKind::PoolClosed { .. } => SqlError::ConnectionError(quaint_kind),
                NativeErrorKind::TlsError { .. } => Self::ConnectionError(quaint_kind),
            },

            QuaintKind::RawConnectorError { status, reason } => Self::RawError {
                code: status,
                message: reason,
            },
            QuaintKind::QueryError(qe) => Self::QueryError(qe),
            QuaintKind::QueryInvalidInput(qe) => Self::QueryInvalidInput(qe),
<<<<<<< HEAD
            QuaintKind::NotFound => Self::RecordDoesNotExist,
=======
            e @ QuaintKind::IoError(_) => Self::ConnectionError(e),
            QuaintKind::NotFound => Self::RecordDoesNotExist {
                cause: "Record not found".to_owned(),
            },
>>>>>>> 1deed7de
            QuaintKind::UniqueConstraintViolation { constraint } => Self::UniqueConstraintViolation {
                constraint: constraint.into(),
            },

            QuaintKind::NullConstraintViolation { constraint } => Self::NullConstraintViolation {
                constraint: constraint.into(),
            },

            QuaintKind::ForeignKeyConstraintViolation { constraint } => Self::ForeignKeyConstraintViolation {
                constraint: constraint.into(),
            },
            QuaintKind::MissingFullTextSearchIndex => Self::MissingFullTextSearchIndex,
            QuaintKind::ColumnReadFailure(e) => Self::ColumnReadFailure(e),
            QuaintKind::ColumnNotFound { column } => SqlError::ColumnDoesNotExist(format!("{column}")),
            QuaintKind::TableDoesNotExist { table } => SqlError::TableDoesNotExist(format!("{table}")),

            QuaintKind::InvalidIsolationLevel(msg) => Self::InvalidIsolationLevel(msg),
            QuaintKind::TransactionWriteConflict => Self::TransactionWriteConflict,
            QuaintKind::RollbackWithoutBegin => Self::RollbackWithoutBegin,
            QuaintKind::ExternalError(error_id) => Self::ExternalError(error_id),
            e @ QuaintKind::UnsupportedColumnType { .. } => SqlError::ConversionError(e.into()),
            e @ QuaintKind::TransactionAlreadyClosed(_) => SqlError::TransactionAlreadyClosed(format!("{e}")),
            e @ QuaintKind::IncorrectNumberOfParameters { .. } => SqlError::QueryError(e.into()),
            e @ QuaintKind::ConversionError(_) => SqlError::ConversionError(e.into()),
            e @ QuaintKind::ResultIndexOutOfBounds { .. } => SqlError::QueryError(e.into()),
            e @ QuaintKind::ResultTypeMismatch { .. } => SqlError::QueryError(e.into()),
            e @ QuaintKind::LengthMismatch { .. } => SqlError::QueryError(e.into()),
            e @ QuaintKind::ValueOutOfRange { .. } => SqlError::QueryError(e.into()),
            e @ QuaintKind::UUIDError(_) => SqlError::ConversionError(e.into()),
            e @ QuaintKind::DatabaseUrlIsInvalid { .. } => SqlError::ConnectionError(e),
            e @ QuaintKind::DatabaseDoesNotExist { .. } => SqlError::ConnectionError(e),
            e @ QuaintKind::AuthenticationFailed { .. } => SqlError::ConnectionError(e),
            e @ QuaintKind::DatabaseAccessDenied { .. } => SqlError::ConnectionError(e),
            e @ QuaintKind::DatabaseAlreadyExists { .. } => SqlError::ConnectionError(e),
            e @ QuaintKind::InvalidConnectionArguments => SqlError::ConnectionError(e),
            e @ QuaintKind::SocketTimeout => SqlError::ConnectionError(e),
        }
    }
}

impl From<DomainError> for SqlError {
    fn from(e: DomainError) -> SqlError {
        SqlError::DomainError(e)
    }
}

impl From<serde_json::error::Error> for SqlError {
    fn from(e: serde_json::error::Error) -> SqlError {
        SqlError::ConversionError(e.into())
    }
}

impl From<uuid::Error> for SqlError {
    fn from(e: uuid::Error) -> SqlError {
        SqlError::ColumnReadFailure(e.into())
    }
}

impl From<FromUtf8Error> for SqlError {
    fn from(e: FromUtf8Error) -> SqlError {
        SqlError::ColumnReadFailure(e.into())
    }
}<|MERGE_RESOLUTION|>--- conflicted
+++ resolved
@@ -313,14 +313,9 @@
             },
             QuaintKind::QueryError(qe) => Self::QueryError(qe),
             QuaintKind::QueryInvalidInput(qe) => Self::QueryInvalidInput(qe),
-<<<<<<< HEAD
-            QuaintKind::NotFound => Self::RecordDoesNotExist,
-=======
-            e @ QuaintKind::IoError(_) => Self::ConnectionError(e),
             QuaintKind::NotFound => Self::RecordDoesNotExist {
                 cause: "Record not found".to_owned(),
             },
->>>>>>> 1deed7de
             QuaintKind::UniqueConstraintViolation { constraint } => Self::UniqueConstraintViolation {
                 constraint: constraint.into(),
             },
