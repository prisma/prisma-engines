use crate::{
    cursor_condition, filter::FilterBuilder, model_extensions::*, nested_aggregations, ordering::OrderByBuilder,
    sql_trace::SqlTraceComment, Context,
};
use connector_interface::AggregationSelection;
use itertools::Itertools;
use psl::datamodel_connector::Connector;
use quaint::ast::*;
use query_structure::*;
use tracing::Span;

pub(crate) trait SelectDefinition {
    fn into_select<'a>(
        self,
        _: &Model,
        virtual_selections: impl IntoIterator<Item = &'a VirtualSelection>,
        ctx: &Context<'_>,
    ) -> (Select<'static>, Vec<Expression<'static>>);
}

impl SelectDefinition for Filter {
    fn into_select<'a>(
        self,
        model: &Model,
        virtual_selections: impl IntoIterator<Item = &'a VirtualSelection>,
        ctx: &Context<'_>,
    ) -> (Select<'static>, Vec<Expression<'static>>) {
        let args = QueryArguments::from((model.clone(), self));
        args.into_select(model, virtual_selections, ctx)
    }
}

impl SelectDefinition for &Filter {
    fn into_select<'a>(
        self,
        model: &Model,
        virtual_selections: impl IntoIterator<Item = &'a VirtualSelection>,
        ctx: &Context<'_>,
    ) -> (Select<'static>, Vec<Expression<'static>>) {
        self.clone().into_select(model, virtual_selections, ctx)
    }
}

impl SelectDefinition for Select<'static> {
    fn into_select<'a>(
        self,
        _: &Model,
        _: impl IntoIterator<Item = &'a VirtualSelection>,
        _ctx: &Context<'_>,
    ) -> (Select<'static>, Vec<Expression<'static>>) {
        (self, vec![])
    }
}

impl SelectDefinition for QueryArguments {
    fn into_select<'a>(
        self,
        model: &Model,
        virtual_selections: impl IntoIterator<Item = &'a VirtualSelection>,
        ctx: &Context<'_>,
    ) -> (Select<'static>, Vec<Expression<'static>>) {
        let order_by_definitions = OrderByBuilder::default().build(&self, ctx);
        let cursor_condition = cursor_condition::build(&self, model, &order_by_definitions, ctx);
        let aggregation_joins = nested_aggregations::build(virtual_selections, ctx);

        let limit = if self.ignore_take { None } else { self.take_abs() };
        let skip = if self.ignore_skip { 0 } else { self.skip.unwrap_or(0) };

        let (filter, filter_joins) = self
            .filter
            .map(|f| FilterBuilder::with_top_level_joins().visit_filter(f, ctx))
            .unwrap_or((ConditionTree::NoCondition, None));

        let conditions = match (filter, cursor_condition) {
            (ConditionTree::NoCondition, cursor) => cursor,
            (filter, ConditionTree::NoCondition) => filter,
            (filter, cursor) => ConditionTree::and(filter, cursor),
        };

        // Add joins necessary to the ordering
        let joined_table = order_by_definitions
            .iter()
            .flat_map(|j| &j.joins)
            .fold(model.as_table(ctx), |acc, join| acc.join(join.clone().data));

        // Add joins necessary to the nested aggregations
        let joined_table = aggregation_joins
            .joins
            .into_iter()
            .fold(joined_table, |acc, join| acc.join(join.data));

        let joined_table = if let Some(filter_joins) = filter_joins {
            filter_joins
                .into_iter()
                .fold(joined_table, |acc, join| acc.join(join.data))
        } else {
            joined_table
        };

        let select_ast = Select::from_table(joined_table)
            .so_that(conditions)
            .offset(skip as usize)
            .append_trace(&Span::current())
            .add_trace_id(ctx.trace_id);

        let select_ast = order_by_definitions
            .iter()
            .fold(select_ast, |acc, o| acc.order_by(o.order_definition.clone()));

        let select_ast = if let Some(distinct) = self.distinct {
            let distinct_fields = ModelProjection::from(distinct)
                .as_columns(ctx)
                .map(Expression::from)
                .collect_vec();

            select_ast.distinct_on(distinct_fields)
        } else {
            select_ast
        };

        match limit {
            Some(limit) => (select_ast.limit(limit as usize), aggregation_joins.columns),
            None => (select_ast, aggregation_joins.columns),
        }
    }
}

<<<<<<< HEAD
fn get_column_read_expression<'a>(col: Column<'a>, connector: &'a dyn Connector) -> Expression<'a> {
    let supports_raw_geom_io = connector.supports_raw_geometry_read();
    match col.type_family {
        Some(TypeFamily::Geometry(_) | TypeFamily::Geography(_)) if !supports_raw_geom_io => geom_as_text(col).into(),
        _ => col.into(),
    }
}

pub(crate) fn get_records<T>(
=======
pub(crate) fn get_records<'a, T>(
>>>>>>> 4c784e32
    model: &Model,
    columns: impl Iterator<Item = Column<'static>>,
    virtual_selections: impl IntoIterator<Item = &'a VirtualSelection>,
    query: T,
    ctx: &Context<'_>,
) -> Select<'static>
where
    T: SelectDefinition,
{
<<<<<<< HEAD
    let (select, additional_selection_set) = query.into_select(model, aggr_selections, ctx);
    let select = columns
        .map(|c| get_column_read_expression(c, model.dm.schema.connector))
        .fold(select, |acc, col| acc.value(col))
        .append_trace(&Span::current())
        .add_trace_id(ctx.trace_id);
=======
    let (select, additional_selection_set) = query.into_select(model, virtual_selections, ctx);
    let select = columns.fold(select, |acc, col| acc.column(col));

    let select = select.append_trace(&Span::current()).add_trace_id(ctx.trace_id);
>>>>>>> 4c784e32

    // TODO@geometry: Should we call get_column_read_expression in "additional_selection_set" too ?
    additional_selection_set
        .into_iter()
        .fold(select, |acc, col| acc.value(col))
}

/// Generates a query of the form:
/// ```sql
/// SELECT
///     COUNT(*),
///     SUM(`float`),
///     SUM(`int`),
///     AVG(`float`),
///     AVG(`int`),
///     MIN(`float`),
///     MIN(`int`),
///     MAX(`float`),
///     MAX(`int`)
/// FROM
///     (
///         SELECT
///             `Table`.`id`,
///             `Table`.`float`,
///             `Table`.`int`
///         FROM
///             `Table`
///         WHERE
///             1 = 1
///     ) AS `sub`;
/// ```
/// Important note: Do not use the AsColumn trait here as we need to construct column references that are relative,
/// not absolute - e.g. `SELECT "field" FROM (...)` NOT `SELECT "full"."path"."to"."field" FROM (...)`.
pub(crate) fn aggregate(
    model: &Model,
    selections: &[AggregationSelection],
    args: QueryArguments,
    ctx: &Context<'_>,
) -> Select<'static> {
    let columns = extract_columns(model, selections, ctx);
    let sub_query = get_records(model, columns.into_iter(), &[], args, ctx);
    let sub_table = Table::from(sub_query).alias("sub");

    selections.iter().fold(
        Select::from_table(sub_table)
            .append_trace(&Span::current())
            .add_trace_id(ctx.trace_id),
        |select, next_op| match next_op {
            AggregationSelection::Field(field) => select.column(
                Column::from(field.db_name().to_owned())
                    .set_is_enum(field.type_identifier().is_enum())
                    .set_is_selected(true),
            ),

            AggregationSelection::Count { all, fields } => {
                let select = fields.iter().fold(select, |select, next_field| {
                    select.value(count(Column::from(next_field.db_name().to_owned())))
                });

                if *all {
                    select.value(count(asterisk()))
                } else {
                    select
                }
            }

            AggregationSelection::Average(fields) => fields.iter().fold(select, |select, next_field| {
                select.value(avg(Column::from(next_field.db_name().to_owned())))
            }),

            AggregationSelection::Sum(fields) => fields.iter().fold(select, |select, next_field| {
                select.value(sum(Column::from(next_field.db_name().to_owned())))
            }),

            AggregationSelection::Min(fields) => fields.iter().fold(select, |select, next_field| {
                select.value(min(Column::from(next_field.db_name().to_owned())
                    .set_is_enum(next_field.type_identifier().is_enum())
                    .set_is_selected(true)))
            }),

            AggregationSelection::Max(fields) => fields.iter().fold(select, |select, next_field| {
                select.value(max(Column::from(next_field.db_name().to_owned())
                    .set_is_enum(next_field.type_identifier().is_enum())
                    .set_is_selected(true)))
            }),
        },
    )
}

pub(crate) fn group_by_aggregate(
    model: &Model,
    args: QueryArguments,
    selections: &[AggregationSelection],
    group_by: Vec<ScalarFieldRef>,
    having: Option<Filter>,
    ctx: &Context<'_>,
) -> Select<'static> {
    let (base_query, _) = args.into_select(model, &[], ctx);

    let select_query = selections.iter().fold(base_query, |select, next_op| match next_op {
        AggregationSelection::Field(field) => select.column(field.as_column(ctx).set_is_selected(true)),

        AggregationSelection::Count { all, fields } => {
            let select = fields.iter().fold(select, |select, next_field| {
                select.value(count(next_field.as_column(ctx)))
            });

            if *all {
                select.value(count(asterisk()))
            } else {
                select
            }
        }

        AggregationSelection::Average(fields) => fields.iter().fold(select, |select, next_field| {
            select.value(avg(next_field.as_column(ctx)))
        }),

        AggregationSelection::Sum(fields) => fields.iter().fold(select, |select, next_field| {
            select.value(sum(next_field.as_column(ctx)))
        }),

        AggregationSelection::Min(fields) => fields.iter().fold(select, |select, next_field| {
            select.value(min(next_field.as_column(ctx).set_is_selected(true)))
        }),

        AggregationSelection::Max(fields) => fields.iter().fold(select, |select, next_field| {
            select.value(max(next_field.as_column(ctx).set_is_selected(true)))
        }),
    });

    let grouped = group_by.into_iter().fold(
        select_query.append_trace(&Span::current()).add_trace_id(ctx.trace_id),
        |query, field| query.group_by(field.as_column(ctx)),
    );

    match having {
        Some(filter) => {
            let cond = FilterBuilder::without_top_level_joins().visit_filter(filter, ctx);

            grouped.having(cond)
        }
        None => grouped,
    }
}

fn extract_columns(model: &Model, selections: &[AggregationSelection], ctx: &Context<'_>) -> Vec<Column<'static>> {
    let fields: Vec<_> = selections
        .iter()
        .flat_map(|selection| match selection {
            AggregationSelection::Field(field) => vec![field.clone()],
            AggregationSelection::Count { all: _, fields } => {
                if fields.is_empty() {
                    model
                        .primary_identifier()
                        .as_scalar_fields()
                        .expect("Primary identifier has non-scalar fields.")
                } else {
                    fields.clone()
                }
            }
            AggregationSelection::Average(fields) => fields.clone(),
            AggregationSelection::Sum(fields) => fields.clone(),
            AggregationSelection::Min(fields) => fields.clone(),
            AggregationSelection::Max(fields) => fields.clone(),
        })
        .unique_by(|field| field.db_name().to_owned())
        .collect();

    fields.as_columns(ctx).collect()
}<|MERGE_RESOLUTION|>--- conflicted
+++ resolved
@@ -125,7 +125,6 @@
     }
 }
 
-<<<<<<< HEAD
 fn get_column_read_expression<'a>(col: Column<'a>, connector: &'a dyn Connector) -> Expression<'a> {
     let supports_raw_geom_io = connector.supports_raw_geometry_read();
     match col.type_family {
@@ -134,10 +133,7 @@
     }
 }
 
-pub(crate) fn get_records<T>(
-=======
 pub(crate) fn get_records<'a, T>(
->>>>>>> 4c784e32
     model: &Model,
     columns: impl Iterator<Item = Column<'static>>,
     virtual_selections: impl IntoIterator<Item = &'a VirtualSelection>,
@@ -147,19 +143,12 @@
 where
     T: SelectDefinition,
 {
-<<<<<<< HEAD
-    let (select, additional_selection_set) = query.into_select(model, aggr_selections, ctx);
+    let (select, additional_selection_set) = query.into_select(model, virtual_selections, ctx);
     let select = columns
         .map(|c| get_column_read_expression(c, model.dm.schema.connector))
-        .fold(select, |acc, col| acc.value(col))
-        .append_trace(&Span::current())
-        .add_trace_id(ctx.trace_id);
-=======
-    let (select, additional_selection_set) = query.into_select(model, virtual_selections, ctx);
-    let select = columns.fold(select, |acc, col| acc.column(col));
+        .fold(select, |acc, col| acc.value(col));
 
     let select = select.append_trace(&Span::current()).add_trace_id(ctx.trace_id);
->>>>>>> 4c784e32
 
     // TODO@geometry: Should we call get_column_read_expression in "additional_selection_set" too ?
     additional_selection_set
