--- conflicted
+++ resolved
@@ -18,14 +18,8 @@
 fn active_driver_adapter(provider: &str) -> connector::Result<DriverAdapter> {
     let lock = ACTIVE_DRIVER_ADAPTER.lock().unwrap();
 
-<<<<<<< HEAD
-pub fn registered_driver_adapter(provider: &str) -> connector::Result<DriverAdapter> {
-    let lock = REGISTRY.lock().unwrap();
-    lock.get(provider)
-=======
     lock.as_ref()
         .map(|conn_ref| conn_ref.to_owned())
->>>>>>> 79f2257e
         .ok_or(ConnectorError::from_kind(ErrorKind::UnsupportedConnector(format!(
             "A driver adapter for {} was not registered",
             provider
