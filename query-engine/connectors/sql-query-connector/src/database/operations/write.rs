use crate::sql_trace::SqlTraceComment;
use crate::{error::SqlError, model_extensions::*, query_builder::write, sql_info::SqlInfo, QueryExt};
use connector_interface::*;
use itertools::Itertools;
use prisma_models::*;
use prisma_value::PrismaValue;
<<<<<<< HEAD
use quaint::{
    error::ErrorKind,
    prelude::{native_uuid, uuid_to_bin, Aliasable, ConnectionInfo, Select, SqlFamily},
};
use std::{collections::HashSet, ops::Deref, usize};
=======
use quaint::error::ErrorKind;
use std::{
    collections::{HashMap, HashSet},
    ops::Deref,
    usize,
};
>>>>>>> 600b0566
use tracing::log::trace;
use user_facing_errors::query_engine::DatabaseConstraint;

async fn generate_id(
    conn: &dyn QueryExt,
    conn_info: ConnectionInfo,
    model: &ModelRef,
    args: WriteArgs,
    trace_id: Option<String>,
) -> crate::Result<(Option<SelectionResult>, bool)> {
    let pk = model.primary_identifier();

    // fast path if it's not mysql
    if conn_info.sql_family() != SqlFamily::Mysql {
        return Ok((args.as_record_projection(pk.into()), false));
    }

    // Go to all the values and generate a select statement with the correct mysql function
    let (pk_select, generated) = pk
        .clone()
        .selections()
        .filter_map(|field| match field {
            SelectedField::Scalar(x) if x.default_value.is_some() => x
                .default_value
                .clone()
                .unwrap()
                .dbgenerated_func()
                .map(|func| (field.db_name().to_string(), func)),
            _ => None,
        })
        .fold((Select::default(), false), |(query, generated), value| {
            let alias = value.0;
            let func = value.1.to_lowercase();
            match func.trim() {
                "(uuid())" => (query.value(native_uuid().alias(alias)), true),
                "(uuid_to_bin(uuid()))" => (query.value(uuid_to_bin().alias(alias)), true),
                _ => (query, generated || false),
            }
        });

    // db generate values only if needed
    if generated {
        let pk_select = pk_select.add_trace_id(trace_id);
        let pk_result = conn.query(pk_select.into()).await?;
        let result = try_convert(&pk.into(), pk_result)?;

        Ok((Some(result), true))
    } else {
        Ok((args.as_record_projection(pk.into()), false))
    }
}

/// Create a single record to the database defined in `conn`, resulting into a
/// `RecordProjection` as an identifier pointing to the just-created record.
#[tracing::instrument(skip(conn, model, args))]
pub async fn create_record(
    conn: &dyn QueryExt,
    conn_info: ConnectionInfo,
    model: &ModelRef,
    args: WriteArgs,
    trace_id: Option<String>,
) -> crate::Result<SelectionResult> {
    let (returned_id, generated) = generate_id(conn, conn_info, model, args.clone(), trace_id.clone()).await?;

    // Append db generated values if required
    let args = match returned_id {
        Some(ref pk) if generated => {
            let mut args = args.clone();
            for (field, value) in pk.pairs.iter() {
                let field = DatasourceFieldName(field.prisma_name().to_string());
                let value = WriteExpression::from(value.clone());
                args.insert(field, value);
            }
            args
        }
        _ => args,
    };

    let insert = write::create_record(model, args, trace_id);

    let result_set = match conn.insert(insert).await {
        Ok(id) => id,
        Err(e) => match e.kind() {
            ErrorKind::UniqueConstraintViolation { constraint } => match constraint {
                quaint::error::DatabaseConstraint::Index(name) => {
                    let constraint = DatabaseConstraint::Index(name.clone());
                    return Err(SqlError::UniqueConstraintViolation { constraint });
                }
                quaint::error::DatabaseConstraint::Fields(fields) => {
                    let constraint = DatabaseConstraint::Fields(fields.clone());
                    return Err(SqlError::UniqueConstraintViolation { constraint });
                }
                quaint::error::DatabaseConstraint::ForeignKey => {
                    let constraint = DatabaseConstraint::ForeignKey;
                    return Err(SqlError::UniqueConstraintViolation { constraint });
                }
                quaint::error::DatabaseConstraint::CannotParse => {
                    let constraint = DatabaseConstraint::CannotParse;
                    return Err(SqlError::UniqueConstraintViolation { constraint });
                }
            },
            ErrorKind::NullConstraintViolation { constraint } => match constraint {
                quaint::error::DatabaseConstraint::Index(name) => {
                    let constraint = DatabaseConstraint::Index(name.clone());
                    return Err(SqlError::NullConstraintViolation { constraint });
                }
                quaint::error::DatabaseConstraint::Fields(fields) => {
                    let constraint = DatabaseConstraint::Fields(fields.clone());
                    return Err(SqlError::NullConstraintViolation { constraint });
                }
                quaint::error::DatabaseConstraint::ForeignKey => {
                    let constraint = DatabaseConstraint::ForeignKey;
                    return Err(SqlError::NullConstraintViolation { constraint });
                }
                quaint::error::DatabaseConstraint::CannotParse => {
                    let constraint = DatabaseConstraint::CannotParse;
                    return Err(SqlError::NullConstraintViolation { constraint });
                }
            },
            _ => return Err(SqlError::from(e)),
        },
    };

    // TODO: fix dbgenerated
    match (returned_id, result_set.len(), result_set.last_insert_id()) {
        // All values provided in the write arrghs
        (Some(identifier), _, _) if !identifier.misses_autogen_value() => Ok(identifier),

        // PostgreSQL with a working RETURNING statement
        (_, n, _) if n > 0 => Ok(try_convert(&model.primary_identifier().into(), result_set)?),

        // We have an auto-incremented id that we got from MySQL or SQLite
        (Some(mut identifier), _, Some(num)) if identifier.misses_autogen_value() => {
            identifier.add_autogen_value(num as i64);
            Ok(identifier)
        }

        (_, _, _) => panic!("Could not figure out an ID in create"),
    }
}

#[tracing::instrument(skip(conn, sql_info, model, args, skip_duplicates))]
pub async fn create_records(
    conn: &dyn QueryExt,
    sql_info: SqlInfo,
    model: &ModelRef,
    args: Vec<WriteArgs>,
    skip_duplicates: bool,
    trace_id: Option<String>,
) -> crate::Result<usize> {
    if args.is_empty() {
        return Ok(0);
    }

    // Compute the set of fields affected by the createMany.
    let mut fields = HashSet::new();
    args.iter().for_each(|arg| fields.extend(arg.keys().into_iter()));

    #[allow(clippy::mutable_key_type)]
    let affected_fields: HashSet<ScalarFieldRef> = fields
        .into_iter()
        .map(|dsfn| {
            model
                .fields()
                .scalar()
                .into_iter()
                .find(|sf| sf.db_name() == dsfn.deref())
                .unwrap()
        })
        .collect();

    if affected_fields.is_empty() {
        // If no fields are to be inserted (everything is DEFAULT) we need to fall back to inserting default rows `args.len()` times.
        create_many_empty(conn, model, args.len(), skip_duplicates, trace_id).await
    } else {
        create_many_nonempty(conn, sql_info, model, args, skip_duplicates, affected_fields, trace_id).await
    }
}

/// Standard create many records, requires `affected_fields` to be non-empty.
#[allow(clippy::mutable_key_type)]
async fn create_many_nonempty(
    conn: &dyn QueryExt,
    sql_info: SqlInfo,
    model: &ModelRef,
    args: Vec<WriteArgs>,
    skip_duplicates: bool,
    affected_fields: HashSet<ScalarFieldRef>,
    trace_id: Option<String>,
) -> crate::Result<usize> {
    let batches = if let Some(max_params) = sql_info.max_bind_values {
        // We need to split inserts if they are above a parameter threshold, as well as split based on number of rows.
        // -> Horizontal partitioning by row number, vertical by number of args.
        args.into_iter()
            .peekable()
            .batching(|iter| {
                let mut param_count: usize = 0;
                let mut batch = vec![];

                while param_count < max_params {
                    // If the param count _including_ the next item doens't exceed the limit,
                    // we continue filling up the current batch.
                    let proceed = match iter.peek() {
                        Some(next) => (param_count + next.len()) <= max_params,
                        None => break,
                    };

                    if proceed {
                        match iter.next() {
                            Some(next) => {
                                param_count += next.len();
                                batch.push(next)
                            }
                            None => break,
                        }
                    } else {
                        break;
                    }
                }

                if batch.is_empty() {
                    None
                } else {
                    Some(batch)
                }
            })
            .collect_vec()
    } else {
        vec![args]
    };

    let partitioned_batches = if let Some(max_rows) = sql_info.max_rows {
        let capacity = batches.len();
        batches
            .into_iter()
            .fold(Vec::with_capacity(capacity), |mut batches, next_batch| {
                if next_batch.len() > max_rows {
                    batches.extend(
                        next_batch
                            .into_iter()
                            .chunks(max_rows)
                            .into_iter()
                            .map(|chunk| chunk.into_iter().collect_vec()),
                    );
                } else {
                    batches.push(next_batch);
                }

                batches
            })
    } else {
        batches
    };

    trace!("Total of {} batches to be executed.", partitioned_batches.len());
    trace!(
        "Batch sizes: {:?}",
        partitioned_batches.iter().map(|b| b.len()).collect_vec()
    );

    let mut count = 0;
    for batch in partitioned_batches {
        let stmt = write::create_records_nonempty(model, batch, skip_duplicates, &affected_fields, trace_id.clone());
        count += conn.execute(stmt.into()).await?;
    }

    Ok(count as usize)
}

/// Creates many empty (all default values) rows.
async fn create_many_empty(
    conn: &dyn QueryExt,
    model: &ModelRef,
    num_records: usize,
    skip_duplicates: bool,
    trace_id: Option<String>,
) -> crate::Result<usize> {
    let stmt = write::create_records_empty(model, skip_duplicates, trace_id);
    let mut count = 0;

    for _ in 0..num_records {
        count += conn.execute(stmt.clone().into()).await?;
    }

    Ok(count as usize)
}

/// Update multiple records in a database defined in `conn` and the records
/// defined in `args`, resulting the identifiers that were modified in the
/// operation.
#[tracing::instrument(skip(conn, model, record_filter, args))]
pub async fn update_records(
    conn: &dyn QueryExt,
    model: &ModelRef,
    record_filter: RecordFilter,
    args: WriteArgs,
    trace_id: Option<String>,
) -> crate::Result<Vec<SelectionResult>> {
    let ids = conn.filter_selectors(model, record_filter, trace_id.clone()).await?;
    let id_args = pick_args(&model.primary_identifier().into(), &args);

    if ids.is_empty() {
        return Ok(vec![]);
    }

    let updates = {
        let ids: Vec<&SelectionResult> = ids.iter().map(|id| &*id).collect();
        write::update_many(model, ids.as_slice(), args, trace_id)?
    };

    for update in updates {
        conn.query(update).await?;
    }

    Ok(merge_write_args(ids, id_args))
}

/// Delete multiple records in `conn`, defined in the `Filter`. Result is the number of items deleted.
#[tracing::instrument(skip(conn, model, record_filter))]
pub async fn delete_records(
    conn: &dyn QueryExt,
    model: &ModelRef,
    record_filter: RecordFilter,
    trace_id: Option<String>,
) -> crate::Result<usize> {
    let ids = conn.filter_selectors(model, record_filter, trace_id.clone()).await?;
    let ids: Vec<&SelectionResult> = ids.iter().map(|id| &*id).collect();
    let count = ids.len();

    if count == 0 {
        return Ok(count);
    }

    for delete in write::delete_many(model, ids.as_slice(), trace_id) {
        conn.query(delete).await?;
    }

    Ok(count)
}

/// Connect relations defined in `child_ids` to a parent defined in `parent_id`.
/// The relation information is in the `RelationFieldRef`.
#[tracing::instrument(skip(conn, field, parent_id, child_ids))]
pub async fn m2m_connect(
    conn: &dyn QueryExt,
    field: &RelationFieldRef,
    parent_id: &SelectionResult,
    child_ids: &[SelectionResult],
) -> crate::Result<()> {
    let query = write::create_relation_table_records(field, parent_id, child_ids);
    conn.query(query).await?;

    Ok(())
}

/// Disconnect relations defined in `child_ids` to a parent defined in `parent_id`.
/// The relation information is in the `RelationFieldRef`.
#[tracing::instrument(skip(conn, field, parent_id, child_ids))]
pub async fn m2m_disconnect(
    conn: &dyn QueryExt,
    field: &RelationFieldRef,
    parent_id: &SelectionResult,
    child_ids: &[SelectionResult],
    trace_id: Option<String>,
) -> crate::Result<()> {
    let query = write::delete_relation_table_records(field, parent_id, child_ids, trace_id);
    conn.delete(query).await?;

    Ok(())
}

/// Execute a plain SQL query with the given parameters, returning the number of
/// affected rows.
#[tracing::instrument(skip(conn, inputs))]
pub async fn execute_raw(conn: &dyn QueryExt, inputs: HashMap<String, PrismaValue>) -> crate::Result<usize> {
    let value = conn.raw_count(inputs).await?;

    Ok(value)
}

/// Execute a plain SQL query with the given parameters, returning the answer as
/// a JSON `Value`.
#[tracing::instrument(skip(conn, inputs))]
pub async fn query_raw(conn: &dyn QueryExt, inputs: HashMap<String, PrismaValue>) -> crate::Result<serde_json::Value> {
    let value = conn.raw_json(inputs).await?;

    Ok(value)
}<|MERGE_RESOLUTION|>--- conflicted
+++ resolved
@@ -4,20 +4,15 @@
 use itertools::Itertools;
 use prisma_models::*;
 use prisma_value::PrismaValue;
-<<<<<<< HEAD
 use quaint::{
     error::ErrorKind,
     prelude::{native_uuid, uuid_to_bin, Aliasable, ConnectionInfo, Select, SqlFamily},
 };
-use std::{collections::HashSet, ops::Deref, usize};
-=======
-use quaint::error::ErrorKind;
 use std::{
     collections::{HashMap, HashSet},
     ops::Deref,
     usize,
 };
->>>>>>> 600b0566
 use tracing::log::trace;
 use user_facing_errors::query_engine::DatabaseConstraint;
 
