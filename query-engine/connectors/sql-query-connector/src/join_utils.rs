use prisma_models::*;
use quaint::prelude::*;

#[derive(Debug, Clone)]
pub struct AliasedJoin {
    // Actual join data to be passed to quaint
    pub(crate) data: JoinData<'static>,
    // Alias used for the join. eg: LEFT JOIN ... AS <alias>
    pub(crate) alias: String,
}

#[derive(Debug, Clone)]
pub enum AggregationType {
    Count { _all: bool },
}

pub fn compute_aggr_join(
    rf: &RelationFieldRef,
    aggregation: AggregationType,
    aggregator_alias: &str,
    join_alias: &str,
    previous_join: Option<&AliasedJoin>,
) -> AliasedJoin {
    let join_alias = format!("{}_{}", join_alias, &rf.related_model().name);

    if rf.relation().is_many_to_many() {
        compute_aggr_join_m2m(rf, aggregation, aggregator_alias, join_alias.as_str(), previous_join)
    } else {
        compute_aggr_join_one2m(rf, aggregation, aggregator_alias, join_alias.as_str(), previous_join)
    }
}

fn compute_aggr_join_one2m(
    rf: &RelationFieldRef,
    sort_aggregation: AggregationType,
    aggregator_alias: &str,
    join_alias: &str,
    previous_join: Option<&AliasedJoin>,
) -> AliasedJoin {
    let (left_fields, right_fields) = if rf.is_inlined_on_enclosing_model() {
        (rf.scalar_fields(), rf.referenced_fields())
    } else {
        (
            rf.related_field().referenced_fields(),
            rf.related_field().scalar_fields(),
        )
    };
    let select_columns = right_fields.iter().map(|f| f.as_column());

    // + SELECT A.fk FROM A
    let query = Select::from_table(rf.related_model().as_table()).columns(select_columns);
    let aggr_expr = match sort_aggregation {
        AggregationType::Count { _all } => count(asterisk()),
    };

    // SELECT A.fk,
    // + COUNT(*) AS <AGGREGATOR_ALIAS>
    // FROM A
    let query = query.value(aggr_expr.alias(aggregator_alias.to_owned()));

    // SELECT A.<fk>, COUNT(*) AS <AGGREGATOR_ALIAS> FROM A
    // + GROUP BY A.<fk>
    let query = right_fields.iter().fold(query, |acc, f| acc.group_by(f.as_column()));

    let pairs = left_fields.into_iter().zip(right_fields.into_iter());
    let on_conditions: Vec<Expression> = pairs
        .map(|(a, b)| {
            let col_a = match previous_join {
                Some(prev_join) => Column::from((prev_join.alias.to_owned(), a.db_name().to_owned())),
                None => a.as_column(),
            };
            let col_b = Column::from((join_alias.to_owned(), b.db_name().to_owned()));

            col_a.equals(col_b).into()
        })
        .collect::<Vec<_>>();

    // + LEFT JOIN (
    //     SELECT A.<fk>, COUNT(*) AS <AGGREGATOR_ALIAS> FROM A
    //     GROUP BY A.<fk>
    // + ) AS <ORDER_JOIN_PREFIX> ON (<A | previous_join_alias>.<fk> = <ORDER_JOIN_PREFIX>.<fk>)
    let join = Table::from(query)
        .alias(join_alias.to_owned())
        .on(ConditionTree::And(on_conditions));

    AliasedJoin {
        data: join,
        alias: join_alias.to_owned(),
    }
}

fn compute_aggr_join_m2m(
    rf: &RelationFieldRef,
    aggregation: AggregationType,
    aggregator_alias: &str,
    join_alias: &str,
    previous_join: Option<&AliasedJoin>,
) -> AliasedJoin {
    let relation_table = rf.as_table();

    let model_a = rf.model();
    let model_a_alias = format!("{}_A", model_a.db_name());
    let a_ids = rf.model().primary_identifier();
    let a_columns: Vec<_> = a_ids.as_columns().map(|c| c.table(model_a_alias.clone())).collect();

    let model_b = rf.related_model();
    let model_b_alias = format!("{}_B", model_b.db_name());
    let b_ids = rf.related_model().primary_identifier();
    let b_columns: Vec<_> = b_ids.as_columns().map(|c| c.table(model_b_alias.clone())).collect();

    // SQL statements below refers to three tables:
    // A (left table): aliased as A_A
    // B (right table): aliased as B_B
    // _AtoB (join table): not aliased
    // A & B are aliased to support m2m self relations, in which case we inner join twice on the same table
    // If A & B are the "User" table, they'd be aliased to: User_A & User_B

    // + SELECT A_A.id FROM _AtoB
    let query = Select::from_table(relation_table).columns(a_columns.clone());

    let aggr_expr = match aggregation {
        AggregationType::Count { _all } => count(asterisk()),
    };
    // SELECT A_A.id,
    // + COUNT(*) AS <AGGREGATOR_ALIAS>
    // FROM _AtoB
    let query = query.value(aggr_expr.alias(aggregator_alias.to_owned()));

<<<<<<< HEAD
    let conditions_a: Vec<Expression> = a_ids
        .as_columns()
        .map(|c| c.equals(rf.related_field().m2m_columns()).into())
        .collect();
    let conditions_b: Vec<Expression> = b_ids.as_columns().map(|c| c.equals(rf.m2m_columns()).into()).collect();
=======
    let conditions_a: Vec<_> = a_columns
        .clone()
        .into_iter()
        .map(|c| c.equals(rf.related_field().m2m_columns()))
        .collect();
    let conditions_b: Vec<_> = b_columns
        .clone()
        .into_iter()
        .map(|c| c.equals(rf.m2m_columns()))
        .collect();
>>>>>>> ec4e7aea

    // SELECT A_A.id, COUNT(*) AS <AGGREGATOR_ALIAS> FROM _AtoB
    // + INNER JOIN A AS A_A ON A_A.id = _AtoB.A
    // + INNER JOIN B AS B_B ON B_B.id = _AtoB.B
    let query = query
<<<<<<< HEAD
        .inner_join(rf.model().as_table().on(ConditionTree::And(conditions_a)))
        .inner_join(rf.related_model().as_table().on(ConditionTree::And(conditions_b)));

    // SELECT A.id, COUNT(*) AS <AGGREGATOR_ALIAS> FROM _AtoB
    // INNER JOIN A ON A.id = _AtoB.A
    // INNER JOIN B ON B.id = _AtoB.B
    // + GROUP BY A.id
    let query = a_ids.as_columns().fold(query, |acc, f| acc.group_by(f.clone()));
=======
        .inner_join(
            model_a
                .as_table()
                .alias(model_a_alias)
                .on(ConditionTree::single(conditions_a)),
        )
        .inner_join(
            model_b
                .as_table()
                .alias(model_b_alias)
                .on(ConditionTree::single(conditions_b)),
        );

    // SELECT A_A.id, COUNT(*) AS <AGGREGATOR_ALIAS> FROM _AtoB
    // INNER JOIN A AS A_A ON A_A.id = _AtoB.A
    // INNER JOIN B AS B_B ON B_B.id = _AtoB.B
    // + GROUP BY A_A.id
    let query = a_columns.into_iter().fold(query, |acc, f| acc.group_by(f.clone()));
>>>>>>> ec4e7aea

    let (left_fields, right_fields) = (a_ids.scalar_fields(), b_ids.scalar_fields());
    let pairs = left_fields.zip(right_fields);
    let on_conditions: Vec<Expression> = pairs
        .map(|(a, b)| {
            let col_a = match previous_join {
                Some(prev_join) => Column::from((prev_join.alias.to_owned(), a.db_name().to_owned())),
                None => a.as_column(),
            };
            let col_b = Column::from((join_alias.to_owned(), b.db_name().to_owned()));

            col_a.equals(col_b).into()
        })
        .collect::<Vec<_>>();

    // + LEFT JOIN (
    //     SELECT A_A.id, COUNT(*) AS <AGGREGATOR_ALIAS> FROM _AtoB
    //       INNER JOIN A AS A_A ON (A_A.id = _AtoB.A)
    //       INNER JOIN B AS B_B ON (B_B.id = _AtoB.B)
    //     GROUP BY A.id
    // + ) AS <ORDER_JOIN_PREFIX> ON (<A | previous_join_alias>.id = <ORDER_JOIN_PREFIX>.id)
    let join = Table::from(query)
        .alias(join_alias.to_owned())
        .on(ConditionTree::And(on_conditions));

    AliasedJoin {
        alias: join_alias.to_owned(),
        data: join,
    }
}

pub fn compute_one2m_join(base_model: &ModelRef, rf: &RelationFieldRef, join_prefix: &str) -> AliasedJoin {
    let (left_fields, right_fields) = if rf.is_inlined_on_enclosing_model() {
        (rf.scalar_fields(), rf.referenced_fields())
    } else {
        (
            rf.related_field().referenced_fields(),
            rf.related_field().scalar_fields(),
        )
    };

    // `rf` is always the relation field on the left model in the join (parent).
    let left_table_alias = if rf.model().name != base_model.name {
        Some(format!("{}_{}", join_prefix, &rf.model().name))
    } else {
        None
    };

    let right_table_alias = format!("{}_{}", join_prefix, &rf.related_model().name);

    let related_model = rf.related_model();
    let pairs = left_fields.into_iter().zip(right_fields.into_iter());

    let on_conditions: Vec<Expression> = pairs
        .map(|(a, b)| {
            let a_col = if let Some(alias) = left_table_alias.clone() {
                Column::from((alias, a.db_name().to_owned()))
            } else {
                a.as_column()
            };

            let b_col = Column::from((right_table_alias.clone(), b.db_name().to_owned()));

            a_col.equals(b_col).into()
        })
        .collect::<Vec<_>>();

    AliasedJoin {
        alias: right_table_alias.to_owned(),
        data: related_model
            .as_table()
            .alias(right_table_alias)
            .on(ConditionTree::And(on_conditions)),
    }
}<|MERGE_RESOLUTION|>--- conflicted
+++ resolved
@@ -126,50 +126,32 @@
     // FROM _AtoB
     let query = query.value(aggr_expr.alias(aggregator_alias.to_owned()));
 
-<<<<<<< HEAD
-    let conditions_a: Vec<Expression> = a_ids
-        .as_columns()
+    let conditions_a: Vec<Expression> = a_columns
+        .clone()
+        .into_iter()
         .map(|c| c.equals(rf.related_field().m2m_columns()).into())
         .collect();
-    let conditions_b: Vec<Expression> = b_ids.as_columns().map(|c| c.equals(rf.m2m_columns()).into()).collect();
-=======
-    let conditions_a: Vec<_> = a_columns
+    let conditions_b: Vec<Expression> = b_columns
         .clone()
         .into_iter()
-        .map(|c| c.equals(rf.related_field().m2m_columns()))
+        .map(|c| c.equals(rf.m2m_columns()).into())
         .collect();
-    let conditions_b: Vec<_> = b_columns
-        .clone()
-        .into_iter()
-        .map(|c| c.equals(rf.m2m_columns()))
-        .collect();
->>>>>>> ec4e7aea
 
     // SELECT A_A.id, COUNT(*) AS <AGGREGATOR_ALIAS> FROM _AtoB
     // + INNER JOIN A AS A_A ON A_A.id = _AtoB.A
     // + INNER JOIN B AS B_B ON B_B.id = _AtoB.B
     let query = query
-<<<<<<< HEAD
-        .inner_join(rf.model().as_table().on(ConditionTree::And(conditions_a)))
-        .inner_join(rf.related_model().as_table().on(ConditionTree::And(conditions_b)));
-
-    // SELECT A.id, COUNT(*) AS <AGGREGATOR_ALIAS> FROM _AtoB
-    // INNER JOIN A ON A.id = _AtoB.A
-    // INNER JOIN B ON B.id = _AtoB.B
-    // + GROUP BY A.id
-    let query = a_ids.as_columns().fold(query, |acc, f| acc.group_by(f.clone()));
-=======
         .inner_join(
             model_a
                 .as_table()
                 .alias(model_a_alias)
-                .on(ConditionTree::single(conditions_a)),
+                .on(ConditionTree::And(conditions_a)),
         )
         .inner_join(
             model_b
                 .as_table()
                 .alias(model_b_alias)
-                .on(ConditionTree::single(conditions_b)),
+                .on(ConditionTree::And(conditions_b)),
         );
 
     // SELECT A_A.id, COUNT(*) AS <AGGREGATOR_ALIAS> FROM _AtoB
@@ -177,7 +159,6 @@
     // INNER JOIN B AS B_B ON B_B.id = _AtoB.B
     // + GROUP BY A_A.id
     let query = a_columns.into_iter().fold(query, |acc, f| acc.group_by(f.clone()));
->>>>>>> ec4e7aea
 
     let (left_fields, right_fields) = (a_ids.scalar_fields(), b_ids.scalar_fields());
     let pairs = left_fields.zip(right_fields);
