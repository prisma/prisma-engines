--- conflicted
+++ resolved
@@ -26,10 +26,6 @@
 uuid.workspace = true
 opentelemetry = { version = "0.17", features = ["tokio"] }
 tracing-opentelemetry = "0.17.3"
-<<<<<<< HEAD
-quaint = { path = "../../../quaint" }
-=======
->>>>>>> e79cb1f3
 cuid = { git = "https://github.com/prisma/cuid-rust", branch = "wasm32-support" }
 
 [target.'cfg(not(target_arch = "wasm32"))'.dependencies]
