[package]
edition = "2021"
name = "sql-query-connector"
version = "0.1.0"

[features]
postgresql = ["relation_joins", "quaint/postgresql", "psl/postgresql"]
postgresql-native = ["postgresql", "quaint/postgresql-native", "quaint/pooled"]
mysql = ["relation_joins", "quaint/mysql", "psl/mysql"]
mysql-native = ["mysql", "quaint/mysql-native", "quaint/pooled"]
sqlite = ["quaint/sqlite", "psl/sqlite"]
sqlite-native = ["sqlite", "quaint/sqlite-native", "quaint/pooled"]
mssql = ["quaint/mssql"]
mssql-native = ["mssql", "quaint/mssql-native", "quaint/pooled"]
cockroachdb = ["relation_joins", "quaint/postgresql", "psl/cockroachdb"]
cockroachdb-native = [
    "cockroachdb",
    "quaint/postgresql-native",
    "quaint/pooled",
]
vendored-openssl = ["quaint/vendored-openssl"]
all-native = [
    "sqlite-native",
    "mysql-native",
    "postgresql-native",
    "mssql-native",
    "cockroachdb-native",
]
# TODO: At the moment of writing (rustc 1.77.0), can_have_capability from psl does not eliminate joins
# code from bundle for some reason, so we are doing it explicitly. Check with a newer version of compiler - if elimination
# happens successfully, we don't need this feature anymore
relation_joins = []
# Enable Driver Adapters
driver-adapters = []

[dependencies]
psl.workspace = true
anyhow = "1.0"
async-trait.workspace = true
bigdecimal = "0.3"
futures = "0.3"
itertools.workspace = true
once_cell = "1.3"
rand.workspace = true
serde_json.workspace = true
thiserror = "1.0"
tokio = { version = "1.0", features = ["macros", "time"] }
tracing = { workspace = true, features = ["log"] }
tracing-futures = "0.2"
uuid.workspace = true
opentelemetry = { version = "0.17", features = ["tokio"] }
tracing-opentelemetry = "0.17.3"
cuid = { git = "https://github.com/prisma/cuid-rust", branch = "wasm32-support" }
<<<<<<< HEAD
regex = "1.9.3"
geozero = "0.10.0"

[target.'cfg(not(target_arch = "wasm32"))'.dependencies]
=======
>>>>>>> 4c784e32
quaint.workspace = true

[dev-dependencies]
expect-test = "1"

[dependencies.connector-interface]
package = "query-connector"
path = "../query-connector"

[dependencies.query-structure]
path = "../../query-structure"

[dependencies.prisma-value]
path = "../../../libs/prisma-value"

[dependencies.chrono]
features = ["serde"]
version = "0.4"

[dependencies.serde]
features = ["derive"]
version = "1.0"

[dependencies.user-facing-errors]
features = ["sql"]
path = "../../../libs/user-facing-errors"<|MERGE_RESOLUTION|>--- conflicted
+++ resolved
@@ -51,13 +51,8 @@
 opentelemetry = { version = "0.17", features = ["tokio"] }
 tracing-opentelemetry = "0.17.3"
 cuid = { git = "https://github.com/prisma/cuid-rust", branch = "wasm32-support" }
-<<<<<<< HEAD
 regex = "1.9.3"
 geozero = "0.10.0"
-
-[target.'cfg(not(target_arch = "wasm32"))'.dependencies]
-=======
->>>>>>> 4c784e32
 quaint.workspace = true
 
 [dev-dependencies]
