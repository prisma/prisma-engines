--- conflicted
+++ resolved
@@ -16,11 +16,6 @@
 quaint = { path = "../../quaint" }
 query-connector = { path = "../connectors/query-connector" }
 sql-connector = { path = "../connectors/sql-query-connector", package = "sql-query-connector" }
-<<<<<<< HEAD
-
-query-core = { path = "../core" }
-=======
->>>>>>> 9818aee5
 request-handlers = { path = "../request-handlers", default-features = false, features = ["sql", "driver-adapters"] }
 query-core = { path = "../core" }
 driver-adapters = { path = "../driver-adapters" }
