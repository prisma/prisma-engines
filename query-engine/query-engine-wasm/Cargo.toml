--- conflicted
+++ resolved
@@ -16,10 +16,7 @@
 async-trait = "0.1"
 user-facing-errors = { path = "../../libs/user-facing-errors" }
 psl.workspace = true
-<<<<<<< HEAD
-=======
 query-structure = { path = "../query-structure" }
->>>>>>> 5c4707e3
 quaint = { path = "../../quaint" }
 sql-connector = { path = "../connectors/sql-query-connector", package = "sql-query-connector" }
 request-handlers = { path = "../request-handlers", default-features = false, features = [
@@ -38,8 +35,6 @@
 wasm-bindgen-futures.workspace = true
 wasm-rs-dbg.workspace = true
 
-prisma-models = { path = "../prisma-models" }
-
 thiserror = "1"
 url = "2"
 serde.workspace = true
