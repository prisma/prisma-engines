--- conflicted
+++ resolved
@@ -12,9 +12,7 @@
     schema::{self},
     telemetry, TransactionOptions, TxId,
 };
-use query_engine_common::engine::{
-    map_known_error, stringify_env_values, ConnectedEngine, ConstructorOptions, EngineBuilder, Inner,
-};
+use query_engine_common::engine::{map_known_error, ConnectedEngine, ConstructorOptions, EngineBuilder, Inner};
 use request_handlers::ConnectorKind;
 use request_handlers::{load_executor, RequestBody, RequestHandler};
 use serde::Serialize;
@@ -24,38 +22,13 @@
 use tracing::{field, instrument::WithSubscriber, Instrument, Span};
 use tracing_subscriber::filter::LevelFilter;
 use wasm_bindgen::prelude::wasm_bindgen;
-<<<<<<< HEAD
-=======
+
 /// The main query engine used by JS
 #[wasm_bindgen]
 pub struct QueryEngine {
     inner: RwLock<Inner>,
     logger: Logger,
 }
-
-/// The state of the engine.
-enum Inner {
-    /// Not connected, holding all data to form a connection.
-    Builder(EngineBuilder),
-    /// A connected engine, holding all data to disconnect and form a new
-    /// connection. Allows querying when on this state.
-    Connected(ConnectedEngine),
-}
-
-/// Everything needed to connect to the database and have the core running.
-struct EngineBuilder {
-    schema: Arc<psl::ValidatedSchema>,
-    engine_protocol: EngineProtocol,
-}
-
-/// Internal structure for querying and reconnecting with the engine.
-struct ConnectedEngine {
-    schema: Arc<psl::ValidatedSchema>,
-    query_schema: Arc<QuerySchema>,
-    executor: crate::Executor,
-    engine_protocol: EngineProtocol,
-}
->>>>>>> 7f55b7cd
 
 /// Returned from the `serverInfo` method in javascript.
 #[derive(Debug, Serialize)]
@@ -64,61 +37,6 @@
     commit: String,
     version: String,
     primary_connector: Option<String>,
-}
-
-<<<<<<< HEAD
-#[wasm_bindgen]
-pub struct QueryEngine {
-    inner: RwLock<Inner>,
-    logger: Logger,
-    connector_mode: ConnectorMode,
-=======
-impl ConnectedEngine {
-    /// The schema AST for Query Engine core.
-    pub fn query_schema(&self) -> &Arc<QuerySchema> {
-        &self.query_schema
-    }
-
-    /// The query executor.
-    pub fn executor(&self) -> &(dyn QueryExecutor + Send + Sync) {
-        self.executor.as_ref()
-    }
-
-    pub fn engine_protocol(&self) -> EngineProtocol {
-        self.engine_protocol
-    }
-}
-
-/// Parameters defining the construction of an engine.
-#[derive(Debug, Deserialize, Tsify)]
-#[tsify(from_wasm_abi)]
-#[serde(rename_all = "camelCase")]
-pub struct ConstructorOptions {
-    datamodel: String,
-    log_level: String,
-    #[serde(default)]
-    log_queries: bool,
-    #[serde(default)]
-    engine_protocol: Option<EngineProtocol>,
-}
-
-impl Inner {
-    /// Returns a builder if the engine is not connected
-    fn as_builder(&self) -> crate::Result<&EngineBuilder> {
-        match self {
-            Inner::Builder(ref builder) => Ok(builder),
-            Inner::Connected(_) => Err(ApiError::AlreadyConnected),
-        }
-    }
-
-    /// Returns the engine if connected
-    fn as_engine(&self) -> crate::Result<&ConnectedEngine> {
-        match self {
-            Inner::Builder(_) => Err(ApiError::NotConnected),
-            Inner::Connected(ref engine) => Ok(engine),
-        }
-    }
->>>>>>> 7f55b7cd
 }
 
 #[wasm_bindgen]
@@ -148,14 +66,8 @@
 
         sql_connector::activate_driver_adapter(Arc::new(js_queryable));
 
-<<<<<<< HEAD
-            let provider_name = schema.connector.provider_name();
-            tracing::info!("Registered driver adapter for {provider_name}.");
-        }
-=======
         let provider_name = schema.connector.provider_name();
-        tracing::info!("Received driver adapter for {provider_name}.");
->>>>>>> 7f55b7cd
+        tracing::info!("Registered driver adapter for {provider_name}.");
 
         schema
             .diagnostics
@@ -373,14 +285,4 @@
     pub async fn metrics(&self, json_options: String) -> Result<(), wasm_bindgen::JsError> {
         Err(ApiError::configuration("Metrics is not enabled in Wasm.").into())
     }
-<<<<<<< HEAD
-=======
-}
-
-fn map_known_error(err: query_core::CoreError) -> crate::Result<String> {
-    let user_error: user_facing_errors::Error = err.into();
-    let value = serde_json::to_string(&user_error)?;
-
-    Ok(value)
->>>>>>> 7f55b7cd
 }