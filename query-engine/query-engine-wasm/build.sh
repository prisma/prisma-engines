--- conflicted
+++ resolved
@@ -15,7 +15,7 @@
 if [[ -z "${WASM_BUILD_PROFILE:-}" ]]; then
     # use `wasm-pack build --release` by default on CI only
     if [[ -z "${BUILDKITE:-}" ]] && [[ -z "${GITHUB_ACTIONS:-}" ]]; then
-        WASM_BUILD_PROFILE="profiling"
+        WASM_BUILD_PROFILE="dev"
     else
         WASM_BUILD_PROFILE="release"
     fi
@@ -23,14 +23,6 @@
 
 echo "Using build profile: \"${WASM_BUILD_PROFILE}\"" 
 
-# Check if wasm-pack is installed
-if ! command -v wasm-pack &> /dev/null
-then
-    echo "wasm-pack could not be found, installing now..."
-    curl https://rustwasm.github.io/wasm-pack/installer/init.sh -sSf | sh
-fi
-
-<<<<<<< HEAD
 # List of arguments for `wasm-pack`
 WASM_PACK_ARGS=(
     "build"
@@ -63,58 +55,18 @@
     WASM_OPT_ARGS+=("--enable-reference-types")
 fi
 
+
+# Check if wasm-pack is installed
+if ! command -v wasm-pack &> /dev/null
+then
+    echo "wasm-pack could not be found, installing now..."
+    curl https://rustwasm.github.io/wasm-pack/installer/init.sh -sSf | sh
+fi
+
 # Compile the Rust code to WebAssembly via `wasm-pack`
 wasm-pack "${WASM_PACK_ARGS[@]}"
 
 # Optimize the generated `.wasm` file via `wasm-opt`
-case "$WASM_BUILD_PROFILE" in
-    release)
-        # In release mode, we want to strip the debug symbols.
-        wasm-opt "${WASM_OPT_ARGS[@]}" \
-            "--strip-debug" \
-            "${OUT_FOLDER}/query_engine_bg.wasm" \
-            -o "${OUT_FOLDER}/query_engine_bg.wasm"
-        ;;
-    profiling)
-        # In profiling mode, we want to keep the debug symbols.
-        wasm-opt "${WASM_OPT_ARGS[@]}" \
-            "--debuginfo" \
-            "${OUT_FOLDER}/query_engine_bg.wasm" \
-            -o "${OUT_FOLDER}/query_engine_bg.wasm"
-        ;;
-    *)
-        # In other modes (e.g., "dev"), skip wasm-opt.
-        echo "Skipping wasm-opt."
-        ;;
-esac
-
-# Convert the `.wasm` file to its human-friendly `.wat` representation for debugging purposes, if `wasm2wat` is installed
-if ! command -v wasm2wat &> /dev/null; then
-    echo "Skipping wasm2wat, as it is not installed."
-else
-    wasm2wat "${OUT_FOLDER}/query_engine_bg.wasm" -o "./query_engine.wat"
-fi
-=======
-echo "Building query-engine-wasm using $WASM_BUILD_PROFILE profile"
-wasm-pack build "--$WASM_BUILD_PROFILE" --target $OUT_TARGET --out-name query_engine
->>>>>>> 0ac27a91
-
-WASM_OPT_ARGS=(
-    "-Os"                                 # execute size-focused optimization passes
-    "--vacuum"                            # removes obviously unneeded code
-    "--duplicate-function-elimination"    # removes duplicate functions 
-    "--duplicate-import-elimination"      # removes duplicate imports
-    "--remove-unused-module-elements"     # removes unused module elements
-    "--dae-optimizing"                    # removes arguments to calls in an lto-like manner
-    "--remove-unused-names"               # removes names from location that are never branched to
-    "--rse"                               # removes redundant local.sets
-    "--gsi"                               # global struct inference, to optimize constant values
-    "--gufa-optimizing"                   # optimize the entire program using type monomorphization
-    "--strip-dwarf"                       # removes DWARF debug information
-    "--strip-producers"                   # removes the "producers" section
-    "--strip-target-features"             # removes the "target_features" section
-)
-
 case "$WASM_BUILD_PROFILE" in
     release)
         # In release mode, we want to strip the debug symbols.
