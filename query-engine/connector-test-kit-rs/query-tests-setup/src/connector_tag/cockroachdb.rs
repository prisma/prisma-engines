--- conflicted
+++ resolved
@@ -60,82 +60,7 @@
         Box::new(SqlDatamodelRenderer::new())
     }
 
-<<<<<<< HEAD
-    fn connection_string(
-        &self,
-        database: &str,
-        is_ci: bool,
-        _is_multi_schema: bool,
-        _: Option<&'static str>,
-    ) -> String {
-        // Use the same database and schema name for CockroachDB - unfortunately CockroachDB
-        // can't handle 1 schema per test in a database well at this point in time.
-        match self.version {
-            Some(CockroachDbVersion::V221) if is_ci => {
-                format!("postgresql://prisma@test-db-cockroachdb-22-1:26257/{database}?schema={database}")
-            }
-            Some(CockroachDbVersion::V222) if is_ci => {
-                format!("postgresql://prisma@test-db-cockroachdb-22-2:26259/{database}?schema={database}")
-            }
-            Some(CockroachDbVersion::V231) if is_ci => {
-                format!("postgresql://prisma@test-db-cockroachdb-22-2:26260/{database}?schema={database}")
-            }
-            Some(CockroachDbVersion::V221) => {
-                format!("postgresql://prisma@127.0.0.1:26257/{database}?schema={database}")
-            }
-            Some(CockroachDbVersion::V222) => {
-                format!("postgresql://prisma@127.0.0.1:26259/{database}?schema={database}")
-            }
-            Some(CockroachDbVersion::V231) => {
-                format!("postgresql://prisma@127.0.0.1:26260/{database}?schema={database}")
-            }
-
-            None => unreachable!("A versioned connector must have a concrete version to run."),
-        }
-    }
-
     fn capabilities(&self) -> ConnectorCapabilities {
         psl::builtin_connectors::COCKROACH.capabilities()
     }
-
-    fn as_parse_pair(&self) -> (String, Option<String>) {
-        let version = self.version.as_ref().map(ToString::to_string);
-        ("cockroachdb".to_owned(), version)
-    }
-
-    fn is_versioned(&self) -> bool {
-        true
-    }
-}
-
-impl CockroachDbConnectorTag {
-    #[track_caller]
-    pub fn new(version: Option<&str>) -> TestResult<Self> {
-        let version = match version {
-            Some(v) => Some(CockroachDbVersion::try_from(v)?),
-            None => None,
-        };
-
-        Ok(Self { version })
-    }
-
-    /// Returns all versions of this connector.
-    pub fn all() -> Vec<Self> {
-        vec![
-            Self {
-                version: Some(CockroachDbVersion::V221),
-            },
-            Self {
-                version: Some(CockroachDbVersion::V222),
-            },
-            Self {
-                version: Some(CockroachDbVersion::V231),
-            },
-        ]
-    }
-=======
-    fn capabilities(&self) -> ConnectorCapabilities {
-        psl::builtin_connectors::COCKROACH.capabilities()
-    }
->>>>>>> 8b73f5ad
 }