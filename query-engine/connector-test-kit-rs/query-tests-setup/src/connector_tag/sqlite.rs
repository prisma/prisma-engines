use super::*;
use crate::{BoxFuture, SqlDatamodelRenderer};
use quaint::{prelude::Queryable, single::Quaint};

#[derive(Debug, Default)]
pub struct SqliteConnectorTag;

impl ConnectorTagInterface for SqliteConnectorTag {
    fn raw_execute<'a>(&'a self, query: &'a str, connection_url: &'a str) -> BoxFuture<'a, Result<(), TestError>> {
        Box::pin(async move {
            let conn = Quaint::new(connection_url).await?;
            Ok(conn.raw_cmd(query).await?)
        })
    }

    fn datamodel_provider(&self) -> &'static str {
        "sqlite"
    }

    fn datamodel_renderer(&self) -> Box<dyn DatamodelRenderer> {
        Box::new(SqlDatamodelRenderer::new())
    }

    fn capabilities(&self) -> ConnectorCapabilities {
        psl::builtin_connectors::SQLITE.capabilities()
    }
}

#[derive(Clone, Debug, PartialEq, Eq)]
pub enum SqliteVersion {
    V3,
    ReactNative,
    LibsqlJsNapi,
    LibsqlJsWasm,
    CloudflareD1,
}

impl ToString for SqliteVersion {
    fn to_string(&self) -> String {
        match self {
            SqliteVersion::ReactNative => "react-native".to_string(),
            SqliteVersion::V3 => "3".to_string(),
            SqliteVersion::LibsqlJsNapi => "libsql.js".to_string(),
            SqliteVersion::LibsqlJsWasm => "libsql.js.wasm".to_string(),
            SqliteVersion::CloudflareD1 => "cfd1".to_owned(),
        }
    }
}

impl TryFrom<&str> for SqliteVersion {
    type Error = TestError;

    fn try_from(s: &str) -> Result<Self, Self::Error> {
        let version = match s {
            "3" => Self::V3,
            "libsql.js" => Self::LibsqlJsNapi,
            "libsql.js.wasm" => Self::LibsqlJsWasm,
<<<<<<< HEAD
            "react-native" => Self::ReactNative,
=======
            "cfd1" => Self::CloudflareD1,
>>>>>>> ac6cd787
            _ => return Err(TestError::parse_error(format!("Unknown SQLite version `{s}`"))),
        };
        Ok(version)
    }
}<|MERGE_RESOLUTION|>--- conflicted
+++ resolved
@@ -55,11 +55,8 @@
             "3" => Self::V3,
             "libsql.js" => Self::LibsqlJsNapi,
             "libsql.js.wasm" => Self::LibsqlJsWasm,
-<<<<<<< HEAD
             "react-native" => Self::ReactNative,
-=======
             "cfd1" => Self::CloudflareD1,
->>>>>>> ac6cd787
             _ => return Err(TestError::parse_error(format!("Unknown SQLite version `{s}`"))),
         };
         Ok(version)
