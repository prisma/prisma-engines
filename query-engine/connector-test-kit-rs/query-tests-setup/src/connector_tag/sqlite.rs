--- conflicted
+++ resolved
@@ -31,31 +31,22 @@
 #[derive(Clone, Debug, PartialEq, Eq)]
 pub enum SqliteVersion {
     V3,
-<<<<<<< HEAD
     V3Spatialite,
-    LibsqlJS,
-=======
     ReactNative,
     LibsqlJsNapi,
     LibsqlJsWasm,
     CloudflareD1,
->>>>>>> 4c784e32
 }
 
 impl Display for SqliteVersion {
     fn fmt(&self, f: &mut fmt::Formatter<'_>) -> fmt::Result {
         match self {
-<<<<<<< HEAD
-            SqliteVersion::V3 => "3".to_string(),
-            SqliteVersion::V3Spatialite => "3-spatialite".to_string(),
-            SqliteVersion::LibsqlJS => "libsql.js".to_string(),
-=======
             SqliteVersion::ReactNative => f.write_str("react-native"),
             SqliteVersion::V3 => f.write_str("3"),
+            SqliteVersion::V3Spatialite => f.write_str("3-spatialite"),
             SqliteVersion::LibsqlJsNapi => f.write_str("libsql.js"),
             SqliteVersion::LibsqlJsWasm => f.write_str("libsql.js.wasm"),
             SqliteVersion::CloudflareD1 => f.write_str("cfd1"),
->>>>>>> 4c784e32
         }
     }
 }
@@ -66,15 +57,11 @@
     fn try_from(s: &str) -> Result<Self, Self::Error> {
         let version = match s {
             "3" => Self::V3,
-<<<<<<< HEAD
             "3-spatialite" => Self::V3Spatialite,
-            "libsql.js" => Self::LibsqlJS,
-=======
             "libsql.js" => Self::LibsqlJsNapi,
             "libsql.js.wasm" => Self::LibsqlJsWasm,
             "react-native" => Self::ReactNative,
             "cfd1" => Self::CloudflareD1,
->>>>>>> 4c784e32
             _ => return Err(TestError::parse_error(format!("Unknown SQLite version `{s}`"))),
         };
         Ok(version)
