--- conflicted
+++ resolved
@@ -146,11 +146,6 @@
 }
 
 fn mysql_capabilities() -> Vec<ConnectorCapability> {
-<<<<<<< HEAD
     let dm_connector = MySqlDatamodelConnector::new(false);
-    dm_connector.capabilities().clone()
-=======
-    let dm_connector = MySqlDatamodelConnector::new();
     dm_connector.capabilities().to_owned()
->>>>>>> 70b89abd
 }