--- conflicted
+++ resolved
@@ -335,11 +335,8 @@
                 | Self::Sqlite(Some(SqliteVersion::CloudflareD1))
                 | Self::Sqlite(Some(SqliteVersion::BetterSQLite3))
                 | Self::SqlServer(Some(SqlServerVersion::MssqlJsWasm))
-<<<<<<< HEAD
+                | Self::MySql(Some(MySqlVersion::MariaDbJsWasm))
                 | Self::CockroachDb(Some(CockroachDbVersion::PgJsWasm))
-=======
-                | Self::MySql(Some(MySqlVersion::MariaDbJsWasm))
->>>>>>> 6cbdedfc
         )
     }
 }
