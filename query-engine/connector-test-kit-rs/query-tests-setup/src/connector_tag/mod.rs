--- conflicted
+++ resolved
@@ -278,16 +278,6 @@
         }
     }
 
-<<<<<<< HEAD
-    /// Returns `true` if the connector version is [`MySql`].
-    pub fn is_mysql(&self) -> bool {
-        matches!(self, Self::MySql(..))
-    }
-
-    /// Returns `true` if the connector version is [`Vitess`].
-    pub fn is_vitess(&self) -> bool {
-        matches!(self, Self::Vitess(..))
-=======
     /// The maximum number of rows allowed in a single insert query.
     ///
     /// max_bind_values is overriden by the QUERY_BATCH_SIZE env var in targets other than WASM.
@@ -335,7 +325,6 @@
                 | Self::Vitess(Some(VitessVersion::PlanetscaleJsWasm))
                 | Self::Sqlite(Some(SqliteVersion::LibsqlJsWasm))
         )
->>>>>>> 23fdc596
     }
 }
 
