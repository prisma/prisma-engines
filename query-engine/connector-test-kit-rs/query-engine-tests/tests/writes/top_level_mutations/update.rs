use query_engine_tests::*;

#[test_suite]
mod update {
    use indoc::indoc;
    use query_engine_tests::{assert_error, run_query, run_query_json, TROUBLE_CHARS};

    fn schema_1() -> String {
        let schema = indoc! {
            r#"model TestModel {
              #id(id, Int, @id)
              optString   String?
              optInt      Int?
              optFloat    Float?
              optBoolean  Boolean?
              optDateTime DateTime?
            }"#
        };

        schema.to_owned()
    }

    fn schema_2() -> String {
        let schema = indoc! {
            r#"model TestModel {
              #id(id, Int, @id)
              strField  String
              uniqField String? @unique
            }"#
        };

        schema.to_owned()
    }

    fn schema_3() -> String {
        let schema = indoc! {
            r#"model TestModel {
              #id(id, Int, @id)
              optEnum MyEnum?
            }

            enum MyEnum {
              A
              ABCD
            }"#
        };

        schema.to_owned()
    }

    fn schema_4() -> String {
        let schema = indoc! {
            r#"model TestModel {
              #id(id, Int, @id)
              field     String
              updatedAt DateTime @updatedAt
              createdAt DateTime @default(now())
            }"#
        };

        schema.to_owned()
    }

    fn schema_5() -> String {
        let schema = indoc! {
            r#"model TestModel {
              #id(id, Int, @id)
              createdAt DateTime @default(now())
              updatedAt DateTime @updatedAt
            }"#
        };

        schema.to_owned()
    }

    fn schema_6() -> String {
        let schema = indoc! {
            r#"model TestModel {
              #id(id, Int, @id)
              optInt   Int?
              optFloat Float?
            }"#
        };

        schema.to_owned()
    }

    fn schema_7() -> String {
        let schema = indoc! {
            r#"model TestModel {
              id1  Float
              id2  Int
              uniq Int @unique

              @@id([id1, id2])
            }"#
        };

        schema.to_owned()
    }

    //"An updateOne mutation" should "update an item"
    #[connector_test(schema(schema_1))]
    async fn update_an_item(runner: &Runner) -> TestResult<()> {
        create_row(runner, r#"{ id: 1 }"#).await?;

        insta::assert_snapshot!(
          run_query!(runner, format!(r#"mutation {{
            updateOneTestModel(
              where: {{ id: 1 }}
              data: {{
                optString: {{ set: "test{}" }}
                optInt: {{ set: 1337 }}
                optFloat: {{ set: 1.234 }}
                optBoolean: {{ set: true }}
                optDateTime: {{ set: "2016-07-31T23:59:01.000Z" }}
              }}
            ) {{
              optString
              optInt
              optFloat
              optBoolean
              optDateTime
            }}
          }}"#, TROUBLE_CHARS)),
          @r###"{"data":{"updateOneTestModel":{"optString":"test¥฿😀😁😂😃😄😅😆😇😈😉😊😋😌😍😎😏😐😑😒😓😔😕😖😗😘😙😚😛😜😝😞😟😠😡😢😣😤😥😦😧😨😩😪😫😬😭😮😯😰😱😲😳😴😵😶😷😸😹😺😻😼😽😾😿🙀🙁🙂🙃🙄🙅🙆🙇🙈🙉🙊🙋🙌🙍🙎🙏ऀँंःऄअआइईउऊऋऌऍऎएऐऑऒओऔकखगघङचछजझञटठडढणतथदधनऩपफबभमयर€₭₮₯₰₱₲₳₴₵₶₷₸₹₺₻₼₽₾₿⃀","optInt":1337,"optFloat":1.234,"optBoolean":true,"optDateTime":"2016-07-31T23:59:01.000Z"}}}"###
        );

        insta::assert_snapshot!(
          run_query!(runner, r#"{ findManyTestModel { id } }"#),
          @r###"{"data":{"findManyTestModel":[{"id":1}]}}"###
        );

        Ok(())
    }

    // "An updateOne mutation" should "update an item with shorthand notation"
    #[connector_test(schema(schema_1))]
    async fn update_with_shorthand_notation(runner: &Runner) -> TestResult<()> {
        create_row(runner, r#"{ id: 1 }"#).await?;

        insta::assert_snapshot!(
          run_query!(runner, format!(r#"mutation {{
            updateOneTestModel(
              where: {{ id: 1 }}
              data: {{
                optString: "test{}",
                optInt: 1337,
                optFloat: 1.234,
                optBoolean: true,
                optDateTime: "2016-07-31T23:59:01.000Z",
              }}
            ) {{
              optString
              optInt
              optFloat
              optBoolean
              optDateTime
            }}
          }}"#, TROUBLE_CHARS)),
          @r###"{"data":{"updateOneTestModel":{"optString":"test¥฿😀😁😂😃😄😅😆😇😈😉😊😋😌😍😎😏😐😑😒😓😔😕😖😗😘😙😚😛😜😝😞😟😠😡😢😣😤😥😦😧😨😩😪😫😬😭😮😯😰😱😲😳😴😵😶😷😸😹😺😻😼😽😾😿🙀🙁🙂🙃🙄🙅🙆🙇🙈🙉🙊🙋🙌🙍🙎🙏ऀँंःऄअआइईउऊऋऌऍऎएऐऑऒओऔकखगघङचछजझञटठडढणतथदधनऩपफबभमयर€₭₮₯₰₱₲₳₴₵₶₷₸₹₺₻₼₽₾₿⃀","optInt":1337,"optFloat":1.234,"optBoolean":true,"optDateTime":"2016-07-31T23:59:01.000Z"}}}"###
        );

        insta::assert_snapshot!(
          run_query!(runner, r#"{ findManyTestModel { id } }"#),
          @r###"{"data":{"findManyTestModel":[{"id":1}]}}"###
        );

        Ok(())
    }

    // "An updateOne mutation" should "update an item by a unique field"
    #[connector_test(schema(schema_2))]
    async fn update_by_uniq_field(runner: &Runner) -> TestResult<()> {
        create_row(runner, r#"{ id: 1, strField: "test", uniqField: "uniq"}"#).await?;

        insta::assert_snapshot!(
          run_query!(runner, r#"mutation {
            updateOneTestModel(
              where: { uniqField: "uniq" }
              data: { strField: { set: "updated" } }
            ){
              strField
            }
          }"#),
          @r###"{"data":{"updateOneTestModel":{"strField":"updated"}}}"###
        );

        Ok(())
    }

    // "An updateOne mutation" should "update enums"
<<<<<<< HEAD
    #[connector_test(schema(schema_3), exclude(SqlServer, Sqlite))]
=======
    #[connector_test(schema(schema_3), capabilities(Enums))]
>>>>>>> f0567c9a
    async fn update_enums(runner: &Runner) -> TestResult<()> {
        create_row(runner, r#"{ id: 1 }"#).await?;

        insta::assert_snapshot!(
          run_query!(runner, r#"mutation {
            updateOneTestModel(
              where: { id: 1 }
              data: { optEnum: { set: A } }
            ) {
              optEnum
            }
          }"#),
          @r###"{"data":{"updateOneTestModel":{"optEnum":"A"}}}"###
        );

        Ok(())
    }

    // "An updateOne mutation" should "gracefully fail when trying to update an item by a unique field with a non-existing value"
    #[connector_test(schema(schema_2))]
    async fn update_fail_uniq_field_inexistant_value(runner: &Runner) -> TestResult<()> {
        create_row(runner, r#"{ id: 1, strField: "test", uniqField: "uniq"}"#).await?;

        assert_error!(
          runner,
          r#"mutation {
            updateOneTestModel(
              where: { uniqField: "doesn't exist" }
              data: { strField: { set: "updated" } }
            ){
              id
            }
          }"#,
          2025,
          "An operation failed because it depends on one or more records that were required but not found. Record to update not found."
        );

        Ok(())
    }

    // "An updateOne mutation" should "update an updatedAt datetime"
    #[connector_test(schema(schema_4))]
    async fn update_updated_at_datetime(runner: &Runner) -> TestResult<()> {
        create_row(runner, r#"{ id: 1, field: "test"}"#).await?;

        let res = run_query_json!(
            runner,
            r#"mutation {
                updateOneTestModel(
                  where: { id: 1 }
                  data: { field: { set: "test2" } }
                ){
                  createdAt
                  updatedAt
                }
            }"#
        );
        let created_at = &res["data"]["updateOneTestModel"]["createdAt"].to_string();
        let updated_at = &res["data"]["updateOneTestModel"]["updatedAt"].to_string();

        assert_ne!(created_at, updated_at);

        Ok(())
    }

    // "UpdatedAt and createdAt" should "be mutable with an update"
    #[connector_test(schema(schema_5))]
    async fn updated_created_at_mutable_with_update(runner: &Runner) -> TestResult<()> {
        create_row(runner, r#"{ id: 1, }"#).await?;

        insta::assert_snapshot!(
          run_query!(runner, r#"mutation {
            updateOneTestModel(
              where: { id: 1 }
              data: {
                createdAt: { set: "2000-01-01T00:00:00Z" }
                updatedAt: { set: "2001-01-01T00:00:00Z" }
              }
            ) {
              createdAt
              updatedAt
            }
          }"#),
          @r###"{"data":{"updateOneTestModel":{"createdAt":"2000-01-01T00:00:00.000Z","updatedAt":"2001-01-01T00:00:00.000Z"}}}"###
        );

        Ok(())
    }

    // "An updateOne mutation" should "correctly apply all number operations for Int"
    // TODO(dom): Not working on Mongo (first snapshot)
    // -{"data":{"updateOneTestModel":{"optInt":null}}}
    // +{"data":{"updateOneTestModel":{"optInt":10}}}
    #[connector_test(schema(schema_6), exclude(MongoDb))]
    async fn update_apply_number_ops_for_int(runner: &Runner) -> TestResult<()> {
        create_row(runner, r#"{ id: 1 }"#).await?;
        create_row(runner, r#"{ id: 2, optInt: 3}"#).await?;

        // Increment
        insta::assert_snapshot!(
          query_number_operation(runner, "1", "optInt", "increment", "10").await?,
          @r###"{"data":{"updateOneTestModel":{"optInt":null}}}"###
        );
        insta::assert_snapshot!(
          query_number_operation(runner, "2", "optInt", "increment", "10").await?,
          @r###"{"data":{"updateOneTestModel":{"optInt":13}}}"###
        );

        // Decrement
        insta::assert_snapshot!(
          query_number_operation(runner, "1", "optInt", "decrement", "10").await?,
          @r###"{"data":{"updateOneTestModel":{"optInt":null}}}"###
        );
        insta::assert_snapshot!(
          query_number_operation(runner, "2", "optInt", "decrement", "10").await?,
          @r###"{"data":{"updateOneTestModel":{"optInt":3}}}"###
        );

        // Multiply
        insta::assert_snapshot!(
          query_number_operation(runner, "1", "optInt", "multiply", "2").await?,
          @r###"{"data":{"updateOneTestModel":{"optInt":null}}}"###
        );
        insta::assert_snapshot!(
          query_number_operation(runner, "2", "optInt", "multiply", "2").await?,
          @r###"{"data":{"updateOneTestModel":{"optInt":6}}}"###
        );

        // Divide
        insta::assert_snapshot!(
          query_number_operation(runner, "1", "optInt", "divide", "3").await?,
          @r###"{"data":{"updateOneTestModel":{"optInt":null}}}"###
        );
        insta::assert_snapshot!(
          query_number_operation(runner, "2", "optInt", "divide", "3").await?,
          @r###"{"data":{"updateOneTestModel":{"optInt":2}}}"###
        );

        // Set
        insta::assert_snapshot!(
          query_number_operation(runner, "1", "optInt", "set", "5").await?,
          @r###"{"data":{"updateOneTestModel":{"optInt":5}}}"###
        );
        insta::assert_snapshot!(
          query_number_operation(runner, "2", "optInt", "set", "5").await?,
          @r###"{"data":{"updateOneTestModel":{"optInt":5}}}"###
        );

        // Set null
        insta::assert_snapshot!(
          query_number_operation(runner, "1", "optInt", "set", "null").await?,
          @r###"{"data":{"updateOneTestModel":{"optInt":null}}}"###
        );
        insta::assert_snapshot!(
          query_number_operation(runner, "2", "optInt", "set", "null").await?,
          @r###"{"data":{"updateOneTestModel":{"optInt":null}}}"###
        );

        Ok(())
    }

    // "An updateOne mutation" should "correctly apply all number operations for Float"
    // TODO(dom): Not working on Mongo (first snapshot)
    // -{"data":{"updateOneTestModel":{"optFloat":null}}}
    // +{"data":{"updateOneTestModel":{"optFloat":4.600000000000001}}}
    #[connector_test(schema(schema_6), exclude(MongoDb))]
    async fn update_apply_number_ops_for_float(runner: &Runner) -> TestResult<()> {
        create_row(runner, r#"{ id: 1 }"#).await?;
        create_row(runner, r#"{ id: 2, optFloat: 5.5}"#).await?;

        // Increment
        insta::assert_snapshot!(
          query_number_operation(runner, "1", "optFloat", "increment", "4.6").await?,
          @r###"{"data":{"updateOneTestModel":{"optFloat":null}}}"###
        );
        insta::assert_snapshot!(
          query_number_operation(runner, "2", "optFloat", "increment", "4.6").await?,
          @r###"{"data":{"updateOneTestModel":{"optFloat":10.1}}}"###
        );

        // Decrement
        insta::assert_snapshot!(
          query_number_operation(runner, "1", "optFloat", "decrement", "4.6").await?,
          @r###"{"data":{"updateOneTestModel":{"optFloat":null}}}"###
        );
        insta::assert_snapshot!(
          query_number_operation(runner, "2", "optFloat", "decrement", "4.6").await?,
          @r###"{"data":{"updateOneTestModel":{"optFloat":5.5}}}"###
        );

        // Multiply
        insta::assert_snapshot!(
          query_number_operation(runner, "1", "optFloat", "multiply", "2").await?,
          @r###"{"data":{"updateOneTestModel":{"optFloat":null}}}"###
        );
        insta::assert_snapshot!(
          query_number_operation(runner, "2", "optFloat", "multiply", "2").await?,
          @r###"{"data":{"updateOneTestModel":{"optFloat":11.0}}}"###
        );

        // Divide
        insta::assert_snapshot!(
          query_number_operation(runner, "1", "optFloat", "divide", "2").await?,
          @r###"{"data":{"updateOneTestModel":{"optFloat":null}}}"###
        );
        insta::assert_snapshot!(
          query_number_operation(runner, "2", "optFloat", "divide", "2").await?,
          @r###"{"data":{"updateOneTestModel":{"optFloat":5.5}}}"###
        );

        // Set
        insta::assert_snapshot!(
          query_number_operation(runner, "1", "optFloat", "set", "5.1").await?,
          @r###"{"data":{"updateOneTestModel":{"optFloat":5.1}}}"###
        );
        insta::assert_snapshot!(
          query_number_operation(runner, "2", "optFloat", "set", "5.1").await?,
          @r###"{"data":{"updateOneTestModel":{"optFloat":5.1}}}"###
        );

        // Set null
        insta::assert_snapshot!(
          query_number_operation(runner, "1", "optFloat", "set", "null").await?,
          @r###"{"data":{"updateOneTestModel":{"optFloat":null}}}"###
        );
        insta::assert_snapshot!(
          query_number_operation(runner, "2", "optFloat", "set", "null").await?,
          @r###"{"data":{"updateOneTestModel":{"optFloat":null}}}"###
        );

        Ok(())
    }

    // "An updateOne mutation with number operations" should "handle id changes correctly"
    // TODO(dom): Support @@id ?
    #[connector_test(schema(schema_7), exclude(Mongodb))]
    async fn update_number_ops_handle_id_change(runner: &Runner) -> TestResult<()> {
        run_query!(
            runner,
            r#"mutation { createOneTestModel(data: { id1: 1.23456, id2: 2, uniq: 3 }) { id1 } }"#
        );

        insta::assert_snapshot!(
          run_query!(runner, r#"mutation {
            updateOneTestModel(
              where: { id1_id2: { id1: 1.23456, id2: 2 } }
              data: {
                id1: { divide: 2 }
                uniq: { multiply: 3 }
              }
            ){
              id1
              id2
              uniq
            }
          }"#),
          @r###"{"data":{"updateOneTestModel":{"id1":0.61728,"id2":2,"uniq":9}}}"###
        );

        Ok(())
    }

    async fn query_number_operation(
        runner: &Runner,
        id: &str,
        field: &str,
        op: &str,
        value: &str,
    ) -> TestResult<String> {
        let res = run_query!(
            runner,
            format!(
                r#"mutation {{
              updateOneTestModel(
                where: {{ id: {} }}
                data: {{ {}: {{ {}: {} }} }}
              ){{
                {}
              }}
            }}"#,
                id, field, op, value, field
            )
        );

        Ok(res)
    }

    async fn create_row(runner: &Runner, data: &str) -> TestResult<()> {
        runner
            .query(format!("mutation {{ createOneTestModel(data: {}) {{ id }} }}", data))
            .await?
            .assert_success();
        Ok(())
    }
}<|MERGE_RESOLUTION|>--- conflicted
+++ resolved
@@ -190,11 +190,7 @@
     }
 
     // "An updateOne mutation" should "update enums"
-<<<<<<< HEAD
-    #[connector_test(schema(schema_3), exclude(SqlServer, Sqlite))]
-=======
     #[connector_test(schema(schema_3), capabilities(Enums))]
->>>>>>> f0567c9a
     async fn update_enums(runner: &Runner) -> TestResult<()> {
         create_row(runner, r#"{ id: 1 }"#).await?;
 
