--- conflicted
+++ resolved
@@ -191,16 +191,7 @@
     // ----------------------------------
 
     // "A PM to C1 relation relation" should "work"
-<<<<<<< HEAD
-    // TODO: Unexclude once https://github.com/prisma/team-orm/issues/683 is fixed
-    #[relation_link_test(
-        on_parent = "ToMany",
-        on_child = "ToOneOpt",
-        exclude(Postgres("pg.js", "neon.js"), Vitess("planetscale.js"))
-    )]
-=======
     #[relation_link_test(on_parent = "ToMany", on_child = "ToOneOpt")]
->>>>>>> 2db61cfe
     async fn pm_c1_should_work(runner: &Runner, t: &DatamodelWithParams) -> TestResult<()> {
         let res = run_query_json!(
             runner,
@@ -393,16 +384,7 @@
     // ----------------------------------
 
     // "A PM to CM relation relation" should "work"
-<<<<<<< HEAD
-    // TODO: Unexclude once https://github.com/prisma/team-orm/issues/683 is fixed
-    #[relation_link_test(
-        on_parent = "ToMany",
-        on_child = "ToMany",
-        exclude(Postgres("pg.js", "neon.js"), Vitess("planetscale.js"))
-    )]
-=======
     #[relation_link_test(on_parent = "ToMany", on_child = "ToMany")]
->>>>>>> 2db61cfe
     async fn pm_cm_should_work(runner: &Runner, t: &DatamodelWithParams) -> TestResult<()> {
         let res = run_query_json!(
             runner,
