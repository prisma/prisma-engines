--- conflicted
+++ resolved
@@ -106,13 +106,8 @@
     }
 
     // "A relation filter on a 1:1 self relation " should "work" (with field_a)
-<<<<<<< HEAD
-    #[connector_test(schema(rel_filter_1_1_a))]
+    #[connector_test(schema(rel_filter_1_1_a), exclude(SqlServer))]
     async fn relation_filter_1_1_a(runner: Runner) -> TestResult<()> {
-=======
-    #[connector_test(schema(rel_filter_1_1_a), exclude(SqlServer))]
-    async fn relation_filter_1_1_a(runner: &Runner) -> TestResult<()> {
->>>>>>> f1238e20
         insta::assert_snapshot!(
           run_query!(&runner, r#"mutation{createOneUser(data: { id: 1, name: "A", field_a:{ create:{ id: 10, name: "AA"}}}){
             id
@@ -157,13 +152,8 @@
     }
 
     // "A relation filter on a 1:1 self relation " should "work" (with field_z)
-<<<<<<< HEAD
-    #[connector_test(schema(rel_filter_1_1_z))]
+    #[connector_test(schema(rel_filter_1_1_z), exclude(SqlServer))]
     async fn relation_filter_1_1_z(runner: Runner) -> TestResult<()> {
-=======
-    #[connector_test(schema(rel_filter_1_1_z), exclude(SqlServer))]
-    async fn relation_filter_1_1_z(runner: &Runner) -> TestResult<()> {
->>>>>>> f1238e20
         insta::assert_snapshot!(
           run_query!(&runner, r#"mutation{createOneUser(data: { id: 1, name: "A", field_z:{ create:{ id: 10, name: "AA"}}}){
                 id
