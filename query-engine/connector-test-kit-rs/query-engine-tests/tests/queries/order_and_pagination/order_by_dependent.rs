--- conflicted
+++ resolved
@@ -281,16 +281,11 @@
                 }
               }
             }"#,
-<<<<<<< HEAD
-            MongoDb(_) | Sqlite(_) => vec![r#"{"data":{"findManyModelA":[{"id":2,"b":{"c":{"a":{"id":4}}}},{"id":1,"b":{"c":{"a":{"id":3}}}},{"id":3,"b":null},{"id":4,"b":null}]}}"#],
-            MySql(_) | CockroachDb(_) => vec![
-=======
             MongoDb(_) | Sqlite(_)=> vec![r#"{"data":{"findManyModelA":[{"id":2,"b":{"c":{"a":{"id":4}}}},{"id":1,"b":{"c":{"a":{"id":3}}}},{"id":3,"b":null},{"id":4,"b":null}]}}"#],
             MySql(_)
             | CockroachDb(_)
             | Vitess(Some(VitessVersion::PlanetscaleJsNapi))
             | Vitess(Some(VitessVersion::PlanetscaleJsWasm)) => vec![
->>>>>>> 4c784e32
               r#"{"data":{"findManyModelA":[{"id":2,"b":{"c":{"a":{"id":4}}}},{"id":1,"b":{"c":{"a":{"id":3}}}},{"id":4,"b":null},{"id":3,"b":null}]}}"#,
               r#"{"data":{"findManyModelA":[{"id":2,"b":{"c":{"a":{"id":4}}}},{"id":1,"b":{"c":{"a":{"id":3}}}},{"id":3,"b":null},{"id":4,"b":null}]}}"#,
             ],
