use query_engine_tests::*;

#[test_suite(schema(schema))]
mod order_by_dependent_pag {
    use indoc::indoc;
    use query_engine_tests::{assert_query_many, run_query};

    fn schema() -> String {
        let schema = indoc! {
            r#"model ModelA {
              #id(id, Int, @id)
              b_id Int?
              b    ModelB? @relation(fields: [b_id], references: [id], onDelete: NoAction, onUpdate: NoAction)
              c    ModelC?
            }

            model ModelB {
              #id(id, Int, @id)
              a  ModelA?

              c_id Int?
              c    ModelC? @relation(fields: [c_id], references: [id])
            }

            model ModelC {
              #id(id, Int, @id)
              b    ModelB?
              a_id Int?
              a    ModelA? @relation(fields: [a_id], references: [id])
            }"#
        };

        schema.to_owned()
    }

    // "[Hops: 1] Ordering by related record field ascending" should "work"
    // TODO(julius): should enable for SQL Server when partial indices are in the PSL
    #[connector_test(exclude(SqlServer))]
    async fn hop_1_related_record_asc(runner: Runner) -> TestResult<()> {
        create_row(&runner, 1, Some(2), Some(3), None).await?;
        create_row(&runner, 4, Some(5), Some(6), None).await?;

        insta::assert_snapshot!(
          run_query!(&runner, r#"{
            findManyModelA(orderBy: { b: { id: asc }}, cursor: { id: 1 }, take: 2) {
              id
              b {
                id
              }
            }
          }"#),
          @r###"{"data":{"findManyModelA":[{"id":1,"b":{"id":2}},{"id":4,"b":{"id":5}}]}}"###
        );

        Ok(())
    }

    // "[Hops: 1] Ordering by related record field descending" should "work"
    // TODO(julius): should enable for SQL Server when partial indices are in the PSL
    #[connector_test(exclude(SqlServer))]
    async fn hop_1_related_record_desc(runner: Runner) -> TestResult<()> {
        create_row(&runner, 1, Some(2), Some(3), None).await?;
        create_row(&runner, 4, Some(5), Some(6), None).await?;

        insta::assert_snapshot!(
          run_query!(&runner, r#"{
            findManyModelA(orderBy: { b: { id: desc }}, cursor: { id: 4 }, take: 2) {
              id
              b {
                id
              }
            }
          }"#),
          @r###"{"data":{"findManyModelA":[{"id":4,"b":{"id":5}},{"id":1,"b":{"id":2}}]}}"###
        );

        Ok(())
    }

    // "[Hops: 1] Ordering by related record field ascending with nulls" should "work"
    // TODO(dom): Not working on mongo
    // TODO(dom): Query result: {"data":{"findManyModelA":[{"id":1,"b":{"id":1}},{"id":2,"b":{"id":2}}]}}
    // TODO(dom): is not part of the expected results: ["{\"data\":{\"findManyModelA\":[{\"id\":3,\"b\":null},{\"id\":1,\"b\":{\"id\":1}},{\"id\":2,\"b\":{\"id\":2}}]}}", "{\"data\":{\"findManyModelA\":[{\"id\":1,\"b\":{\"id\":1}},{\"id\":2,\"b\":{\"id\":2}},{\"id\":3,\"b\":null}]}}"]
<<<<<<< HEAD
    #[connector_test(exclude(SqlServer, MongoDb))]
    async fn hop_1_related_record_asc_nulls(runner: Runner) -> TestResult<()> {
=======
    #[connector_test(exclude(MongoDb))]
    async fn hop_1_related_record_asc_nulls(runner: &Runner) -> TestResult<()> {
>>>>>>> f1238e20
        // 1 record has the "full chain", one half, one none
        create_row(&runner, 1, Some(1), Some(1), None).await?;
        create_row(&runner, 2, Some(2), None, None).await?;
        create_row(&runner, 3, None, None, None).await?;

        assert_query_many!(
            &runner,
            r#"{
              findManyModelA(orderBy: { b: { id: asc }}, cursor: { id: 1 }, take: 3) {
                id
                b {
                  id
                }
              }
            }"#,
            // Depends on how null values are handled.
            vec![
                r#"{"data":{"findManyModelA":[{"id":3,"b":null},{"id":1,"b":{"id":1}},{"id":2,"b":{"id":2}}]}}"#,
                r#"{"data":{"findManyModelA":[{"id":1,"b":{"id":1}},{"id":2,"b":{"id":2}},{"id":3,"b":null}]}}"#,
            ]
        );

        Ok(())
    }

    // "[Hops: 2] Ordering by related record field ascending" should "work"
    // TODO(julius): should enable for SQL Server when partial indices are in the PSL
    #[connector_test(exclude(SqlServer))]
    async fn hop_2_related_record_asc(runner: Runner) -> TestResult<()> {
        create_row(&runner, 1, Some(2), Some(3), None).await?;
        create_row(&runner, 4, Some(5), Some(6), None).await?;

        insta::assert_snapshot!(
          run_query!(&runner, r#"{
            findManyModelA(orderBy: { b: { c: { id: asc }}}, cursor: { id: 1 }, take: 2) {
              id
              b { c { id }}
            }
          }"#),
          @r###"{"data":{"findManyModelA":[{"id":1,"b":{"c":{"id":3}}},{"id":4,"b":{"c":{"id":6}}}]}}"###
        );

        Ok(())
    }

    // "[Hops: 2] Ordering by related record field descending" should "work"
    // TODO(julius): should enable for SQL Server when partial indices are in the PSL
    #[connector_test(exclude(SqlServer))]
    async fn hop_2_related_record_desc(runner: Runner) -> TestResult<()> {
        create_row(&runner, 1, Some(2), Some(3), None).await?;
        create_row(&runner, 4, Some(5), Some(6), None).await?;

        insta::assert_snapshot!(
          run_query!(&runner, r#"{
            findManyModelA(orderBy: { b: { c: { id: desc }}}, cursor: { id: 1 }, take: 2) {
              id
              b { c { id }}
            }
          }"#),
          @r###"{"data":{"findManyModelA":[{"id":1,"b":{"c":{"id":3}}}]}}"###
        );

        Ok(())
    }

    // "[Hops: 2] Ordering by related record field ascending with nulls" should "work"
    // TODO(dom): Not working on mongo
    // TODO(dom): Query result: {"data":{"findManyModelA":[{"id":1,"b":{"c":{"id":1}}}]}}
    // TODO(dom): is not part of the expected results: ["{\"data\":{\"findManyModelA\":[{\"id\":2,\"b\":{\"c\":null}},{\"id\":3,\"b\":null},{\"id\":1,\"b\":{\"c\":{\"id\":1}}}]}}", "{\"data\":{\"findManyModelA\":[{\"id\":3,\"b\":null},{\"id\":2,\"b\":{\"c\":null}},{\"id\":1,\"b\":{\"c\":{\"id\":1}}}]}}", "{\"data\":{\"findManyModelA\":[{\"id\":1,\"b\":{\"c\":{\"id\":1}}},{\"id\":2,\"b\":{\"c\":null}},{\"id\":3,\"b\":null}]}}"]
<<<<<<< HEAD
    #[connector_test(exclude(SqlServer, MongoDb))]
    async fn hop_2_related_record_asc_null(runner: Runner) -> TestResult<()> {
=======
    #[connector_test(exclude(MongoDb))]
    async fn hop_2_related_record_asc_null(runner: &Runner) -> TestResult<()> {
>>>>>>> f1238e20
        // 1 record has the "full chain", one half, one none
        create_row(&runner, 1, Some(1), Some(1), None).await?;
        create_row(&runner, 2, Some(2), None, None).await?;
        create_row(&runner, 3, None, None, None).await?;

        assert_query_many!(
            &runner,
            r#"{
              findManyModelA(orderBy: { b: { c: { id: asc }}}, cursor: { id: 1 }, take: 3) {
                id
                b {
                  c {
                    id
                  }
                }
              }
            }"#,
            // Depends on how null values are handled.
            vec![
                r#"{"data":{"findManyModelA":[{"id":2,"b":{"c":null}},{"id":3,"b":null},{"id":1,"b":{"c":{"id":1}}}]}}"#,
                r#"{"data":{"findManyModelA":[{"id":3,"b":null},{"id":2,"b":{"c":null}},{"id":1,"b":{"c":{"id":1}}}]}}"#,
                r#"{"data":{"findManyModelA":[{"id":1,"b":{"c":{"id":1}}},{"id":2,"b":{"c":null}},{"id":3,"b":null}]}}"#
            ]
        );

        Ok(())
    }

    // "[Circular] Ordering by related record field ascending" should "work"
<<<<<<< HEAD
    #[connector_test(exclude(SqlServer))]
    async fn circular_related_record_asc(runner: Runner) -> TestResult<()> {
=======
    #[connector_test]
    async fn circular_related_record_asc(runner: &Runner) -> TestResult<()> {
>>>>>>> f1238e20
        // Records form circles with their relations
        create_row(&runner, 1, Some(1), Some(1), Some(1)).await?;
        create_row(&runner, 2, Some(2), Some(2), Some(2)).await?;

        insta::assert_snapshot!(
          run_query!(&runner, r#"{
            findManyModelA(orderBy: { b: { c: { a: { id: asc }}}}, cursor: { id: 1 }, take: 2) {
              id
              b {
                c {
                  a {
                    id
                  }
                }
              }
            }
          }"#),
          @r###"{"data":{"findManyModelA":[{"id":1,"b":{"c":{"a":{"id":1}}}},{"id":2,"b":{"c":{"a":{"id":2}}}}]}}"###
        );

        Ok(())
    }

    // "[Circular] Ordering by related record field descending" should "work"
<<<<<<< HEAD
    #[connector_test(exclude(SqlServer))]
    async fn circular_related_record_desc(runner: Runner) -> TestResult<()> {
=======
    #[connector_test]
    async fn circular_related_record_desc(runner: &Runner) -> TestResult<()> {
>>>>>>> f1238e20
        // Records form circles with their relations
        create_row(&runner, 1, Some(1), Some(1), Some(1)).await?;
        create_row(&runner, 2, Some(2), Some(2), Some(2)).await?;

        insta::assert_snapshot!(
          run_query!(&runner, r#"{
            findManyModelA(orderBy: { b: { c: { a: { id: desc }}}}, cursor: { id: 1 }, take: 2) {
              id
              b {
                c {
                  a {
                    id
                  }
                }
              }
            }
          }"#),
          @r###"{"data":{"findManyModelA":[{"id":1,"b":{"c":{"a":{"id":1}}}}]}}"###
        );

        Ok(())
    }

    // "[Circular with differing records] Ordering by related record field ascending" should "work"
    // TODO(dom): Not working on mongo
    // TODO(dom): Query result {"data":{"findManyModelA":[{"id":1,"b":{"c":{"a":{"id":3}}}},{"id":2,"b":{"c":{"a":{"id":4}}}}]}}
    // TODO(dom): is not part of the expected results: ["{\"data\":{\"findManyModelA\":[{\"id\":3,\"b\":null},{\"id\":4,\"b\":null},{\"id\":1,\"b\":{\"c\":{\"a\":{\"id\":3}}}},{\"id\":2,\"b\":{\"c\":{\"a\":{\"id\":4}}}}]}}", "{\"data\":{\"findManyModelA\":[{\"id\":1,\"b\":{\"c\":{\"a\":{\"id\":3}}}},{\"id\":2,\"b\":{\"c\":{\"a\":{\"id\":4}}}},{\"id\":3,\"b\":null},{\"id\":4,\"b\":null}]}}"]
    // TODO(julius): should enable for SQL Server when partial indices are in the PSL
    #[connector_test(exclude(SqlServer, MySql, MongoDb))]
    async fn circular_diff_related_record_asc(runner: Runner) -> TestResult<()> {
        // Records form circles with their relations
        create_row(&runner, 1, Some(1), Some(1), Some(3)).await?;
        create_row(&runner, 2, Some(2), Some(2), Some(4)).await?;

        assert_query_many!(
            &runner,
            r#"{
              findManyModelA(orderBy: { b: { c: { a: { id: asc }}}}, cursor: { id: 1 }, take: 4) {
                id
                b {
                  c {
                    a {
                      id
                    }
                  }
                }
              }
            }"#,
            // Depends on how null values are handled.
            vec![
                r#"{"data":{"findManyModelA":[{"id":3,"b":null},{"id":4,"b":null},{"id":1,"b":{"c":{"a":{"id":3}}}},{"id":2,"b":{"c":{"a":{"id":4}}}}]}}"#,
                r#"{"data":{"findManyModelA":[{"id":1,"b":{"c":{"a":{"id":3}}}},{"id":2,"b":{"c":{"a":{"id":4}}}},{"id":3,"b":null},{"id":4,"b":null}]}}"#
            ]
        );

        Ok(())
    }

    // "[Circular with differing records] Ordering by related record field descending" should "work"
    // TODO(julius): should enable for SQL Server when partial indices are in the PSL
    #[connector_test(exclude(SqlServer, MySql))]
    async fn circular_diff_related_record_desc(runner: Runner) -> TestResult<()> {
        // Records form circles with their relations
        create_row(&runner, 1, Some(1), Some(1), Some(3)).await?;
        create_row(&runner, 2, Some(2), Some(2), Some(4)).await?;

        assert_query_many!(
            &runner,
            r#"{
              findManyModelA(orderBy: { b: { c: { a: { id: desc }}}}, cursor: { id: 2 }, take: 4) {
                id
                b {
                  c {
                    a {
                      id
                    }
                  }
                }
              }
            }"#,
            // Depends on how null values are handled.
            vec![
                r#"{"data":{"findManyModelA":[{"id":2,"b":{"c":{"a":{"id":4}}}},{"id":1,"b":{"c":{"a":{"id":3}}}},{"id":3,"b":null},{"id":4,"b":null}]}}"#,
                r#"{"data":{"findManyModelA":[{"id":3,"b":null},{"id":4,"b":null},{"id":2,"b":{"c":{"a":{"id":4}}}},{"id":1,"b":{"c":{"a":{"id":3}}}}]}}"#,
            ]
        );

        Ok(())
    }

    fn multiple_rel_same_model() -> String {
        let schema = indoc! {
          r#"model ModelA {
          #id(id, Int, @id)

          b1_id Int?
          b1    ModelB? @relation(fields: [b1_id], references: [id], name: "1", onDelete: NoAction, onUpdate: NoAction)

          b2_id Int?
          b2    ModelB? @relation(fields: [b2_id], references: [id], name: "2")
        }

        model ModelB {
          #id(id, Int, @id)

          a1 ModelA[] @relation("1")
          a2 ModelA[] @relation("2")
        }"#
        };

        schema.to_string()
    }

<<<<<<< HEAD
    #[connector_test(schema(multiple_rel_same_model), exclude(SqlServer, MongoDb))] // Mongo is excluded due to CI issues (version drift?).
    async fn multiple_rel_same_model_order_by(runner: Runner) -> TestResult<()> {
=======
    #[connector_test(schema(multiple_rel_same_model), exclude(MongoDb))] // Mongo is excluded due to CI issues (version drift?).
    async fn multiple_rel_same_model_order_by(runner: &Runner) -> TestResult<()> {
>>>>>>> f1238e20
        // test data
        run_query!(
            &runner,
            r#"mutation { createOneModelA(data: { id: 1, b1: { create: { id: 1 } }, b2: { create: { id: 10 } } }) { id }}"#
        );
        run_query!(
            &runner,
            r#"mutation { createOneModelA(data: { id: 2, b1: { connect: { id: 1 } }, b2: { create: { id: 5 } } }) { id }}"#
        );
        run_query!(
            &runner,
            r#"mutation { createOneModelA(data: { id: 3, b1: { create: { id: 2 } }, b2: { create: { id: 7 } } }) { id }}"#
        );

        insta::assert_snapshot!(
          run_query!(&runner, r#"{
            findManyModelA(orderBy: [{ b1: { id: asc } }, { b2: { id: desc } }], cursor: { id: 1 }, take: 3) {
              id
              b1 { id }
              b2 { id }
            }
          }"#),
          @r###"{"data":{"findManyModelA":[{"id":1,"b1":{"id":1},"b2":{"id":10}},{"id":2,"b1":{"id":1},"b2":{"id":5}},{"id":3,"b1":{"id":2},"b2":{"id":7}}]}}"###
        );

        Ok(())
    }

    async fn create_row(
        runner: &Runner,
        a_id: u32,
        b_id: Option<u32>,
        c_id: Option<u32>,
        c_to_a: Option<u32>,
    ) -> TestResult<()> {
        let (follow_up, inline) = match c_to_a {
            Some(id) if id != a_id => (None, Some(format!("a: {{ create: {{ id: {} }} }}", id))),
            Some(id) => (
                Some(format!(
                    "mutation {{ updateOneModelC(where: {{ id: {} }}, data: {{ a_id: {} }}) {{ id }} }}",
                    c_id.unwrap(),
                    id
                )),
                None,
            ),
            None => (None, None),
        };

        let model_c = match c_id {
            Some(id) => format!(
                "c: {{ create: {{ id: {} \n {} }} }}",
                id,
                inline.unwrap_or_else(|| "".to_string())
            ),
            None => "".to_string(),
        };

        let model_b = match b_id {
            Some(id) => format!("b: {{ create: {{ id: {}\n {} }} }}", id, model_c),
            None => "".to_string(),
        };

        let model_a = format!("{{ id: {} \n {} }}", a_id, model_b);

        runner
            .query(format!("mutation {{ createOneModelA(data: {}) {{ id }} }}", model_a))
            .await?
            .assert_success();

        if let Some(query) = follow_up {
            runner.query(query).await?.assert_success();
        };

        Ok(())
    }
}<|MERGE_RESOLUTION|>--- conflicted
+++ resolved
@@ -81,13 +81,8 @@
     // TODO(dom): Not working on mongo
     // TODO(dom): Query result: {"data":{"findManyModelA":[{"id":1,"b":{"id":1}},{"id":2,"b":{"id":2}}]}}
     // TODO(dom): is not part of the expected results: ["{\"data\":{\"findManyModelA\":[{\"id\":3,\"b\":null},{\"id\":1,\"b\":{\"id\":1}},{\"id\":2,\"b\":{\"id\":2}}]}}", "{\"data\":{\"findManyModelA\":[{\"id\":1,\"b\":{\"id\":1}},{\"id\":2,\"b\":{\"id\":2}},{\"id\":3,\"b\":null}]}}"]
-<<<<<<< HEAD
-    #[connector_test(exclude(SqlServer, MongoDb))]
+    #[connector_test(exclude(MongoDb))]
     async fn hop_1_related_record_asc_nulls(runner: Runner) -> TestResult<()> {
-=======
-    #[connector_test(exclude(MongoDb))]
-    async fn hop_1_related_record_asc_nulls(runner: &Runner) -> TestResult<()> {
->>>>>>> f1238e20
         // 1 record has the "full chain", one half, one none
         create_row(&runner, 1, Some(1), Some(1), None).await?;
         create_row(&runner, 2, Some(2), None, None).await?;
@@ -157,13 +152,8 @@
     // TODO(dom): Not working on mongo
     // TODO(dom): Query result: {"data":{"findManyModelA":[{"id":1,"b":{"c":{"id":1}}}]}}
     // TODO(dom): is not part of the expected results: ["{\"data\":{\"findManyModelA\":[{\"id\":2,\"b\":{\"c\":null}},{\"id\":3,\"b\":null},{\"id\":1,\"b\":{\"c\":{\"id\":1}}}]}}", "{\"data\":{\"findManyModelA\":[{\"id\":3,\"b\":null},{\"id\":2,\"b\":{\"c\":null}},{\"id\":1,\"b\":{\"c\":{\"id\":1}}}]}}", "{\"data\":{\"findManyModelA\":[{\"id\":1,\"b\":{\"c\":{\"id\":1}}},{\"id\":2,\"b\":{\"c\":null}},{\"id\":3,\"b\":null}]}}"]
-<<<<<<< HEAD
-    #[connector_test(exclude(SqlServer, MongoDb))]
+    #[connector_test(exclude(MongoDb))]
     async fn hop_2_related_record_asc_null(runner: Runner) -> TestResult<()> {
-=======
-    #[connector_test(exclude(MongoDb))]
-    async fn hop_2_related_record_asc_null(runner: &Runner) -> TestResult<()> {
->>>>>>> f1238e20
         // 1 record has the "full chain", one half, one none
         create_row(&runner, 1, Some(1), Some(1), None).await?;
         create_row(&runner, 2, Some(2), None, None).await?;
@@ -193,13 +183,8 @@
     }
 
     // "[Circular] Ordering by related record field ascending" should "work"
-<<<<<<< HEAD
-    #[connector_test(exclude(SqlServer))]
+    #[connector_test]
     async fn circular_related_record_asc(runner: Runner) -> TestResult<()> {
-=======
-    #[connector_test]
-    async fn circular_related_record_asc(runner: &Runner) -> TestResult<()> {
->>>>>>> f1238e20
         // Records form circles with their relations
         create_row(&runner, 1, Some(1), Some(1), Some(1)).await?;
         create_row(&runner, 2, Some(2), Some(2), Some(2)).await?;
@@ -224,13 +209,8 @@
     }
 
     // "[Circular] Ordering by related record field descending" should "work"
-<<<<<<< HEAD
-    #[connector_test(exclude(SqlServer))]
+    #[connector_test]
     async fn circular_related_record_desc(runner: Runner) -> TestResult<()> {
-=======
-    #[connector_test]
-    async fn circular_related_record_desc(runner: &Runner) -> TestResult<()> {
->>>>>>> f1238e20
         // Records form circles with their relations
         create_row(&runner, 1, Some(1), Some(1), Some(1)).await?;
         create_row(&runner, 2, Some(2), Some(2), Some(2)).await?;
@@ -344,13 +324,8 @@
         schema.to_string()
     }
 
-<<<<<<< HEAD
-    #[connector_test(schema(multiple_rel_same_model), exclude(SqlServer, MongoDb))] // Mongo is excluded due to CI issues (version drift?).
+    #[connector_test(schema(multiple_rel_same_model), exclude(MongoDb))] // Mongo is excluded due to CI issues (version drift?).
     async fn multiple_rel_same_model_order_by(runner: Runner) -> TestResult<()> {
-=======
-    #[connector_test(schema(multiple_rel_same_model), exclude(MongoDb))] // Mongo is excluded due to CI issues (version drift?).
-    async fn multiple_rel_same_model_order_by(runner: &Runner) -> TestResult<()> {
->>>>>>> f1238e20
         // test data
         run_query!(
             &runner,
