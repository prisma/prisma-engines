--- conflicted
+++ resolved
@@ -2,11 +2,7 @@
 
 #[test_suite(schema(schemas::json), only(Postgres, MySql(5.7, 8, "mariadb")))]
 mod json_path {
-<<<<<<< HEAD
-    use query_engine_tests::{assert_error, is_one_of, run_query, ConnectorTag};
-=======
-    use query_engine_tests::{assert_error, run_query, ConnectorTag, MySqlVersion, Runner};
->>>>>>> 1f6a57b5
+    use query_engine_tests::{assert_error, is_one_of, run_query, ConnectorTag, MySqlVersion, Runner};
 
     #[connector_test]
     async fn no_path_without_filter(runner: Runner) -> TestResult<()> {
@@ -158,15 +154,6 @@
             @r###"{"data":{"findManyTestModel":[{"id":4}]}}"###
         );
 
-<<<<<<< HEAD
-        insta::assert_snapshot!(
-            run_query!(
-                runner,
-                jsonq(&runner, r#"array_contains: "[[1, 2]]""#, None)
-            ),
-            @r###"{"data":{"findManyTestModel":[{"id":6}]}}"###
-        );
-
         // MySQL has slightly different semantics and also coerces null to [null].
         is_one_of!(
             run_query!(runner, jsonq(&runner, r#"array_contains: "null""#, None)),
@@ -184,14 +171,6 @@
             ]
         );
 
-        insta::assert_snapshot!(
-            run_query!(
-                runner,
-                jsonq(&runner, r#"array_contains: "[[null]]" "#, None)
-            ),
-            @r###"{"data":{"findManyTestModel":[{"id":8}]}}"###
-        );
-=======
         match runner.connector() {
             // MariaDB does not support finding arrays in arrays, unlike MySQL
             ConnectorTag::MySql(mysql) if mysql.version() == Some(&MySqlVersion::MariaDb) => {
@@ -200,7 +179,7 @@
                         runner,
                         jsonq(&runner, r#"array_contains: "[[1, 2]]" "#, None)
                     ),
-                    @r###"{"data":{"findManyTestModel":[{"json":"{\"a\":{\"b\":[1,2,3]}}"},{"json":"{\"a\":{\"b\":[[1,2]]}}"}]}}"###
+                    @r###"{"data":{"findManyTestModel":[{"id":1},{"id":6},{"id":7},{"id":8}]}}"###
                 );
             }
             _ => {
@@ -209,11 +188,18 @@
                         runner,
                         jsonq(&runner, r#"array_contains: "[[1, 2]]" "#, None)
                     ),
-                    @r###"{"data":{"findManyTestModel":[{"json":"{\"a\":{\"b\":[[1,2]]}}"}]}}"###
+                    @r###"{"data":{"findManyTestModel":[{"id":6}]}}"###
+                );
+
+                insta::assert_snapshot!(
+                    run_query!(
+                        runner,
+                        jsonq(&runner, r#"array_contains: "[[null]]" "#, None)
+                    ),
+                    @r###"{"data":{"findManyTestModel":[{"id":8}]}}"###
                 );
             }
         }
->>>>>>> 1f6a57b5
 
         Ok(())
     }
