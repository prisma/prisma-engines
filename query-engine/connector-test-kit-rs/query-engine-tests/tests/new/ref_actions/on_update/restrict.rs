--- conflicted
+++ resolved
@@ -36,29 +36,12 @@
 
         let query = r#"mutation { updateOneParent(where: { id: 1 }, data: { uniq: "u1" }) { id }}"#;
 
-<<<<<<< HEAD
-        match runner.connector_version() {
-            ConnectorVersion::MongoDb(_) | ConnectorVersion::TiDB => assert_error!(
-                runner,
-                query,
-                2014,
-                "The change you are trying to make would violate the required relation 'ChildToParent' between the `Child` and `Parent` models."
-            ),
-            _ => assert_error!(
-                runner,
-                query,
-                2003,
-                "Foreign key constraint failed on the field"
-            ),
-        };
-=======
-        assert_error!(
-            runner,
-            query,
-            2014,
-            "The change you are trying to make would violate the required relation 'ChildToParent' between the `Child` and `Parent` models."
-        );
->>>>>>> a80fe93b
+        assert_error!(
+            runner,
+            query,
+            2014,
+            "The change you are trying to make would violate the required relation 'ChildToParent' between the `Child` and `Parent` models."
+        );
 
         Ok(())
     }
@@ -70,29 +53,12 @@
 
         let query = r#"mutation { updateManyParent(where: { id: 1 }, data: { uniq: "u1" }) { count }}"#;
 
-<<<<<<< HEAD
-        match runner.connector_version() {
-            ConnectorVersion::MongoDb(_) | ConnectorVersion::TiDB => assert_error!(
-                runner,
-                query,
-                2014,
-                "The change you are trying to make would violate the required relation 'ChildToParent' between the `Child` and `Parent` models."
-            ),
-            _ => assert_error!(
-                runner,
-                query,
-                2003,
-                "Foreign key constraint failed on the field"
-            ),
-        };
-=======
-        assert_error!(
-            runner,
-            query,
-            2014,
-            "The change you are trying to make would violate the required relation 'ChildToParent' between the `Child` and `Parent` models."
-        );
->>>>>>> a80fe93b
+        assert_error!(
+            runner,
+            query,
+            2014,
+            "The change you are trying to make would violate the required relation 'ChildToParent' between the `Child` and `Parent` models."
+        );
 
         Ok(())
     }
@@ -104,29 +70,12 @@
 
         let query = r#"mutation { upsertOneParent(where: { id: 1 }, update: { uniq: "u1" }, create: { id: 1, name: "Bob", uniq: "1", child: { create: { id: 1 }} }) { id }}"#;
 
-<<<<<<< HEAD
-        match runner.connector_version() {
-            ConnectorVersion::MongoDb(_) | ConnectorVersion::TiDB => assert_error!(
-                runner,
-                query,
-                2014,
-                "The change you are trying to make would violate the required relation 'ChildToParent' between the `Child` and `Parent` models."
-            ),
-            _ => assert_error!(
-                runner,
-                query,
-                2003,
-                "Foreign key constraint failed on the field"
-            ),
-        };
-=======
-        assert_error!(
-            runner,
-            query,
-            2014,
-            "The change you are trying to make would violate the required relation 'ChildToParent' between the `Child` and `Parent` models."
-        );
->>>>>>> a80fe93b
+        assert_error!(
+            runner,
+            query,
+            2014,
+            "The change you are trying to make would violate the required relation 'ChildToParent' between the `Child` and `Parent` models."
+        );
 
         Ok(())
     }
@@ -174,29 +123,12 @@
 
         let query = r#"mutation { updateOneParent(where: { id: 1 }, data: { uniq: "u1" }) { id }}"#;
 
-<<<<<<< HEAD
-        match runner.connector_version() {
-            ConnectorVersion::MongoDb(_) | ConnectorVersion::TiDB => assert_error!(
-                runner,
-                query,
-                2014,
-                "The change you are trying to make would violate the required relation 'ChildToParent' between the `Child` and `Parent` models."
-            ),
-            _ => assert_error!(
-                runner,
-                query,
-                2003,
-                "Foreign key constraint failed on the field"
-            ),
-        };
-=======
-        assert_error!(
-            runner,
-            query,
-            2014,
-            "The change you are trying to make would violate the required relation 'ChildToParent' between the `Child` and `Parent` models."
-        );
->>>>>>> a80fe93b
+        assert_error!(
+            runner,
+            query,
+            2014,
+            "The change you are trying to make would violate the required relation 'ChildToParent' between the `Child` and `Parent` models."
+        );
 
         Ok(())
     }
@@ -208,29 +140,12 @@
 
         let query = r#"mutation { updateManyParent(where: { id: 1 }, data: { uniq: "u1" }) { count }}"#;
 
-<<<<<<< HEAD
-        match runner.connector_version() {
-            ConnectorVersion::MongoDb(_) | ConnectorVersion::TiDB => assert_error!(
-                runner,
-                query,
-                2014,
-                "The change you are trying to make would violate the required relation 'ChildToParent' between the `Child` and `Parent` models."
-            ),
-            _ => assert_error!(
-                runner,
-                query,
-                2003,
-                "Foreign key constraint failed on the field"
-            ),
-        };
-=======
-        assert_error!(
-            runner,
-            query,
-            2014,
-            "The change you are trying to make would violate the required relation 'ChildToParent' between the `Child` and `Parent` models."
-        );
->>>>>>> a80fe93b
+        assert_error!(
+            runner,
+            query,
+            2014,
+            "The change you are trying to make would violate the required relation 'ChildToParent' between the `Child` and `Parent` models."
+        );
 
         Ok(())
     }
@@ -242,29 +157,12 @@
 
         let query = r#"mutation { upsertOneParent(where: { id: 1 }, update: { uniq: "u1" }, create: { id: 1, name: "Bob", uniq: "1", child: { create: { id: 1 }} }) { id }}"#;
 
-<<<<<<< HEAD
-        match runner.connector_version() {
-            ConnectorVersion::MongoDb(_) | ConnectorVersion::TiDB => assert_error!(
-                runner,
-                query,
-                2014,
-                "The change you are trying to make would violate the required relation 'ChildToParent' between the `Child` and `Parent` models."
-            ),
-            _ => assert_error!(
-                runner,
-                query,
-                2003,
-                "Foreign key constraint failed on the field"
-            ),
-        };
-=======
-        assert_error!(
-            runner,
-            query,
-            2014,
-            "The change you are trying to make would violate the required relation 'ChildToParent' between the `Child` and `Parent` models."
-        );
->>>>>>> a80fe93b
+        assert_error!(
+            runner,
+            query,
+            2014,
+            "The change you are trying to make would violate the required relation 'ChildToParent' between the `Child` and `Parent` models."
+        );
 
         Ok(())
     }
@@ -312,29 +210,12 @@
 
         let query = r#"mutation { updateOneParent(where: { id: 1 }, data: { uniq: "u1" }) { id }}"#;
 
-<<<<<<< HEAD
-        match runner.connector_version() {
-            ConnectorVersion::MongoDb(_) | ConnectorVersion::TiDB => assert_error!(
-                runner,
-                query,
-                2014,
-                "The change you are trying to make would violate the required relation 'ChildToParent' between the `Child` and `Parent` models."
-            ),
-            _ => assert_error!(
-                runner,
-                query,
-                2003,
-                "Foreign key constraint failed on the field"
-            ),
-        };
-=======
-        assert_error!(
-            runner,
-            query,
-            2014,
-            "The change you are trying to make would violate the required relation 'ChildToParent' between the `Child` and `Parent` models."
-        );
->>>>>>> a80fe93b
+        assert_error!(
+            runner,
+            query,
+            2014,
+            "The change you are trying to make would violate the required relation 'ChildToParent' between the `Child` and `Parent` models."
+        );
 
         Ok(())
     }
@@ -346,29 +227,12 @@
 
         let query = r#"mutation { updateManyParent(where: { id: 1 }, data: { uniq: "u1" }) { count }}"#;
 
-<<<<<<< HEAD
-        match runner.connector_version() {
-            ConnectorVersion::MongoDb(_) | ConnectorVersion::TiDB => assert_error!(
-                runner,
-                query,
-                2014,
-                "The change you are trying to make would violate the required relation 'ChildToParent' between the `Child` and `Parent` models."
-            ),
-            _ => assert_error!(
-                runner,
-                query,
-                2003,
-                "Foreign key constraint failed on the field"
-            ),
-        };
-=======
-        assert_error!(
-            runner,
-            query,
-            2014,
-            "The change you are trying to make would violate the required relation 'ChildToParent' between the `Child` and `Parent` models."
-        );
->>>>>>> a80fe93b
+        assert_error!(
+            runner,
+            query,
+            2014,
+            "The change you are trying to make would violate the required relation 'ChildToParent' between the `Child` and `Parent` models."
+        );
 
         Ok(())
     }
@@ -380,29 +244,12 @@
 
         let query = r#"mutation { upsertOneParent(where: { id: 1 }, update: { uniq: "u1" }, create: { id: 1, name: "Bob", uniq: "1", children: { create: { id: 1 }} }) { id }}"#;
 
-<<<<<<< HEAD
-        match runner.connector_version() {
-            ConnectorVersion::MongoDb(_) | ConnectorVersion::TiDB => assert_error!(
-                runner,
-                query,
-                2014,
-                "The change you are trying to make would violate the required relation 'ChildToParent' between the `Child` and `Parent` models."
-            ),
-            _ => assert_error!(
-                runner,
-                query,
-                2003,
-                "Foreign key constraint failed on the field"
-            ),
-        };
-=======
-        assert_error!(
-            runner,
-            query,
-            2014,
-            "The change you are trying to make would violate the required relation 'ChildToParent' between the `Child` and `Parent` models."
-        );
->>>>>>> a80fe93b
+        assert_error!(
+            runner,
+            query,
+            2014,
+            "The change you are trying to make would violate the required relation 'ChildToParent' between the `Child` and `Parent` models."
+        );
 
         Ok(())
     }
@@ -486,29 +333,12 @@
 
         let query = r#"mutation { updateOneParent(where: { id: 1 }, data: { uniq: "u1" }) { id }}"#;
 
-<<<<<<< HEAD
-        match runner.connector_version() {
-            ConnectorVersion::MongoDb(_) | ConnectorVersion::TiDB => assert_error!(
-                runner,
-                query,
-                2014,
-                "The change you are trying to make would violate the required relation 'ChildToParent' between the `Child` and `Parent` models."
-            ),
-            _ => assert_error!(
-                runner,
-                query,
-                2003,
-                "Foreign key constraint failed on the field"
-            ),
-        };
-=======
-        assert_error!(
-            runner,
-            query,
-            2014,
-            "The change you are trying to make would violate the required relation 'ChildToParent' between the `Child` and `Parent` models."
-        );
->>>>>>> a80fe93b
+        assert_error!(
+            runner,
+            query,
+            2014,
+            "The change you are trying to make would violate the required relation 'ChildToParent' between the `Child` and `Parent` models."
+        );
 
         Ok(())
     }
@@ -520,29 +350,12 @@
 
         let query = r#"mutation { updateManyParent(where: { id: 1 }, data: { uniq: "u1" }) { count }}"#;
 
-<<<<<<< HEAD
-        match runner.connector_version() {
-            ConnectorVersion::MongoDb(_) | ConnectorVersion::TiDB => assert_error!(
-                runner,
-                query,
-                2014,
-                "The change you are trying to make would violate the required relation 'ChildToParent' between the `Child` and `Parent` models."
-            ),
-            _ => assert_error!(
-                runner,
-                query,
-                2003,
-                "Foreign key constraint failed on the field"
-            ),
-        };
-=======
-        assert_error!(
-            runner,
-            query,
-            2014,
-            "The change you are trying to make would violate the required relation 'ChildToParent' between the `Child` and `Parent` models."
-        );
->>>>>>> a80fe93b
+        assert_error!(
+            runner,
+            query,
+            2014,
+            "The change you are trying to make would violate the required relation 'ChildToParent' between the `Child` and `Parent` models."
+        );
 
         Ok(())
     }
@@ -554,29 +367,12 @@
 
         let query = r#"mutation { upsertOneParent(where: { id: 1 }, update: { uniq: "u1" }, create: { id: 1, name: "Bob", uniq: "1", children: { create: { id: 1 }} }) { id }}"#;
 
-<<<<<<< HEAD
-        match runner.connector_version() {
-            ConnectorVersion::MongoDb(_) | ConnectorVersion::TiDB  => assert_error!(
-                runner,
-                query,
-                2014,
-                "The change you are trying to make would violate the required relation 'ChildToParent' between the `Child` and `Parent` models."
-            ),
-            _ => assert_error!(
-                runner,
-                query,
-                2003,
-                "Foreign key constraint failed on the field"
-            ),
-        };
-=======
-        assert_error!(
-            runner,
-            query,
-            2014,
-            "The change you are trying to make would violate the required relation 'ChildToParent' between the `Child` and `Parent` models."
-        );
->>>>>>> a80fe93b
+        assert_error!(
+            runner,
+            query,
+            2014,
+            "The change you are trying to make would violate the required relation 'ChildToParent' between the `Child` and `Parent` models."
+        );
 
         Ok(())
     }
