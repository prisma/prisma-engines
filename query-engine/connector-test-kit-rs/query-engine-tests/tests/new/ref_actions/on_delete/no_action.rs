--- conflicted
+++ resolved
@@ -54,12 +54,8 @@
 #[test_suite(
     suite = "noaction_onD_1to1_opt",
     schema(optional),
-<<<<<<< HEAD
-    exclude(Postgres, Sqlite, MongoDb, TiDB)
-=======
     exclude(Postgres, Sqlite),
     relation_mode = "prisma"
->>>>>>> a80fe93b
 )]
 mod one2one_opt {
     fn optional() -> String {
@@ -131,7 +127,7 @@
     }
 
     /// Deleting the parent leaves the data in a integrity-violating state.
-    #[connector_test(only(MongoDb, TiDB))]
+    #[connector_test(only(MongoDb))]
     async fn delete_parent_violation(runner: Runner) -> TestResult<()> {
         insta::assert_snapshot!(
           run_query!(&runner, r#"mutation { createOneParent(data: { id: 1, child: { create: { id: 1 }}}) { id }}"#),
@@ -256,12 +252,8 @@
 #[test_suite(
     suite = "noaction_onD_1toM_opt",
     schema(optional),
-<<<<<<< HEAD
-    exclude(Postgres, Sqlite, MongoDb, TiDB)
-=======
     exclude(Postgres, Sqlite),
     relation_mode = "prisma"
->>>>>>> a80fe93b
 )]
 mod one2many_opt {
     fn optional() -> String {
@@ -333,7 +325,7 @@
     }
 
     /// Deleting the parent leaves the data in a integrity-violating state.
-    #[connector_test(only(MongoDb, TiDB))]
+    #[connector_test(only(MongoDb))]
     async fn delete_parent_violation(runner: Runner) -> TestResult<()> {
         insta::assert_snapshot!(
           run_query!(&runner, r#"mutation { createOneParent(data: { id: 1, children: { create: { id: 1 }}}) { id }}"#),
