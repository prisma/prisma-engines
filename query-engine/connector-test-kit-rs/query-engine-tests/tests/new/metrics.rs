use query_engine_tests::test_suite;

#[test_suite(
    schema(generic),
    exclude(
        Vitess("planetscale.js", "planetscale.js.wasm"),
        Postgres("neon.js", "pg.js", "neon.js.wasm", "pg.js.wasm"),
        Sqlite("libsql.js", "libsql.js.wasm", "cfd1", "react-native")
    )
)]
mod metrics {
    use query_engine_metrics::{
        PRISMA_CLIENT_QUERIES_ACTIVE, PRISMA_CLIENT_QUERIES_TOTAL, PRISMA_DATASOURCE_QUERIES_TOTAL,
    };
    use query_engine_tests::ConnectorVersion::*;
    use query_engine_tests::*;

    #[connector_test]
    async fn metrics_are_recorded(runner: Runner) -> TestResult<()> {
        insta::assert_snapshot!(
          run_query!(&runner, r#"mutation { createOneTestModel(data: { id: 1 }) { id }}"#),
          @r###"{"data":{"createOneTestModel":{"id":1}}}"###
        );

        insta::assert_snapshot!(
          run_query!(&runner, r#"mutation { updateOneTestModel(where: { id: 1 }, data: { field: "updated" }) { field } }"#),
          @r###"{"data":{"updateOneTestModel":{"field":"updated"}}}"###
        );

        let json = runner.get_metrics().to_json(Default::default());
        // We cannot assert the full response it will be slightly different per database
        let total_queries = utils::metrics::get_counter(&json, PRISMA_DATASOURCE_QUERIES_TOTAL);
        let total_operations = utils::metrics::get_counter(&json, PRISMA_CLIENT_QUERIES_TOTAL);

        match runner.connector_version() {
            Sqlite(_) => assert_eq!(total_queries, 2),
            SqlServer(_) => assert_eq!(total_queries, 10),
            MongoDb(_) => assert_eq!(total_queries, 5),
<<<<<<< HEAD
            CockroachDb(_) => (), // not deterministic
            MySql(_) => assert_eq!(total_queries, 12),
            Vitess(_) => assert_eq!(total_queries, 11),
            Postgres(_) => assert_eq!(total_queries, 9),
=======
            CockroachDb(_) => assert_eq!(total_queries, 2),
            MySql(_) => assert_eq!(total_queries, 9),
            Vitess(_) => assert_eq!(total_queries, 9),
            Postgres(_) => assert_eq!(total_queries, 2),
>>>>>>> 4c784e32
        }

        assert_eq!(total_operations, 2);
        Ok(())
    }

    #[connector_test]
    async fn metrics_tx_do_not_go_negative(mut runner: Runner) -> TestResult<()> {
        let tx_id = runner.start_tx(5000, 5000, None).await?;
        runner.set_active_tx(tx_id.clone());

        insta::assert_snapshot!(
          run_query!(&runner, r#"mutation { createOneTestModel(data: { id: 1 }) { id }}"#),
          @r###"{"data":{"createOneTestModel":{"id":1}}}"###
        );

        let _ = runner.commit_tx(tx_id.clone()).await?;
        let _ = runner.commit_tx(tx_id.clone()).await?;
        let _ = runner.commit_tx(tx_id.clone()).await?;
        let _ = runner.commit_tx(tx_id).await?;

        let json = runner.get_metrics().to_json(Default::default());
        let active_transactions = utils::metrics::get_gauge(&json, PRISMA_CLIENT_QUERIES_ACTIVE);
        assert_eq!(active_transactions, 0.0);

        let tx_id = runner.start_tx(5000, 5000, None).await?;
        runner.set_active_tx(tx_id.clone());

        insta::assert_snapshot!(
          run_query!(&runner, r#"mutation { createOneTestModel(data: { id: 2 }) { id }}"#),
          @r###"{"data":{"createOneTestModel":{"id":2}}}"###
        );

        let _ = runner.rollback_tx(tx_id.clone()).await?;
        let _ = runner.rollback_tx(tx_id.clone()).await?;
        let _ = runner.rollback_tx(tx_id.clone()).await?;
        let _ = runner.rollback_tx(tx_id.clone()).await?;

        let json = runner.get_metrics().to_json(Default::default());
        let active_transactions = utils::metrics::get_gauge(&json, PRISMA_CLIENT_QUERIES_ACTIVE);
        assert_eq!(active_transactions, 0.0);
        Ok(())
    }
}<|MERGE_RESOLUTION|>--- conflicted
+++ resolved
@@ -36,17 +36,10 @@
             Sqlite(_) => assert_eq!(total_queries, 2),
             SqlServer(_) => assert_eq!(total_queries, 10),
             MongoDb(_) => assert_eq!(total_queries, 5),
-<<<<<<< HEAD
-            CockroachDb(_) => (), // not deterministic
-            MySql(_) => assert_eq!(total_queries, 12),
-            Vitess(_) => assert_eq!(total_queries, 11),
-            Postgres(_) => assert_eq!(total_queries, 9),
-=======
             CockroachDb(_) => assert_eq!(total_queries, 2),
             MySql(_) => assert_eq!(total_queries, 9),
             Vitess(_) => assert_eq!(total_queries, 9),
             Postgres(_) => assert_eq!(total_queries, 2),
->>>>>>> 4c784e32
         }
 
         assert_eq!(total_operations, 2);
