use query_engine_tests::test_suite;

#[test_suite(schema(generic))]
mod metrics {
    use query_engine_metrics::{
        PRISMA_CLIENT_QUERIES_ACTIVE, PRISMA_CLIENT_QUERIES_TOTAL, PRISMA_DATASOURCE_QUERIES_TOTAL,
    };
    use query_engine_tests::ConnectorVersion::*;
    use query_engine_tests::*;
    use serde_json::Value;

    #[connector_test]
    async fn metrics_are_recorded(runner: Runner) -> TestResult<()> {
        insta::assert_snapshot!(
          run_query!(&runner, r#"mutation { createOneTestModel(data: { id: 1 }) { id }}"#),
          @r###"{"data":{"createOneTestModel":{"id":1}}}"###
        );

        insta::assert_snapshot!(
          run_query!(&runner, r#"mutation { updateOneTestModel(where: { id: 1 }, data: { field: "updated" }) { field } }"#),
          @r###"{"data":{"updateOneTestModel":{"field":"updated"}}}"###
        );

        let json = runner.get_metrics().to_json(Default::default());
        // We cannot assert the full response it will be slightly different per database
        let total_queries = get_counter(&json, PRISMA_DATASOURCE_QUERIES_TOTAL);
        let total_operations = get_counter(&json, PRISMA_CLIENT_QUERIES_TOTAL);

        match runner.connector_version() {
            Sqlite => assert_eq!(total_queries, 9),
            SqlServer(_) => assert_eq!(total_queries, 17),
            MongoDb(_) => assert_eq!(total_queries, 5),
<<<<<<< HEAD
            CockroachDb => assert_eq!(total_queries, 10),
            MySql(_) => assert_eq!(total_queries, 9),
            TiDB => assert_eq!(total_queries, 9),
=======
            CockroachDb => (), // not deterministic
            MySql(_) => assert_eq!(total_queries, 12),
>>>>>>> 934b8693
            Vitess(_) => assert_eq!(total_queries, 11),
            Postgres(_) => assert_eq!(total_queries, 14),
        }

        assert_eq!(total_operations, 2);
        Ok(())
    }

    #[connector_test]
    async fn metrics_tx_do_not_go_negative(mut runner: Runner) -> TestResult<()> {
        let tx_id = runner.start_tx(5000, 5000, None).await?;
        runner.set_active_tx(tx_id.clone());

        insta::assert_snapshot!(
          run_query!(&runner, r#"mutation { createOneTestModel(data: { id: 1 }) { id }}"#),
          @r###"{"data":{"createOneTestModel":{"id":1}}}"###
        );

        let _ = runner.commit_tx(tx_id.clone()).await?;
        let _ = runner.commit_tx(tx_id.clone()).await?;
        let _ = runner.commit_tx(tx_id.clone()).await?;
        let _ = runner.commit_tx(tx_id).await?;

        let json = runner.get_metrics().to_json(Default::default());
        let active_transactions = get_gauge(&json, PRISMA_CLIENT_QUERIES_ACTIVE);
        assert_eq!(active_transactions, 0.0);

        let tx_id = runner.start_tx(5000, 5000, None).await?;
        runner.set_active_tx(tx_id.clone());

        insta::assert_snapshot!(
          run_query!(&runner, r#"mutation { createOneTestModel(data: { id: 2 }) { id }}"#),
          @r###"{"data":{"createOneTestModel":{"id":2}}}"###
        );

        let _ = runner.rollback_tx(tx_id.clone()).await?;
        let _ = runner.rollback_tx(tx_id.clone()).await?;
        let _ = runner.rollback_tx(tx_id.clone()).await?;
        let _ = runner.rollback_tx(tx_id.clone()).await?;

        let json = runner.get_metrics().to_json(Default::default());
        let active_transactions = get_gauge(&json, PRISMA_CLIENT_QUERIES_ACTIVE);
        assert_eq!(active_transactions, 0.0);
        Ok(())
    }

    fn get_counter(json: &Value, name: &str) -> u64 {
        let metric_value = get_metric_value(json, "counters", name);
        metric_value.as_u64().unwrap()
    }

    fn get_gauge(json: &Value, name: &str) -> f64 {
        let metric_value = get_metric_value(json, "gauges", name);
        metric_value.as_f64().unwrap()
    }

    fn get_metric_value(json: &Value, metric_type: &str, name: &str) -> serde_json::Value {
        let metrics = json.get(metric_type).unwrap().as_array().unwrap();
        let metric = metrics
            .iter()
            .find(|metric| metric.get("key").unwrap().as_str() == Some(name))
            .unwrap()
            .as_object()
            .unwrap();

        metric.get("value").unwrap().clone()
    }
}<|MERGE_RESOLUTION|>--- conflicted
+++ resolved
@@ -30,14 +30,9 @@
             Sqlite => assert_eq!(total_queries, 9),
             SqlServer(_) => assert_eq!(total_queries, 17),
             MongoDb(_) => assert_eq!(total_queries, 5),
-<<<<<<< HEAD
-            CockroachDb => assert_eq!(total_queries, 10),
-            MySql(_) => assert_eq!(total_queries, 9),
-            TiDB => assert_eq!(total_queries, 9),
-=======
             CockroachDb => (), // not deterministic
             MySql(_) => assert_eq!(total_queries, 12),
->>>>>>> 934b8693
+            TiDB => assert_eq!(total_queries, 12),
             Vitess(_) => assert_eq!(total_queries, 11),
             Postgres(_) => assert_eq!(total_queries, 14),
         }
