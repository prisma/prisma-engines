use query_engine_tests::*;

#[test_suite(
    schema(schema),
    exclude(
        MongoDb,
        Vitess("planetscale.js.wasm"),
        Postgres("neon.js.wasm", "pg.js.wasm"),
        Sqlite("libsql.js.wasm", "cfd1", "react-native", "better-sqlite3"),
        Sqlserver("mssql.js.wasm"),
<<<<<<< HEAD
        CockroachDb("pg.js.wasm")
=======
        Mysql("mariadb.js.wasm")
>>>>>>> 6cbdedfc
    )
)]
mod logs {
    use indoc::indoc;
    use query_core::executor::TraceParent;

    fn schema() -> String {
        let schema = indoc! {
            r#"model ModelA {
              #id(id, Int, @id)
              bs ModelB[]
            }

            model ModelB {
              #id(id, Int, @id)
              str1 String
              str2 String?
              str3 String? @default("SOME_DEFAULT")
              a_id Int?
              a    ModelA? @relation(fields: [a_id], references: [id])
            }"#
        };

        schema.to_owned()
    }

    #[connector_test]
    async fn nested_read_logs_all_have_traceparent(mut runner: Runner) -> TestResult<()> {
        let traceparent = TraceParent::new_random();

        runner
            .query_with_traceparent(
                traceparent,
                r#"{
                    findManyModelA {
                      id
                      bs { id, str1 }
                    }
                }"#,
            )
            .await?
            .assert_success();

        assert_all_logs_contain_traceparents(&mut runner, traceparent).await
    }

    #[connector_test]
    async fn nested_create_logs_all_have_traceparent(mut runner: Runner) -> TestResult<()> {
        let traceparent = TraceParent::new_random();
        runner
            .query_with_traceparent(
                traceparent,
                r#"mutation {
                  createOneModelA(data: {
                    id: 1,
                    bs: {
                      createMany: {
                        data: [
                          { id: 1, str1: "1", str2: "1", str3: "1"},
                          { id: 2, str1: "2",            str3: null},
                          { id: 3, str1: "1"},
                        ]
                      }
                    }
                  }) {
                    bs { id, str1 }
                  }
                }"#,
            )
            .await?
            .assert_success();

        assert_all_logs_contain_traceparents(&mut runner, traceparent).await
    }

    #[connector_test]
    async fn nested_update_logs_all_have_traceparent(mut runner: Runner) -> TestResult<()> {
        let traceparent = TraceParent::new_random();
        runner
            .query_with_traceparent(
                traceparent,
                r#"mutation {
                  createOneModelA(data: {
                    id: 1,
                    bs: {
                      create: { id: 1, str1: "1", str2: "1", str3: "1" }
                    }
                  }) { id }
                }"#,
            )
            .await?
            .assert_success();

        runner
            .query_with_traceparent(
                traceparent,
                r#"mutation {
                  updateOneModelA(
                    where: {
                        id: 1
                    }
                    data: {
                      bs: {
                        updateMany: {
                          where: { id: 1 }
                          data: { str1: { set: "updated" } }
                        }
                      }
                    }
                  ) {
                    bs { id, str1 }
                  }
                }"#,
            )
            .await?
            .assert_success();

        assert_all_logs_contain_traceparents(&mut runner, traceparent).await
    }

    #[connector_test]
    async fn nested_delete_in_update_logs_all_have_traceparent(mut runner: Runner) -> TestResult<()> {
        let traceparent = TraceParent::new_random();
        runner
            .query_with_traceparent(
                traceparent,
                r#"mutation {
                  createOneModelA(data: {
                    id: 1,
                    bs: {
                      create: { id: 1, str1: "1", str2: "1", str3: "1" }
                    }
                  }) { id }
                }"#,
            )
            .await?
            .assert_success();

        runner
            .query_with_traceparent(
                traceparent,
                r#"mutation {
                  updateOneModelA(
                    where: {
                        id: 1
                    }
                    data: {
                      bs: {
                        delete: { id: 1 }
                      }
                    }
                  ) {
                    bs { id, str1 }
                  }
                }"#,
            )
            .await?
            .assert_success();

        assert_all_logs_contain_traceparents(&mut runner, traceparent).await
    }

    async fn assert_all_logs_contain_traceparents(runner: &mut Runner, traceparent: TraceParent) -> TestResult<()> {
        let logs = runner.get_logs().await;

        let query_logs = logs
            .iter()
            .filter(|log| {
                log.split_once("db.query.text=").is_some_and(|(_, q)| {
                    !q.starts_with("BEGIN") && !q.starts_with("COMMIT") && !q.starts_with("SET TRANSACTION")
                })
            })
            .collect::<Vec<_>>();
        assert!(!query_logs.is_empty(), "expected db.query.text logs in {logs:?}");

        let expected_traceparent = format!("/* traceparent='{}' */", traceparent);
        let matching = query_logs
            .iter()
            .filter(|log| log.contains(&expected_traceparent))
            .collect::<Vec<_>>();

        assert!(
            !matching.is_empty() && matching.len() == query_logs.len(),
            "expected all logs to contain traceparent, got {logs:?}"
        );

        Ok(())
    }
}<|MERGE_RESOLUTION|>--- conflicted
+++ resolved
@@ -8,11 +8,8 @@
         Postgres("neon.js.wasm", "pg.js.wasm"),
         Sqlite("libsql.js.wasm", "cfd1", "react-native", "better-sqlite3"),
         Sqlserver("mssql.js.wasm"),
-<<<<<<< HEAD
+        Mysql("mariadb.js.wasm"),
         CockroachDb("pg.js.wasm")
-=======
-        Mysql("mariadb.js.wasm")
->>>>>>> 6cbdedfc
     )
 )]
 mod logs {
