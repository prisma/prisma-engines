--- conflicted
+++ resolved
@@ -5,13 +5,7 @@
 pub mod functions;
 pub mod logger;
 
-<<<<<<< HEAD
-mod tracer;
-
 pub(crate) type Result<T> = std::result::Result<T, error::ApiError>;
 
 #[global_allocator]
-static GLOBAL: Jemalloc = Jemalloc;
-=======
-pub(crate) type Result<T> = std::result::Result<T, error::ApiError>;
->>>>>>> 51db5cf1
+static GLOBAL: Jemalloc = Jemalloc;