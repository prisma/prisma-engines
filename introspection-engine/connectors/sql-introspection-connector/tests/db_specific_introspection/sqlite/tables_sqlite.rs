--- conflicted
+++ resolved
@@ -257,33 +257,6 @@
     custom_assert(&result, dm);
 }
 
-#[test_each_connector(tags("sqlite"))]
-<<<<<<< HEAD
-=======
-async fn introspecting_a_table_without_uniques_should_comment_it_out(api: &TestApi) {
-    api.barrel()
-        .execute(|migration| {
-            migration.create_table("User", |t| {
-                t.add_column("id", types::primary());
-            });
-            migration.create_table("Post", |t| {
-                t.add_column("id", types::integer());
-                t.inject_custom(
-                    "user_id INTEGER NOT NULL,
-                FOREIGN KEY (`user_id`) REFERENCES `User`(`id`)",
-                )
-            });
-        })
-        .await;
-
-    let dm = "model User {\n  id      Int    @default(autoincrement()) @id\n  // Post Post[]\n}\n\n// The underlying table does not contain a unique identifier and can therefore currently not be handled.\n// model Post {\n  // id      Int\n  // user_id Int\n  // User    User @relation(fields: [user_id], references: [id])\n// }\n";
-
-    let result = dbg!(api.introspect().await);
-    assert_eq!(&result, dm);
-}
-
-#[test_each_connector(tags("sqlite"))]
->>>>>>> 9fa0e57d
 async fn introspecting_a_default_value_as_dbgenerated_should_work(api: &TestApi) {
     let barrel = api.barrel();
     let _setup_schema = barrel
