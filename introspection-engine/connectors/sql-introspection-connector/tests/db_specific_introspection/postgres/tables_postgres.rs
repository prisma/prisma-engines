use crate::*;
use barrel::types;
use test_harness::*;

#[test_each_connector(tags("postgres"))]
async fn introspecting_a_simple_table_with_gql_types_must_work(api: &TestApi) {
    let barrel = api.barrel();
    let _setup_schema = barrel
        .execute(|migration| {
            migration.create_table("Blog", |t| {
                t.add_column("bool", types::boolean());
                t.add_column("float", types::float());
                t.add_column("date", types::date());
                t.add_column("id", types::primary());
                t.add_column("int", types::integer());
                t.add_column("string", types::text());
            });
        })
        .await;

    let dm = r#"
            model Blog {
                bool    Boolean
                date    DateTime
                float   Float
                id      Int @id @default(autoincrement())
                int     Int
                string  String
            }
        "#;
    let result = dbg!(api.introspect().await);
    custom_assert(&result, dm);
}

#[test_each_connector(tags("postgres"))]
async fn introspecting_a_table_with_serial_type_must_work(api: &TestApi) {
    let barrel = api.barrel();
    let _setup_schema = barrel
        .execute(|migration| {
            migration.create_table("Blog", |t| {
                t.inject_custom("id serial not null primary key");
            });
        })
        .await;

    let dm = r#"
            model Blog {
                id      Int @id @default(autoincrement())
            }
        "#;
    let result = dbg!(api.introspect().await);
    custom_assert(&result, dm);
}

#[test_each_connector(tags("postgres"))]
async fn introspecting_a_table_with_compound_primary_keys_must_work(api: &TestApi) {
    let barrel = api.barrel();
    let _setup_schema = barrel
        .execute(|migration| {
            migration.create_table("Blog", |t| {
                t.add_column("id", types::integer());
                t.add_column("authorId", types::text());
                t.inject_custom("PRIMARY KEY (\"id\", \"authorId\")");
            });
        })
        .await;
    let dm = r#"
            model Blog {
                authorId String
                id Int
                @@id([id, authorId])
            }
        "#;
    let result = dbg!(api.introspect().await);
    custom_assert(&result, dm);
}

#[test_each_connector(tags("postgres"))]
async fn introspecting_a_table_with_unique_index_must_work(api: &TestApi) {
    let barrel = api.barrel();
    barrel
        .execute(|migration| {
            migration.create_table("Blog", |t| {
                t.add_column("id", types::primary());
                t.add_column("authorId", types::text());
                t.add_index("test", types::index(vec!["authorId"]).unique(true));
            });
        })
        .await;

    let dm = r#"
            model Blog {
                authorId String @unique
                id      Int @id @default(autoincrement())
            }
        "#;
    let result = dbg!(api.introspect().await);
    custom_assert(&result, dm);
}

#[test_each_connector(tags("postgres"))]
async fn introspecting_a_table_with_multi_column_unique_index_must_work(api: &TestApi) {
    let barrel = api.barrel();
    barrel
        .execute(|migration| {
            migration.create_table("User", |t| {
                t.add_column("id", types::primary());
                t.add_column("firstname", types::text());
                t.add_column("lastname", types::text());
                t.add_index(
                    "test",
                    types::index(vec!["firstname", "lastname"]).unique(true),
                );
            });
        })
        .await;

    let dm = r#"
            model User {
                firstname String
                id      Int @id @default(autoincrement())
                lastname String
                @@unique([firstname, lastname], name: "test")
            }
        "#;
    let result = dbg!(api.introspect().await);
    custom_assert(&result, dm);
}

#[test_each_connector(tags("postgres"))]
async fn introspecting_a_table_with_required_and_optional_columns_must_work(api: &TestApi) {
    let barrel = api.barrel();
    let _setup_schema = barrel
        .execute(|migration| {
            migration.create_table("User", |t| {
                t.add_column("id", types::primary());
                t.add_column("requiredname", types::text().nullable(false));
                t.add_column("optionalname", types::text().nullable(true));
            });
        })
        .await;
    let dm = r#"
            model User {
                id      Int @id @default(autoincrement())
                optionalname String?
                requiredname String
            }
        "#;
    let result = dbg!(api.introspect().await);
    custom_assert(&result, dm);
}

// #[test_each_connector(tags("postgres"))]
// async fn introspecting_a_table_with_datetime_default_values_should_work2(api: &TestApi) {
//     let barrel = api.barrel();
//     let _setup_schema = barrel
//         .execute(|migration| {
//             migration.create_table("User", |t| {
//                 t.add_column("id", types::primary());
//                 t.add_column("name", types::text());
//                 t.inject_custom("\"current_timestamp\" Timestamp with time zone DEFAULT CURRENT_TIMESTAMP");
//                 t.inject_custom("\"now\" Timestamp with time zone DEFAULT NOW()");
//             });
//         })
//         .await;
//     let dm = r#"
//             model User {
//                 id                  Int       @default(autoincrement()) @id
//                 current_timestamp   DateTime? @default(now())
//                 now                 DateTime? @default(now())
//                 name                String
//             }
//         "#;
//     let result = dbg!(api.introspect().await);
//     custom_assert(&result, dm);
// }

#[test_each_connector(tags("postgres"))]
async fn introspecting_a_table_with_default_values_should_work(api: &TestApi) {
    let barrel = api.barrel();
    let _setup_schema = barrel
        .execute(|migration| {
            migration.create_table("User", |t| {
                t.add_column("a", types::text());
                t.add_column("id", types::primary());
                t.inject_custom("\"bool\" Boolean NOT NULL DEFAULT false");
                t.inject_custom("\"bool2\" Boolean NOT NULL DEFAULT 'off'");
                t.inject_custom("\"float\" Float NOT NULL DEFAULT 5.3");
                t.inject_custom("\"int\" INTEGER NOT NULL DEFAULT 5");
                t.inject_custom("\"string\" TEXT NOT NULL DEFAULT 'Test'");
            });
        })
        .await;
    let dm = r#"
            model User {
                a String
                bool Boolean @default(false)
                bool2 Boolean @default(false)
                float Float @default(5.3)
                id      Int @id @default(autoincrement())
                int Int @default(5)
                string String @default("Test")
            }
        "#;
    let result = dbg!(api.introspect().await);
    custom_assert(&result, dm);
}

#[test_each_connector(tags("postgres"))]
async fn introspecting_a_table_with_a_non_unique_index_should_work(api: &TestApi) {
    let barrel = api.barrel();
    let _setup_schema = barrel
        .execute(|migration| {
            migration.create_table("User", |t| {
                t.add_column("a", types::text());
                t.add_column("id", types::primary());
                t.add_index("test", types::index(vec!["a"]));
            });
        })
        .await;

    let dm = r#"
            model User {
                a String
                id      Int @id @default(autoincrement())
                @@index([a], name: "test")
            }
        "#;
    let result = dbg!(api.introspect().await);
    custom_assert(&result, dm);
}

#[test_each_connector(tags("postgres"))]
async fn introspecting_a_table_with_a_multi_column_non_unique_index_should_work(api: &TestApi) {
    let barrel = api.barrel();
    let _setup_schema = barrel
        .execute(|migration| {
            migration.create_table("User", |t| {
                t.add_column("a", types::text());
                t.add_column("b", types::text());
                t.add_column("id", types::primary());
                t.add_index("test", types::index(vec!["a", "b"]));
            });
        })
        .await;

    let dm = r#"
        model User {
            a String
            b String
            id      Int @id @default(autoincrement())
            @@index([a,b], name: "test")
        }
    "#;
    let result = dbg!(api.introspect().await);
    custom_assert(&result, dm);
}

#[test_each_connector(tags("postgres"))]
async fn introspecting_a_table_without_uniques_should_comment_it_out(api: &TestApi) {
    api.barrel()
        .execute(|migration| {
            migration.create_table("User", |t| {
                t.add_column("id", types::primary());
            });
            migration.create_table("Post", |t| {
                t.add_column("id", types::integer());
                t.add_column(
                    "user_id",
<<<<<<< HEAD
                    types::foreign("User", "id").nullable(false).unique(false),
=======
                    types::foreign("User", "id").nullable(false).unique(true),
>>>>>>> a50009b3
                );
            });
        })
        .await;

    let dm = "/// The underlying table does not contain a unique identifier and can therefore currently not be handled.\n// model Post {\n  // id      Int\n  // user_id User\n// }\n\nmodel User {\n  id Int @default(autoincrement()) @id\n}";

    let result = dbg!(api.introspect().await);
    assert_eq!(&result, dm);
}

#[test_each_connector(tags("postgres"))]
async fn introspecting_default_values_should_work(api: &TestApi) {
    let barrel = api.barrel();
    let _setup_schema = barrel
        .execute(|migration| {
            migration.create_table("Test", |t| {
                t.add_column("id", types::primary());
                t.inject_custom("numeric_int2 int2 Default 2");
                t.inject_custom("numeric_int4 int4 Default 4");
                t.inject_custom("numeric_int8 int8 Default 8");
                t.inject_custom("numeric_decimal decimal(8,4) Default 1234.1234");
                t.inject_custom("numeric_float4 float4 Default 123.1234");
                t.inject_custom("numeric_float8 float8 Default 123.1234");

                // numeric_serial2 serial2,
                // numeric_serial4 serial4,
                // numeric_serial8 serial8,
                // t.inject_custom("numeric_money money Default 123.12");
                // t.inject_custom("numeric_oid oid Default 42");

                t.inject_custom("string_char char(8) Default 'abcdefgh'");
                t.inject_custom("string_varchar varchar(8) Default 'abcd'");
                t.inject_custom("string_text text Default 'abcdefgh'");

                // binary_bytea bytea,
                // binary_bits  bit(80),
                // binary_bits_varying bit varying(80),
                // binary_uuid uuid,

                t.inject_custom("time_timestamp timestamp Default Now()");
                t.inject_custom("time_timestamptz timestamptz Default Now()");
                t.inject_custom("time_date date Default CURRENT_DATE"); //todo not recognized yet
                t.inject_custom("time_time time Default Now()");

                // time_timetz timetz,
                // time_interval interval,

                t.inject_custom("boolean_boolean boolean Default false");

                // network_cidr cidr,
                // network_inet inet,
                // network_mac  macaddr,
                // search_tsvector tsvector,
                // search_tsquery tsquery,
                // json_json json,
                // json_jsonb jsonb,
                // range_int4range int4range,
                // range_int8range int8range,
                // range_numrange numrange,
                // range_tsrange tsrange,
                // range_tstzrange tstzrange,
                // range_daterange daterange
            });
        })
        .await;

    let dm = r#"
            model Test {
                boolean_boolean     Boolean?        @default(false)
                id                  Int         @id @default(autoincrement())
                numeric_decimal     Float?          @default(1234.1234) 
                numeric_float4      Float?          @default(123.1234)
                numeric_float8      Float?          @default(123.1234)
                numeric_int2        Int?            @default(2)
                numeric_int4        Int?            @default(4)
                numeric_int8        Int?            @default(8)
                string_char         String?         @default("abcdefgh")
                string_text         String?         @default("abcdefgh")
                string_varchar      String?         @default("abcd")
                time_date           DateTime?       @default(dbgenerated())
                time_time           DateTime?       @default(now())
                time_timestamp      DateTime?       @default(now())
                time_timestamptz    DateTime?       @default(now())
            }
        "#;

    let result = dbg!(api.introspect().await);
    custom_assert(&result, dm);
}

#[test_each_connector(tags("postgres"))]

async fn introspecting_a_default_value_as_dbgenerated_should_work(api: &TestApi) {
    let sequence = format!("CREATE SEQUENCE test_seq START 1");
    let color = format!("CREATE Type color as Enum ('black', 'white')");

    api.database().execute_raw(&sequence, &[]).await.unwrap();
    api.database().execute_raw(&color, &[]).await.unwrap();

    let barrel = api.barrel();
    let _setup_schema = barrel
        .execute(|migration| {
            migration.create_table("Test", |t| {
                t.add_column("id", types::primary());
                t.inject_custom("string_static_text text Default 'test'");
                t.inject_custom("string_static_text_null text Default Null");
                t.inject_custom("string_static_char char(5) Default 'test'");
                t.inject_custom("string_static_varchar varchar(5) Default 'test'");
                t.inject_custom("string_function text Default 'Concatenated'||E'\n'");
                t.inject_custom("int_static Integer DEFAULT 2");
                t.inject_custom("int_serial Serial4");
                t.inject_custom("int_function Integer DEFAULT EXTRACT(year from TIMESTAMP '2001-02-16 20:38:40')");
                t.inject_custom("int_sequence Integer DEFAULT nextval('test_seq')"); // todo this is not recognized as autoincrement
                t.inject_custom("float_static Float DEFAULT 1.43");
                t.inject_custom("boolean_static Boolean DEFAULT true");
                t.inject_custom("datetime_now_current TIMESTAMP DEFAULT CURRENT_TIMESTAMP");
                t.inject_custom("datetime_now TIMESTAMP DEFAULT NOW()");
                t.inject_custom("datetime_now_lc TIMESTAMP DEFAULT now()");
                t.inject_custom("enum_static color DEFAULT 'black'");
            });
        })
        .await;

    let dm = r#"
            model Test {
                boolean_static          Boolean?    @default(true)
                datetime_now            DateTime?   @default(now())
                datetime_now_current    DateTime?   @default(now())
                datetime_now_lc         DateTime?   @default(now())
                enum_static             color?      @default(black)
                float_static            Float?      @default(1.43)
                id                      Int         @default(autoincrement()) @id
                int_function            Int?        @default(dbgenerated())
                int_sequence            Int?        @default(dbgenerated())
                int_serial              Int        @default(autoincrement())
                int_static              Int?        @default(2)
                string_function         String?     @default(dbgenerated())
                string_static_char      String?     @default("test")
                string_static_text      String?     @default("test")
                string_static_text_null String?     
                string_static_varchar   String?     @default("test")
            }
            
           enum color{
                black
                white
           }
        "#;

    let result = dbg!(api.introspect().await);
    custom_assert(&result, dm);
}<|MERGE_RESOLUTION|>--- conflicted
+++ resolved
@@ -267,11 +267,7 @@
                 t.add_column("id", types::integer());
                 t.add_column(
                     "user_id",
-<<<<<<< HEAD
                     types::foreign("User", "id").nullable(false).unique(false),
-=======
-                    types::foreign("User", "id").nullable(false).unique(true),
->>>>>>> a50009b3
                 );
             });
         })
