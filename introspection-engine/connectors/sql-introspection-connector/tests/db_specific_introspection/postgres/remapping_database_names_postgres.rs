use crate::*;
use barrel::types;
use test_harness::*;

#[test_each_connector(tags("postgres"))]
async fn remapping_fields_with_invalid_characters_should_work(api: &TestApi) {
    let barrel = api.barrel();
    let _setup_schema = barrel
        .execute(|migration| {
            migration.create_table("User", |t| {
                t.add_column("id", types::primary());
                t.add_column("_a", types::text());
                t.add_column("*b", types::text());
                t.add_column("?c", types::text());
                t.add_column("(d", types::text());
                t.add_column(")e", types::text());
                t.add_column("/f", types::text());
                t.add_column("g a", types::text());
                t.add_column("h-a", types::text());
                t.add_column("h1", types::text());
            });
        })
        .await;

    let dm = r#"
            model User {
               a      String @map("_a")
               b      String @map("*b")
               c      String @map("?c")
               d      String @map("(d")
               e      String @map(")e")
               f      String @map("/f")
               g_a    String @map("g a")
               h1     String
               h_a    String @map("h-a")
               id     Int @id @default(autoincrement())
            }
        "#;
    let result = dbg!(api.introspect().await);
    custom_assert(&result, dm);
}

#[test_each_connector(tags("postgres"))]
async fn remapping_tables_with_invalid_characters_should_work(api: &TestApi) {
    let barrel = api.barrel();
    let _setup_schema = barrel
        .execute(|migration| {
            migration.create_table("?User", |t| {
                t.add_column("id", types::primary());
            });

            migration.create_table("User with Space", |t| {
                t.add_column("id", types::primary());
            });
        })
        .await;
    let dm = r#"
            model User {
               id Int @id @default(autoincrement())

               @@map("?User")
            }

            model User_with_Space {
               id Int @id @default(autoincrement())

               @@map("User with Space")
            }
        "#;
    let result = dbg!(api.introspect().await);
    custom_assert(&result, dm);
}

#[test_each_connector(tags("postgres"))]
async fn remapping_models_in_relations_should_work(api: &TestApi) {
    let barrel = api.barrel();
    let _setup_schema = barrel
        .execute(|migration| {
            migration.create_table("User with Space", |t| {
                t.add_column("id", types::primary());
                t.add_column("name", types::text());
            });
            migration.create_table("Post", |t| {
                t.add_column("id", types::primary());
                t.add_column("user_id", types::integer());
                t.inject_custom("FOREIGN KEY (\"user_id\") REFERENCES \"User with Space\"(\"id\")");
                t.inject_custom("CONSTRAINT post_user_unique UNIQUE(\"user_id\")");
            });
        })
        .await;

    let dm = r#"
            model Post {
                id                  Int                 @id @default(autoincrement())
                user_id     User_with_Space
            }

            model User_with_Space {
               id       Int                             @id @default(autoincrement())
               name     String
               post     Post?

               @@map("User with Space")
            }
        "#;
    let result = dbg!(api.introspect().await);
    custom_assert(&result, dm);
}

#[test_each_connector(tags("postgres"))]
#[test]
async fn remapping_models_in_compound_relations_should_work(api: &TestApi) {
    let barrel = api.barrel();
    let _setup_schema = barrel
        .execute(|migration| {
            migration.create_table("User with Space", |t| {
                t.add_column("id", types::primary());
                t.add_column("name", types::text());
                t.inject_custom("CONSTRAINT user_unique UNIQUE(\"id\", \"name\")");
            });
            migration.create_table("Post", |t| {
                t.add_column("id", types::primary());
                t.add_column("user_id", types::integer());
                t.add_column("user_name", types::text());
                t.inject_custom(
                    "FOREIGN KEY (\"user_id\",\"user_name\") REFERENCES \"User with Space\"(\"id\", \"name\")",
                );
                t.inject_custom("CONSTRAINT post_user_unique UNIQUE(\"user_id\", \"user_name\")");
            });
        })
        .await;

    let dm = r#"
            model Post {
                id      Int                             @id @default(autoincrement())
                user_with_Space    User_with_Space      @map(["user_id", "user_name"]) @relation(references:[id, name])
            }

            model User_with_Space {
               id       Int                             @id @default(autoincrement())
               name     String
               post     Post?

               @@map("User with Space")
               @@unique([id, name], name: "user_unique")
            }
        "#;
    let result = dbg!(api.introspect().await);
    custom_assert(&result, dm);
}

#[test_each_connector(tags("postgres"))]
#[test]
async fn remapping_fields_in_compound_relations_should_work(api: &TestApi) {
    let barrel = api.barrel();
    let _setup_schema = barrel
        .execute(|migration| {
            migration.create_table("User", |t| {
                t.add_column("id", types::primary());
                t.add_column("name-that-is-invalid", types::text());
                t.inject_custom("CONSTRAINT user_unique UNIQUE(\"id\", \"name-that-is-invalid\")");
            });
            migration.create_table("Post", |t| {
                t.add_column("id", types::primary());
                t.add_column("user_id", types::integer());
                t.add_column("user_name", types::text());
                t.inject_custom(
                    "FOREIGN KEY (\"user_id\",\"user_name\") REFERENCES \"User\"(\"id\", \"name-that-is-invalid\")",
                );
                t.inject_custom("CONSTRAINT post_user_unique UNIQUE(\"user_id\", \"user_name\")");
            });
        })
        .await;

    let dm = r#"
            model Post {
                id                      Int     @id @default(autoincrement())
                user                    User    @map(["user_id", "user_name"]) @relation(references:[id, name_that_is_invalid])
            }

            model User {
               id                       Int     @id @default(autoincrement())
               name_that_is_invalid     String  @map("name-that-is-invalid")
               post                     Post?

               @@unique([id, name_that_is_invalid], name: "user_unique")
            }
        "#;
    let result = dbg!(api.introspect().await);
    custom_assert(&result, dm);
}

#[test_each_connector(tags("postgres"))]
async fn remapping_enum_names_should_work(api: &TestApi) {
    let sql1 = format!("CREATE Type _color as ENUM ('black')");
    api.database().execute_raw(&sql1, &[]).await.unwrap();

    api.barrel()
        .execute(|migration| {
            migration.create_table("Book", |t| {
                t.add_column("id", types::primary());
                t.inject_custom("color  _color Not Null");
            });
        })
        .await;

    let dm = r#"
        model Book {
            color   color
            id      Int     @default(autoincrement()) @id
        }

        enum color {
            black
            @@map("_color")
        }
    "#;

    let result = dbg!(api.introspect().await);
    custom_assert(&result, dm);
}

#[test_each_connector(tags("postgres"))]
async fn remapping_enum_values_should_work(api: &TestApi) {
    let sql1 = format!("CREATE Type Color as ENUM ('b lack', 'w hite')");
    api.database().execute_raw(&sql1, &[]).await.unwrap();

    api.barrel()
        .execute(|migration| {
            migration.create_table("Book", |t| {
                t.add_column("id", types::primary());
                t.inject_custom("color  Color Not Null");
            });
        })
        .await;

    let dm = r#"
        model Book {
            color   color
            id      Int     @default(autoincrement()) @id
        }

        enum color {
            b_lack   @map("b lack")
            w_hite   @map("w hite")
        }
    "#;

    let result = dbg!(api.introspect().await);
    custom_assert(&result, dm);
}

#[test_each_connector(tags("postgres"))]
async fn remapping_compound_primary_keys_should_work(api: &TestApi) {
    api.barrel()
        .execute(|migration| {
            migration.create_table("User", |t| {
                t.add_column("first_name", types::text());
                t.add_column("last@name", types::text());
                t.inject_custom("Primary Key (\"first_name\", \"last@name\")");
            });
        })
        .await;

    let dm = r#"
        model User {
            first_name   String
            last_name   String @map("last@name")

            @@id([first_name, last_name])
        }
    "#;

    let result = dbg!(api.introspect().await);
    custom_assert(&result, dm);
}

#[test_each_connector(tags("postgres"))]
<<<<<<< HEAD
async fn remapping_field_names_to_empty_should_comment_them_out(api: &TestApi) {
    api.barrel()
        .execute(|migration| {
            migration.create_table("User", |t| {
                t.add_column("1", types::text());
                t.add_column("last", types::primary());
=======
async fn remapping_enum_default_values_should_work(api: &TestApi) {
    let sql = format!("CREATE Type color as ENUM ( 'b lack', 'white')");

    api.database().execute_raw(&sql, &[]).await.unwrap();

    api.barrel()
        .execute(|migration| {
            migration.create_table("Book", |t| {
                t.add_column("id", types::primary());
                t.inject_custom("color  color Not Null default 'b lack'");
>>>>>>> 88ff4c7f
            });
        })
        .await;

    let dm = r#"
<<<<<<< HEAD
        model User {
            first_name   String
            last_name   String @map("last@name")

            @@id([first_name, last_name])
=======
        model Book {
            color   color   @default(b_lack)
            id      Int     @default(autoincrement()) @id
        }

        enum color{
            b_lack @map("b lack")
            white
>>>>>>> 88ff4c7f
        }
    "#;

    let result = dbg!(api.introspect().await);
    custom_assert(&result, dm);
}<|MERGE_RESOLUTION|>--- conflicted
+++ resolved
@@ -276,46 +276,52 @@
 }
 
 #[test_each_connector(tags("postgres"))]
-<<<<<<< HEAD
+async fn remapping_enum_default_values_should_work(api: &TestApi) {
+    let sql = format!("CREATE Type color as ENUM ( 'b lack', 'white')");
+
+    api.database().execute_raw(&sql, &[]).await.unwrap();
+
+    api.barrel()
+        .execute(|migration| {
+            migration.create_table("Book", |t| {
+                t.add_column("id", types::primary());
+                t.inject_custom("color  color Not Null default 'b lack'");
+            });
+        })
+        .await;
+
+    let dm = r#"
+        model Book {
+            color   color   @default(b_lack)
+            id      Int     @default(autoincrement()) @id
+        }
+
+        enum color{
+            b_lack @map("b lack")
+            white
+        }
+    "#;
+
+    let result = dbg!(api.introspect().await);
+    custom_assert(&result, dm);
+}
+
+#[test_each_connector(tags("postgres"))]
 async fn remapping_field_names_to_empty_should_comment_them_out(api: &TestApi) {
     api.barrel()
         .execute(|migration| {
             migration.create_table("User", |t| {
                 t.add_column("1", types::text());
                 t.add_column("last", types::primary());
-=======
-async fn remapping_enum_default_values_should_work(api: &TestApi) {
-    let sql = format!("CREATE Type color as ENUM ( 'b lack', 'white')");
-
-    api.database().execute_raw(&sql, &[]).await.unwrap();
-
-    api.barrel()
-        .execute(|migration| {
-            migration.create_table("Book", |t| {
-                t.add_column("id", types::primary());
-                t.inject_custom("color  color Not Null default 'b lack'");
->>>>>>> 88ff4c7f
-            });
-        })
-        .await;
-
-    let dm = r#"
-<<<<<<< HEAD
+            });
+        })
+        .await;
+
+    let dm = r#"
         model User {
-            first_name   String
-            last_name   String @map("last@name")
-
-            @@id([first_name, last_name])
-=======
-        model Book {
-            color   color   @default(b_lack)
-            id      Int     @default(autoincrement()) @id
-        }
-
-        enum color{
-            b_lack @map("b lack")
-            white
->>>>>>> 88ff4c7f
+            /// This field was commented out because automatic field renaming would have produced an empty name
+            1    String @map(\"1\")
+            last Int    @default(autoincrement()) @id
         }
     "#;
 
