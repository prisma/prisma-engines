--- conflicted
+++ resolved
@@ -938,49 +938,28 @@
 }
 
 #[test_each_connector(tags("postgres"))]
-<<<<<<< HEAD
-async fn re_introspecting_updatedAt(api: &TestApi) {
-    let barrel = api.barrel();
-=======
 async fn re_introspecting_comments(api: &TestApi) {
     let barrel = api.barrel();
     let sql = format!("CREATE Type a as ENUM ( 'A')");
     api.database().execute_raw(&sql, &[]).await.unwrap();
 
->>>>>>> a9a9c730
     let _setup_schema = barrel
         .execute(|migration| {
             migration.create_table("User", |t| {
                 t.add_column("id", types::varchar(30).primary(true));
-<<<<<<< HEAD
-                t.inject_custom("lastupdated Timestamp");
-=======
             });
 
             migration.create_table("User2", |t| {
                 t.add_column("id", types::varchar(30).primary(true));
->>>>>>> a9a9c730
-            });
-
-            migration.create_table("Unrelated", |t| {
-                t.add_column("id", types::primary());
-            });
-        })
-        .await;
-
-    let input_dm = r#"
-<<<<<<< HEAD
-            model User {
-               id           String    @id
-               lastupdated  DateTime? @updatedAt
-            }
-        "#;
-
-    let final_dm = r#"
-            model User {
-               id           String    @id
-               lastupdated  DateTime? @updatedAt
-=======
+            });
+
+            migration.create_table("Unrelated", |t| {
+                t.add_column("id", types::primary());
+            });
+        })
+        .await;
+
+    let input_dm = r#"
             /// A really helpful comment about the model
             model User {
                /// A really helpful comment about the field
@@ -1009,14 +988,11 @@
             
             model User2 {
                id        String    @id @default(uuid())
->>>>>>> a9a9c730
-            }
-            
-            model Unrelated {
-               id               Int @id @default(autoincrement())
-            }
-<<<<<<< HEAD
-=======
+            }
+            
+            model Unrelated {
+               id               Int @id @default(autoincrement())
+            }
             
             /// A really helpful comment about the enum
             enum a{
@@ -1025,7 +1001,43 @@
             }
             
             /// just floating around here       
->>>>>>> a9a9c730
+        "#;
+    let result = dbg!(api.re_introspect(input_dm).await);
+    custom_assert(&result, final_dm);
+}
+
+#[test_each_connector(tags("postgres"))]
+async fn re_introspecting_updated_at(api: &TestApi) {
+    let barrel = api.barrel();
+    let _setup_schema = barrel
+        .execute(|migration| {
+            migration.create_table("User", |t| {
+                t.add_column("id", types::varchar(30).primary(true));
+                t.inject_custom("lastupdated Timestamp");
+            });
+
+            migration.create_table("Unrelated", |t| {
+                t.add_column("id", types::primary());
+            });
+        })
+        .await;
+
+    let input_dm = r#"
+            model User {
+               id           String    @id
+               lastupdated  DateTime? @updatedAt
+            }
+        "#;
+
+    let final_dm = r#"
+            model User {
+               id           String    @id
+               lastupdated  DateTime? @updatedAt
+            }
+            
+            model Unrelated {
+               id               Int @id @default(autoincrement())
+            }
         "#;
     let result = dbg!(api.re_introspect(input_dm).await);
     custom_assert(&result, final_dm);
