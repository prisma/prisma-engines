use datamodel::{Datamodel, DefaultValue, FieldType, ScalarValue, ValueGenerator};
use once_cell::sync::Lazy;
use regex::Regex;
use std::collections::HashMap;

pub fn sanitize_datamodel_names(datamodel: &mut Datamodel) {
    let mut enum_renames = HashMap::new();

    for model in &mut datamodel.models {
        let (sanitized_model_name, model_db_name) = sanitize_name(model.name.clone());

        for field in &mut model.fields {
            let (sanitized_field_name, field_db_name) = sanitize_name(field.name.clone());
            let id_field_option = model.id_fields.iter_mut().find(|name| **name == field.name);

            match &mut field.field_type {
                FieldType::Relation(info) => {
                    info.name = sanitize_name(info.name.clone()).0;
                    info.to = sanitize_name(info.to.clone()).0;
                    info.to_fields = info
                        .to_fields
                        .iter()
                        .map(|f: &std::string::String| sanitize_name(f.clone()).0)
                        .collect();
                    info.fields = info
                        .fields
                        .iter()
                        .map(|f: &std::string::String| sanitize_name(f.clone()).0)
                        .collect();
                }
                FieldType::Enum(enum_name) => {
                    let (sanitized_enum_name, enum_db_name) = if *enum_name == format!("{}_{}", model.name, field.name)
                    {
                        //MySql
                        if model_db_name.is_none() && field_db_name.is_none() {
                            (enum_name.clone(), None)
                        } else {
                            (
                                format!("{}_{}", sanitized_model_name, sanitized_field_name),
                                Some(enum_name.clone()),
                            )
                        }
                    } else {
                        sanitize_name(enum_name.clone())
                    };

                    if let Some(old_name) = enum_db_name {
                        enum_renames.insert(old_name.clone(), (sanitized_enum_name.clone(), Some(old_name.clone())));
                    };

                    *enum_name = sanitized_enum_name;

<<<<<<< HEAD
                    if let Some(DefaultValue::Single(ScalarValue::ConstantLiteral(value))) = &mut field.default_value {
                        let (sanitized_value, _) = sanitize_name(value.to_string());

                        field.default_value = if sanitized_value == "".to_string() {
                            Some(DefaultValue::Expression(ValueGenerator::new_dbgenerated()))
                        } else {
                            Some(DefaultValue::Single(ScalarValue::ConstantLiteral(sanitized_value)))
                        };
=======
                    if let Some(DefaultValue::Single(ScalarValue::ConstantLiteral(name))) = &mut field.default_value {
                        let (sanitized_value, _) = sanitize_name(name.to_string());
                        *name = sanitized_value;
>>>>>>> 0829d3fd
                    };

                    if field.database_names.is_empty() {
                        field.database_names = field_db_name.map(|db| vec![db]).unwrap_or(vec![]);
                    }
                }
                _ => {
                    if field.database_names.is_empty() {
                        field.database_names = field_db_name.map(|db| vec![db]).unwrap_or(vec![]);
                    }
                }
            }

            field.name = sanitized_field_name.clone();
            id_field_option.map(|id_field| *id_field = sanitized_field_name.clone());
        }

        for index in &mut model.indices {
            index.fields = index.fields.iter().map(|f| sanitize_name(f.clone()).0).collect();
        }

        model.name = sanitized_model_name;
        model.database_name = model_db_name;
    }

    for enm in &mut datamodel.enums {
        if let Some((sanitized_enum_name, enum_db_name)) = enum_renames.get(&enm.name) {
            enm.name = sanitized_enum_name.to_owned();
            enm.database_name = enum_db_name.to_owned();
        } else {
            let (sanitized_enum_name, enum_db_name) = sanitize_name(enm.name.clone());
            enm.name = sanitized_enum_name.to_owned();
            enm.database_name = enum_db_name.to_owned();
        }

        for enum_value in &mut enm.values {
            let (sanitized_name, db_name) = sanitize_name(enum_value.name.clone());
            enum_value.name = sanitized_name;
            enum_value.database_name = db_name;
        }
    }
}

static RE_START: Lazy<Regex> = Lazy::new(|| Regex::new("^[^a-zA-Z]+").unwrap());

static RE: Lazy<Regex> = Lazy::new(|| Regex::new("[^_a-zA-Z0-9]").unwrap());

//todo this is now widely used, we can make this smarter at some point
//ideas:
// numbers only -> spell out first digit?   100 -> one00
// Only invalid characters??
// Underscore at start
fn sanitize_name(name: String) -> (String, Option<String>) {
    let needs_sanitation = RE_START.is_match(name.as_str()) || RE.is_match(name.as_str());

    if needs_sanitation {
        let start_cleaned: String = RE_START.replace_all(name.as_str(), "").parse().unwrap();
        (RE.replace_all(start_cleaned.as_str(), "_").parse().unwrap(), Some(name))
    } else {
        (name, None)
    }
}<|MERGE_RESOLUTION|>--- conflicted
+++ resolved
@@ -50,7 +50,6 @@
 
                     *enum_name = sanitized_enum_name;
 
-<<<<<<< HEAD
                     if let Some(DefaultValue::Single(ScalarValue::ConstantLiteral(value))) = &mut field.default_value {
                         let (sanitized_value, _) = sanitize_name(value.to_string());
 
@@ -59,11 +58,6 @@
                         } else {
                             Some(DefaultValue::Single(ScalarValue::ConstantLiteral(sanitized_value)))
                         };
-=======
-                    if let Some(DefaultValue::Single(ScalarValue::ConstantLiteral(name))) = &mut field.default_value {
-                        let (sanitized_value, _) = sanitize_name(name.to_string());
-                        *name = sanitized_value;
->>>>>>> 0829d3fd
                     };
 
                     if field.database_names.is_empty() {
