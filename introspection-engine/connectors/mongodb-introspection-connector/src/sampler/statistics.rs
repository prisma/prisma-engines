--- conflicted
+++ resolved
@@ -69,104 +69,7 @@
     pub(super) fn into_datamodel(self, warnings: &mut Vec<Warning>) -> Datamodel {
         let mut data_model = Datamodel::new();
         let mut indices = self.indices;
-<<<<<<< HEAD
-        let mut unsupported = Vec::new();
-        let mut undecided_types = Vec::new();
-
-        let mut models: BTreeMap<String, Model> = self
-            .models
-            .iter()
-            .flat_map(|(name, _)| name.as_model_name())
-            .map(|model_name| (model_name.to_string(), new_model(model_name)))
-            .collect();
-
-        let mut types: BTreeMap<String, CompositeType> = self
-            .models
-            .iter()
-            .flat_map(|(name, _)| name.as_type_name())
-            .map(|type_name| (type_name.to_string(), new_composite_type(type_name)))
-            .collect();
-
-        for ((name, field_name), sampler) in self.fields.into_iter() {
-            let doc_count = *self.models.get(&name).unwrap_or(&0);
-            let field_count = sampler.counter;
-
-            let percentages = sampler.percentages();
-
-            let field_type = match percentages.find_most_common() {
-                Some(field_type) => field_type.to_owned(),
-                None => FieldType::Unsupported("Unknown"),
-            };
-
-            if let FieldType::Unsupported(r#type) = field_type {
-                unsupported.push((name.to_string(), field_name.to_string(), r#type));
-            }
-
-            if percentages.data.len() > 1 {
-                undecided_types.push((name.to_string(), field_name.to_string(), field_type.to_string()));
-            }
-
-            let arity = if field_type.is_array() {
-                datamodel::FieldArity::List
-            } else if doc_count > field_count || sampler.nullable {
-                datamodel::FieldArity::Optional
-            } else {
-                datamodel::FieldArity::Required
-            };
-
-            let documentation = if percentages.has_type_variety() {
-                Some(format!(
-                    "Multiple data types found: {} out of {} sampled entries",
-                    percentages, field_count
-                ))
-            } else {
-                None
-            };
-
-            let (sanitized_name, database_name) = match sanitize_string(&field_name) {
-                Some(sanitized) => (sanitized, Some(field_name)),
-                None if matches!(name, Name::Model(_)) && field_name == "id" => ("id_".to_string(), Some(field_name)),
-                None => (field_name, None),
-            };
-
-            match name {
-                Name::Model(model_name) => {
-                    let model = models.get_mut(&model_name).unwrap();
-
-                    if database_name.as_deref() == Some("_id") {
-                        continue;
-                    }
-
-                    model.fields.push(Field::ScalarField(ScalarField {
-                        name: sanitized_name,
-                        field_type: field_type.into(),
-                        arity,
-                        database_name,
-                        default_value: None,
-                        documentation,
-                        is_generated: false,
-                        is_updated_at: false,
-                        is_commented_out: false,
-                        is_ignored: false,
-                    }));
-                }
-                Name::CompositeType(type_name) => {
-                    let r#type = types.get_mut(&type_name).unwrap();
-
-                    r#type.fields.push(CompositeTypeField {
-                        name: sanitized_name,
-                        r#type: field_type.into(),
-                        arity,
-                        documentation,
-                        database_name,
-                        default_value: None,
-                    });
-                }
-            }
-        }
-=======
         let (mut models, types) = populate_fields(&self.models, self.samples, warnings);
->>>>>>> da7335b7
 
         add_indices_to_models(&mut models, &mut indices);
 
@@ -511,7 +414,9 @@
                 (field_name.clone(), Some(field_name), true)
             }
             Some(sanitized) => (sanitized, Some(field_name), false),
-            None if field_name == "id" => ("id_".to_string(), Some(field_name), false),
+            None if matches!(container, Name::Model(_)) && field_name == "id" => {
+                ("id_".to_string(), Some(field_name), false)
+            }
             None => (field_name, None, false),
         };
 
