#!/bin/bash

if [ "$1" != "" ]; then
    echo "RUNNING WITH $1"
    method="$1"
else
    method="getDatabaseDescription"
    #method="introspect"
    #method="listDatabases"
    #method="getDatabaseMetadata"
    echo "RUNNING WITH DEFAULT: $method"
fi

<<<<<<< HEAD
schema="datasource chinook { provider = \\\"postgresql\\\" url = \\\"postgresql://postgres:prisma@127.0.0.1:5432/divys_bug_on_postgres?schema=prisma-tests&connection_limit=1\\\" }"
=======
schema="datasource chinook { provider = \\\"mysql\\\" url = \\\"mysql://:3306/Accidents\\\" }"
>>>>>>> 9bb86dde
echo "RUNNING WITH SCHEMA: $schema"


echo "{\"id\":1,\"jsonrpc\":\"2.0\",\"method\":\"$method\",\"params\":[{\"schema\":\"$schema\"}]}"| ../target/debug/introspection-engine<|MERGE_RESOLUTION|>--- conflicted
+++ resolved
@@ -11,11 +11,7 @@
     echo "RUNNING WITH DEFAULT: $method"
 fi
 
-<<<<<<< HEAD
-schema="datasource chinook { provider = \\\"postgresql\\\" url = \\\"postgresql://postgres:prisma@127.0.0.1:5432/divys_bug_on_postgres?schema=prisma-tests&connection_limit=1\\\" }"
-=======
 schema="datasource chinook { provider = \\\"mysql\\\" url = \\\"mysql://:3306/Accidents\\\" }"
->>>>>>> 9bb86dde
 echo "RUNNING WITH SCHEMA: $schema"
 
 
