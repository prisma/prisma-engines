--- conflicted
+++ resolved
@@ -144,7 +144,6 @@
 }
 
 #[test_connector(tags(Postgres))]
-<<<<<<< HEAD
 async fn ignoring_of_partial_indices(api: &TestApi) -> TestResult {
     let setup = indoc! {r#"
        CREATE TABLE "A" (
@@ -155,7 +154,22 @@
 
        CREATE INDEX "A_a_idx" ON "A" Using Btree (a) Where (a is not null);
    "#};
-=======
+
+    api.raw_cmd(setup).await;
+
+    let expectation = expect![[r#"
+        model A {
+          id Int  @id(map: "a_pkey")
+          a  Int?
+        }
+    "#]];
+
+    expectation.assert_eq(&api.introspect_dml().await?);
+
+    Ok(())
+}
+
+#[test_connector(tags(Postgres))]
 async fn introspecting_now_functions(api: &TestApi) -> TestResult {
     let setup = indoc! {r#"
        CREATE TABLE "A" (
@@ -169,16 +183,10 @@
         );
 
        "#};
->>>>>>> 6d16e417
-
-    api.raw_cmd(setup).await;
-
-    let expectation = expect![[r#"
-        model A {
-<<<<<<< HEAD
-          id Int  @id(map: "a_pkey")
-          a  Int?
-=======
+    api.raw_cmd(setup).await;
+
+    let expectation = expect![[r#"
+        model A {
           id             Int       @id
           timestamp      DateTime? @default(now()) @db.Timestamp(6)
           timestamp_tz   DateTime? @default(now()) @db.Timestamptz(6)
@@ -186,7 +194,6 @@
           timestamp_2    DateTime? @default(now()) @db.Timestamp(6)
           timestamp_tz_2 DateTime? @default(now()) @db.Timestamptz(6)
           date_2         DateTime? @default(now()) @db.Date
->>>>>>> 6d16e417
         }
     "#]];
 
