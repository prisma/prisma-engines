use barrel::{functions, types};
use indoc::formatdoc;
use indoc::indoc;
use introspection_engine_tests::test_api::*;
use quaint::prelude::Queryable;
use test_macros::test_each_connector;

#[test_each_connector]
async fn a_simple_table_with_gql_types(api: &TestApi) -> crate::TestResult {
    api.barrel()
        .execute_with_schema(
            |migration| {
                migration.create_table("Blog", move |t| {
                    t.add_column("bool", types::boolean());
                    t.add_column("float", types::float());
                    t.add_column("date", types::datetime());
                    t.add_column("id", types::primary());
                    t.add_column("int", types::integer());
                    t.add_column("string", types::text());
                });
            },
            api.schema_name(),
        )
        .await?;

    let float_native = if api.sql_family().is_mssql() {
        "@db.Real"
    } else if api.sql_family().is_mysql() {
        "@db.Float"
    } else {
        ""
    };
    let timestamp_native = if api.sql_family().is_postgres() {
        "@db.Timestamp(6)"
    } else if api.sql_family().is_mysql() {
        "@db.DateTime(0)"
    } else {
        ""
    };

    let text_native = if api.sql_family().is_mssql() {
        "@db.Text"
    } else if api.sql_family().is_mysql() {
        "@db.Text"
    } else {
        ""
    };

    let dm = formatdoc! {r##"
        model Blog {{
            bool    Boolean
            float   Float {}
            date    DateTime {}
            id      Int @id @default(autoincrement())
            int     Int
            string  String {}
        }}
    "##, float_native, timestamp_native, text_native};

    api.assert_eq_datamodels(&dm, &api.introspect().await?);

    Ok(())
}

#[test_each_connector]
async fn should_ignore_prisma_helper_tables(api: &TestApi) -> crate::TestResult {
    api.barrel()
        .execute_with_schema(
            |migration| {
                migration.create_table("Blog", move |t| {
                    t.add_column("id", types::primary());
                });

                migration.create_table("_RelayId", move |t| {
                    t.add_column("id", types::primary());
                    t.add_column("stablemodelidentifier", types::text());
                });

                migration.create_table("_Migration", move |t| {
                    t.add_column("revision", types::text());
                    t.add_column("name", types::text());
                    t.add_column("datamodel", types::text());
                    t.add_column("status", types::text());
                    t.add_column("applied", types::text());
                    t.add_column("rolled_back", types::text());
                    t.add_column("datamodel_steps", types::text());
                    t.add_column("database_migration", types::text());
                    t.add_column("errors", types::text());
                    t.add_column("started_at", types::text());
                    t.add_column("finished_at", types::text());
                });

                migration.create_table("_prisma_migrations", move |t| {
                    t.add_column("id", types::primary());
                    t.add_column("checksum", types::text());
                    t.add_column("finished_at", types::text());
                    t.add_column("migration_name", types::text());
                    t.add_column("logs", types::text());
                    t.add_column("rolled_back_at", types::text());
                    t.add_column("started_at", types::text());
                    t.add_column("applied_steps_count", types::text());
                });
            },
            api.schema_name(),
        )
        .await?;

    let dm = indoc! {r##"
        model Blog {
            id      Int @id @default(autoincrement())
        }
    "##};

    api.assert_eq_datamodels(dm, &api.introspect().await?);

    Ok(())
}

#[test_each_connector]
async fn a_table_with_compound_primary_keys(api: &TestApi) -> crate::TestResult {
    api.barrel()
        .execute_with_schema(
            |migration| {
                migration.create_table("Blog", |t| {
                    t.add_column("id", types::integer());
                    t.add_column("authorId", types::integer());
                    t.set_primary_key(&["id", "authorId"]);
                });
            },
            api.schema_name(),
        )
        .await?;

    let dm = indoc! {r##"
        model Blog {
            id Int
            authorId Int
            @@id([id, authorId])
        }
    "##};

    api.assert_eq_datamodels(dm, &api.introspect().await?);

    Ok(())
}

#[test_each_connector]
async fn a_table_with_unique_index(api: &TestApi) -> crate::TestResult {
    api.barrel()
        .execute_with_schema(
            |migration| {
                migration.create_table("Blog", |t| {
                    t.add_column("id", types::primary());
                    t.add_column("authorId", types::integer());
                    t.add_index("test", types::index(vec!["authorId"]).unique(true));
                });
            },
            api.schema_name(),
        )
        .await?;

    let dm = indoc! {r##"
        model Blog {
            id       Int @id @default(autoincrement())
            authorId Int @unique
        }
    "##};

    api.assert_eq_datamodels(dm, &api.introspect().await?);

    Ok(())
}

#[test_each_connector]
async fn a_table_with_multi_column_unique_index(api: &TestApi) -> crate::TestResult {
    api.barrel()
        .execute_with_schema(
            |migration| {
                migration.create_table("User", |t| {
                    t.add_column("id", types::primary());
                    t.add_column("firstname", types::integer());
                    t.add_column("lastname", types::integer());
                    t.add_index("test", types::index(vec!["firstname", "lastname"]).unique(true));
                });
            },
            api.schema_name(),
        )
        .await?;

    let dm = indoc! {r##"
        model User {
            id      Int @id @default(autoincrement())
            firstname Int
            lastname Int
            @@unique([firstname, lastname], name: "test")
        }
    "##};

    api.assert_eq_datamodels(dm, &api.introspect().await?);

    Ok(())
}

#[test_each_connector]
async fn a_table_with_required_and_optional_columns(api: &TestApi) -> crate::TestResult {
    api.barrel()
        .execute_with_schema(
            |migration| {
                migration.create_table("User", |t| {
                    t.add_column("id", types::primary());
                    t.add_column("requiredname", types::integer().nullable(false));
                    t.add_column("optionalname", types::integer().nullable(true));
                });
            },
            api.schema_name(),
        )
        .await?;

    let dm = indoc! {r##"
        model User {
            id      Int @id @default(autoincrement())
            requiredname Int
            optionalname Int?
        }
    "##};

    api.assert_eq_datamodels(dm, &api.introspect().await?);

    Ok(())
}

#[test_each_connector]
async fn a_table_with_default_values(api: &TestApi) -> crate::TestResult {
    api.barrel()
        .execute_with_schema(
            |migration| {
                migration.create_table("User", |t| {
                    t.add_column("id", types::primary());
                    t.add_column("bool", types::boolean().default(false));
                    t.add_column("bool2", types::boolean().default(true));
                    t.add_column("float", types::float().default(5.3));
                    t.add_column("int", types::integer().default(5));
                    t.add_column("string", types::char(4).default("Test"));
                });
            },
            api.schema_name(),
        )
        .await?;

    let native_string = if !api.sql_family().is_sqlite() {
        "@db.Char(4)"
    } else {
        ""
    };
    let float_string = if api.sql_family().is_mysql() {
        "@db.Float"
    } else if api.sql_family().is_mssql() {
        "@db.Real"
    } else {
        ""
    };

    let dm = formatdoc! {r##"
        model User {{
            id     Int     @id @default(autoincrement())
            bool   Boolean @default(false)
            bool2  Boolean @default(true)
            float  Float   @default(5.3) {}
            int    Int     @default(5)
            string String  @default("Test") {}
        }}
    "##, float_string, native_string};

    api.assert_eq_datamodels(&dm, &api.introspect().await?);

    Ok(())
}

#[test_each_connector]
async fn a_table_with_a_non_unique_index(api: &TestApi) -> crate::TestResult {
    api.barrel()
        .execute_with_schema(
            |migration| {
                migration.create_table("User", |t| {
                    t.add_column("a", types::integer());
                    t.add_column("id", types::primary());
                    t.add_index("test", types::index(vec!["a"]));
                });
            },
            api.schema_name(),
        )
        .await?;

    let dm = indoc! {r##"
        model User {
            a       Int
            id      Int @id @default(autoincrement())
            @@index([a], name: "test")
        }
    "##};

    api.assert_eq_datamodels(dm, &api.introspect().await?);

    Ok(())
}

#[test_each_connector]
async fn a_table_with_a_multi_column_non_unique_index(api: &TestApi) -> crate::TestResult {
    api.barrel()
        .execute_with_schema(
            |migration| {
                migration.create_table("User", |t| {
                    t.add_column("a", types::integer());
                    t.add_column("b", types::integer());
                    t.add_column("id", types::primary());
                    t.add_index("test", types::index(vec!["a", "b"]));
                });
            },
            api.schema_name(),
        )
        .await?;

    let dm = indoc! { r##"
        model User {
            a  Int
            b  Int
            id Int @id @default(autoincrement())
            @@index([a,b], name: "test")
        }
    "##};

    api.assert_eq_datamodels(dm, &api.introspect().await?);

    Ok(())
}

// SQLite does not have a serial type that's not a primary key.
#[test_each_connector(ignore("sqlite"))]
async fn a_table_with_non_id_autoincrement(api: &TestApi) -> crate::TestResult {
    api.barrel()
        .execute_with_schema(
            |migration| {
                migration.create_table("Test", |t| {
                    t.add_column("id", types::integer().primary(true));
                    t.add_column("authorId", types::serial().unique(true));
                });
            },
            api.schema_name(),
        )
        .await?;

    let dm = indoc! {r#"
        model Test {
            id       Int @id
            authorId Int @default(autoincrement()) @unique
        }
    "#};

    api.assert_eq_datamodels(dm, &api.introspect().await?);

    Ok(())
}

#[test_each_connector]
async fn default_values(api: &TestApi) -> crate::TestResult {
    api.barrel()
        .execute_with_schema(
            |migration| {
                migration.create_table("Test", move |t| {
                    t.add_column("id", types::primary());
                    t.add_column(
                        "string_static_char",
                        types::custom("char(5)").default("test").nullable(true),
                    );
                    t.add_column(
                        "string_static_char_null",
                        types::r#char(5).default(types::null()).nullable(true),
                    );
                    t.add_column(
                        "string_static_varchar",
                        types::varchar(5).default("test").nullable(true),
                    );
                    t.add_column("int_static", types::integer().default(2).nullable(true));
                    t.add_column("float_static", types::float().default(1.43).nullable(true));
                    t.add_column("boolean_static", types::boolean().default(true).nullable(true));
                    t.add_column(
                        "datetime_now",
                        types::datetime().default(functions::current_timestamp()).nullable(true),
                    );
                });
            },
            api.schema_name(),
        )
        .await?;

    let char_native = if !api.sql_family().is_sqlite() {
        "@db.Char(5)"
    } else {
        ""
    };
    let varchar_native = if !api.sql_family().is_sqlite() {
        "@db.VarChar(5)"
    } else {
        ""
    };

    let float_native = if api.sql_family().is_mssql() {
        "@db.Real"
    } else if api.sql_family().is_mysql() {
        "@db.Float"
    } else {
        ""
    };
    let timestamp_native = if api.sql_family().is_postgres() {
        "@db.Timestamp(6)"
    } else if api.sql_family().is_mysql() {
        "@db.DateTime(0)"
    } else {
        ""
    };

    let dm = formatdoc! { r#"
        model Test {{
            id                      Int       @id @default(autoincrement())
            string_static_char      String?   @default("test") {}
            string_static_char_null String? {}
            string_static_varchar   String?   @default("test") {}
            int_static              Int?      @default(2)
            float_static            Float?    @default(1.43) {}
            boolean_static          Boolean?  @default(true)
            datetime_now            DateTime? @default(now()) {}
        }}
    "#, char_native, char_native, varchar_native, float_native,  timestamp_native};

    api.assert_eq_datamodels(&dm, &api.introspect().await?);

    Ok(())
}

#[test_each_connector(tags("postgres"))]
async fn pg_default_value_as_dbgenerated(api: &TestApi) -> crate::TestResult {
    let sequence = "CREATE SEQUENCE test_seq START 1".to_string();
    api.database().execute_raw(&sequence, &[]).await?;

    api.barrel()
        .execute(|migration| {
            migration.create_table("Test", |t| {
                t.add_column("id", types::primary());
                t.inject_custom("string_function text Default E'  ' || '>' || ' '");
                t.inject_custom("int_serial Serial4");
                t.inject_custom("int_function Integer DEFAULT EXTRACT(year from TIMESTAMP '2001-02-16 20:38:40')");
                t.inject_custom("int_sequence Integer DEFAULT nextval('test_seq')");
                t.inject_custom("datetime_now TIMESTAMP DEFAULT NOW()");
                t.inject_custom("datetime_now_lc TIMESTAMP DEFAULT now()");
            });
        })
        .await?;

    let dm = indoc! {r#"
        model Test {
          id              Int       @id @default(autoincrement())
          string_function String?   @default(dbgenerated("(('  '::text || '>'::text) || ' '::text)"))
          int_serial      Int       @default(autoincrement())
          int_function    Int?      @default(dbgenerated("date_part('year'::text, '2001-02-16 20:38:40'::timestamp without time zone)"))
          int_sequence    Int?      @default(autoincrement())
          datetime_now    DateTime? @default(now()) @db.Timestamp(6)
          datetime_now_lc DateTime? @default(now()) @db.Timestamp(6)
          }
    "#};

    api.assert_eq_datamodels(dm, &api.introspect().await?);

    Ok(())
}

//todo maybe need to split due to
// no function default values on mysql 5.7 and 8.0 -.-
// maria db allows this
#[test_each_connector(tags("mysql"))]
async fn my_default_value_as_dbgenerated(api: &TestApi) -> crate::TestResult {
    api.barrel()
        .execute(|migration| {
            migration.create_table("Test", |t| {
                t.add_column("id", types::primary());
                t.inject_custom("datetime_now TIMESTAMP NULL DEFAULT CURRENT_TIMESTAMP");
                t.inject_custom("datetime_now_lc TIMESTAMP NULL DEFAULT current_timestamp");
            });
        })
        .await?;

    let dm = indoc! {r#"
        model Test {
            id                      Int                 @id @default(autoincrement())
            datetime_now            DateTime?           @default(now()) @db.Timestamp(0)
            datetime_now_lc         DateTime?           @default(now()) @db.Timestamp(0)
        }
    "#};

    api.assert_eq_datamodels(dm, &api.introspect().await?);

    Ok(())
}

#[test_each_connector(tags("mysql_8"))]
async fn a_table_with_an_index_that_contains_expressions_should_be_ignored(api: &TestApi) -> crate::TestResult {
    api.barrel()
        .execute_with_schema(
            |migration| {
                migration.create_table("Test", |t| {
                    t.add_column("id", types::integer().primary(true));
                    t.add_column("parentId", types::integer().nullable(true));
                    t.add_column("name", types::varchar(45).nullable(true));
                    t.inject_custom("UNIQUE KEY `SampleTableUniqueIndexName` (`name`,(ifnull(`parentId`,-(1))))");
                });
            },
            api.schema_name(),
        )
        .await?;

    let dm = indoc! {r#"
        model Test {
            id       Int     @id
            parentId Int?
            name     String? @db.VarChar(45)
        }
    "#};

    api.assert_eq_datamodels(dm, &api.introspect().await?);

    Ok(())
}

#[test_each_connector(tags("postgres"))]
async fn default_values_on_lists_should_be_ignored(api: &TestApi) -> crate::TestResult {
    api.barrel()
        .execute(|migration| {
            migration.create_table("User", |t| {
                t.add_column("id", types::primary());
                t.inject_custom("ints integer[] DEFAULT array[]::integer[]");
                t.inject_custom("ints2 integer[] DEFAULT '{}'");
            });
        })
        .await?;

    let dm = indoc! {r#"
        model User {
            id      Int @id @default(autoincrement())
            ints    Int[]
            ints2   Int[]
        }
    "#};

    let result = api.introspect().await?;

    api.assert_eq_datamodels(&dm, &result);

    Ok(())
}

// MySQL doesn't have partial indices.
#[test_each_connector(ignore("mysql"))]
async fn a_table_with_partial_indexes_should_ignore_them(api: &TestApi) -> crate::TestResult {
    api.barrel()
        .execute(move |migration| {
            migration.create_table("pages", move |t| {
                t.add_column("id", types::primary());
                t.add_column("staticId", types::integer().nullable(false));
                t.add_column("latest", types::integer().nullable(false));
                t.add_column("other", types::integer().nullable(false));
                t.add_index("full", types::index(vec!["other"]).unique(true));
                t.add_partial_index("partial", types::index(vec!["staticId"]).unique(true), "latest = 1");
            });
        })
        .await?;

    let dm = indoc! {r#"
        model pages {
            id       Int     @id @default(autoincrement())
            staticId Int
            latest   Int
            other    Int     @unique
        }
    "#};

    api.assert_eq_datamodels(dm, &api.introspect().await?);

    Ok(())
}

#[test_each_connector(tags("postgres"))]
async fn introspecting_a_table_with_json_type_must_work(api: &TestApi) -> crate::TestResult {
    api.barrel()
        .execute(|migration| {
            migration.create_table("Blog", |t| {
                t.add_column("id", types::primary());
                t.add_column("json", types::json());
            });
        })
        .await?;

    let dm = indoc! {r#"
        model Blog {
            id      Int @id @default(autoincrement())
            json    Json @db.Json
        }
    "#};

    let result = api.introspect().await?;

    api.assert_eq_datamodels(&dm, &result);

    Ok(())
}

#[test_each_connector(tags("mariadb"))]
async fn different_default_values_should_work(api: &TestApi) -> crate::TestResult {
    api.barrel()
        .execute_with_schema(
            |migration| {
                migration.create_table("Blog", move |t| {
                    t.add_column("id", types::primary());
                    t.inject_custom("text Text Default \"one\"");
                    t.inject_custom(
                        "`tinytext_string` tinytext COLLATE utf8mb4_unicode_ci NOT NULL DEFAULT \"twelve\"",
                    );
                    t.inject_custom(
                        "`tinytext_number_string` tinytext COLLATE utf8mb4_unicode_ci NOT NULL DEFAULT \"1\"",
                    );
                    t.inject_custom("`tinytext_number` tinytext COLLATE utf8mb4_unicode_ci NOT NULL DEFAULT 10");
                    t.inject_custom("`tinytext_float` tinytext COLLATE utf8mb4_unicode_ci NOT NULL DEFAULT 1.0");
                    t.inject_custom("`tinytext_short` tinytext COLLATE utf8mb4_unicode_ci NOT NULL DEFAULT 1");
                });
            },
            api.schema_name(),
        )
        .await?;

    let dm = indoc! {r##"
        model Blog {
          id                     Int     @id @default(autoincrement())
          text                   String? @default("one") @db.Text
          tinytext_string        String  @default("twelve") @db.TinyText
          tinytext_number_string String  @default("1") @db.TinyText
          tinytext_number        String  @default("10") @db.TinyText
          tinytext_float         String  @default("1.0") @db.TinyText
          tinytext_short         String  @default("1") @db.TinyText
        }
    "##};

    api.assert_eq_datamodels(dm, &api.introspect().await?);

    Ok(())
}

#[test_each_connector(ignore("sqlite"))]
async fn negative_default_values_should_work(api: &TestApi) -> crate::TestResult {
    api.barrel()
        .execute_with_schema(
            |migration| {
                migration.create_table("Blog", move |t| {
                    t.add_column("id", types::primary());
                    t.add_column("int", types::integer().default(1));
                    t.add_column("neg_int", types::integer().default(-1));
                    t.add_column("float", types::float().default(2.1));
                    t.add_column("neg_float", types::float().default(-2.1));
                    t.add_column("big_int", types::custom("bigint").default(3));
                    t.add_column("neg_big_int", types::custom("bigint").default(-3));
                });
            },
            api.schema_name(),
        )
        .await?;

    let float_native = if api.sql_family().is_mysql() {
        "@db.Float"
    } else if api.sql_family().is_mssql() {
        "@db.Real"
    } else {
        ""
    };

    let dm = formatdoc! {r##"
        model Blog {{
          id                     Int     @id @default(autoincrement())
          int                    Int     @default(1)
          neg_int                Int     @default(-1)
          float                  Float   @default(2.1) {}
          neg_float              Float   @default(-2.1) {}
          big_int                BigInt  @default(3)
          neg_big_int            BigInt  @default(-3)
        }}
    "##, float_native, float_native};
<<<<<<< HEAD

    api.assert_eq_datamodels(&dm, &api.introspect().await?);

    Ok(())
}

#[test_each_connector(tags("mysql"))]
async fn partial_indexes_should_be_ignored(api: &TestApi) -> crate::TestResult {
    api.barrel()
        .execute_with_schema(
            |migration| {
                migration.create_table("Blog", move |t| {
                    t.add_column("id", types::primary());
                    t.inject_custom("other_blob_col mediumblob");
                    t.inject_custom("var_char_column Varchar(20)");
                    t.inject_custom("Index `partial_blob_col_index` (other_blob_col(10))");
                });
            },
            api.schema_name(),
        )
        .await?;

    let dm = indoc! {r##"
        model Blog {
          id                Int     @id @default(autoincrement())
          var_char_column   String
          blob_col          Bytes?
        }
    "##};

    let result = &api.introspect().await?;
    api.assert_eq_datamodels(&dm, result);
=======

    api.assert_eq_datamodels(&dm, &api.introspect().await?);
>>>>>>> 12a0517d

    Ok(())
}

// #[test_each_connector(tags("mysql"))]
// async fn partial_indexes_should_be_ignored(api: &TestApi) -> crate::TestResult {
//     api.barrel()
//         .execute_with_schema(
//             |migration| {
//                 migration.create_table("Blog", move |t| {
//                     t.add_column("id", types::primary());
//                     t.inject_custom("other_blob_col mediumblob");
//                     t.inject_custom("var_char_column Varchar(20)");
//                     t.inject_custom("Index `partial_blob_col_index` (other_blob_col(10))");
//                 });
//             },
//             api.schema_name(),
//         )
//         .await?;
//
//     let dm = indoc! {r##"
//         model Blog {
//           id                Int     @id @default(autoincrement())
//           var_char_column   String
//           blob_col          Bytes?
//
//           @@index([blob_col], name: "partial_blob_col_index")
//         }
//     "##};
//
//     let result = &api.introspect().await?;
//     api.assert_eq_datamodels(&dm, result);
//
//     assert_eq!(true, false);
//     Ok(())
// }<|MERGE_RESOLUTION|>--- conflicted
+++ resolved
@@ -690,7 +690,6 @@
           neg_big_int            BigInt  @default(-3)
         }}
     "##, float_native, float_native};
-<<<<<<< HEAD
 
     api.assert_eq_datamodels(&dm, &api.introspect().await?);
 
@@ -704,9 +703,8 @@
             |migration| {
                 migration.create_table("Blog", move |t| {
                     t.add_column("id", types::primary());
-                    t.inject_custom("other_blob_col mediumblob");
-                    t.inject_custom("var_char_column Varchar(20)");
-                    t.inject_custom("Index `partial_blob_col_index` (other_blob_col(10))");
+                    t.inject_custom("blob_col mediumblob");
+                    t.inject_custom("Index `partial_blob_col_index` (blob_col(10))");
                 });
             },
             api.schema_name(),
@@ -716,50 +714,12 @@
     let dm = indoc! {r##"
         model Blog {
           id                Int     @id @default(autoincrement())
-          var_char_column   String
-          blob_col          Bytes?
+          blob_col          Bytes?  @db.MediumBlob
         }
     "##};
 
     let result = &api.introspect().await?;
     api.assert_eq_datamodels(&dm, result);
-=======
-
-    api.assert_eq_datamodels(&dm, &api.introspect().await?);
->>>>>>> 12a0517d
-
-    Ok(())
-}
-
-// #[test_each_connector(tags("mysql"))]
-// async fn partial_indexes_should_be_ignored(api: &TestApi) -> crate::TestResult {
-//     api.barrel()
-//         .execute_with_schema(
-//             |migration| {
-//                 migration.create_table("Blog", move |t| {
-//                     t.add_column("id", types::primary());
-//                     t.inject_custom("other_blob_col mediumblob");
-//                     t.inject_custom("var_char_column Varchar(20)");
-//                     t.inject_custom("Index `partial_blob_col_index` (other_blob_col(10))");
-//                 });
-//             },
-//             api.schema_name(),
-//         )
-//         .await?;
-//
-//     let dm = indoc! {r##"
-//         model Blog {
-//           id                Int     @id @default(autoincrement())
-//           var_char_column   String
-//           blob_col          Bytes?
-//
-//           @@index([blob_col], name: "partial_blob_col_index")
-//         }
-//     "##};
-//
-//     let result = &api.introspect().await?;
-//     api.assert_eq_datamodels(&dm, result);
-//
-//     assert_eq!(true, false);
-//     Ok(())
-// }+
+    Ok(())
+}