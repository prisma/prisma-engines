mod cockroachdb;
mod mssql;
mod mysql;
mod postgres;
mod sqlite;

use barrel::{functions, types};
use expect_test::expect;
use indoc::{formatdoc, indoc};
use introspection_engine_tests::test_api::*;
use quaint::prelude::Queryable;

#[test_connector(tags(Mysql57))]
async fn nul_default_bytes(api: &TestApi) -> TestResult {
    let create_table = indoc! {r#"
        CREATE TABLE nul_default_bytes
        (
            id  INT                  NOT NULL
                PRIMARY KEY,
            val BINARY(5) DEFAULT '\0\0\0\0\0' NOT NULL
        )
    "#};

    api.database().raw_cmd(create_table).await?;

    let expected = expect![[r#"
        model nul_default_bytes {
          id  Int   @id
          val Bytes @default(dbgenerated()) @db.Binary(5)
        }
    "#]];

    expected.assert_eq(&api.introspect_dml().await?);

    Ok(())
}

#[test_connector(exclude(CockroachDb))]
async fn a_simple_table_with_gql_types(api: &TestApi) -> TestResult {
    api.barrel()
        .execute(|migration| {
            migration.create_table("Blog", move |t| {
                t.add_column("bool", types::boolean());
                t.add_column("float", types::float());
                t.add_column("date", types::datetime());
                t.add_column("id", types::integer().increments(true));
                t.add_column("int", types::integer());
                t.add_column("string", types::text());

                t.add_constraint("Blog_pkey", types::primary_constraint(vec!["id"]));
            });
        })
        .await?;

    let float_native = if api.sql_family().is_mssql() {
        "@db.Real"
    } else if api.sql_family().is_mysql() {
        "@db.Float"
    } else {
        ""
    };
    let timestamp_native = if api.sql_family().is_postgres() {
        "@db.Timestamp(6)"
    } else if api.sql_family().is_mysql() {
        "@db.DateTime(0)"
    } else {
        ""
    };

    let text_native = if api.sql_family().is_mssql() || api.sql_family().is_mysql() {
        "@db.Text"
    } else {
        ""
    };

    let dm = formatdoc! {r##"
        model Blog {{
            bool    Boolean
            float   Float {float_native}
            date    DateTime {timestamp_native}
            id      Int @id @default(autoincrement())
            int     Int
            string  String {text_native}
        }}
    "##, float_native = float_native, timestamp_native = timestamp_native, text_native = text_native};

    api.assert_eq_datamodels(&dm, &api.introspect().await?);

    Ok(())
}

#[test_connector(exclude(CockroachDb))]
async fn should_ignore_prisma_helper_tables(api: &TestApi) -> TestResult {
    api.barrel()
        .execute(|migration| {
            migration.create_table("Blog", move |t| {
                t.add_column("id", types::integer().increments(true));
                t.add_constraint("Blog_pkey", types::primary_constraint(vec!["id"]));
            });

            migration.create_table("_RelayId", move |t| {
                t.add_column("id", types::primary());
                t.add_column("stablemodelidentifier", types::text());
            });

            migration.create_table("_Migration", move |t| {
                t.add_column("revision", types::text());
                t.add_column("name", types::text());
                t.add_column("datamodel", types::text());
                t.add_column("status", types::text());
                t.add_column("applied", types::text());
                t.add_column("rolled_back", types::text());
                t.add_column("datamodel_steps", types::text());
                t.add_column("database_migration", types::text());
                t.add_column("errors", types::text());
                t.add_column("started_at", types::text());
                t.add_column("finished_at", types::text());
            });

            migration.create_table("_prisma_migrations", move |t| {
                t.add_column("id", types::primary());
                t.add_column("checksum", types::text());
                t.add_column("finished_at", types::text());
                t.add_column("migration_name", types::text());
                t.add_column("logs", types::text());
                t.add_column("rolled_back_at", types::text());
                t.add_column("started_at", types::text());
                t.add_column("applied_steps_count", types::text());
            });
        })
        .await?;

    let dm = indoc! {r##"
        model Blog {
            id      Int @id @default(autoincrement())
        }
    "##};

    api.assert_eq_datamodels(dm, &api.introspect().await?);

    Ok(())
}

#[test_connector]
async fn a_table_with_compound_primary_keys(api: &TestApi) -> TestResult {
    api.barrel()
        .execute(|migration| {
            migration.create_table("Blog", |t| {
                t.add_column("id", types::integer());
                t.add_column("authorId", types::integer());

                t.add_constraint("Blog_pkey", types::primary_constraint(vec!["id", "authorId"]));
            });
        })
        .await?;

    let dm = indoc! {r##"
        model Blog {
            id Int
            authorId Int
            @@id([id, authorId])
        }
    "##};

    api.assert_eq_datamodels(dm, &api.introspect().await?);

    Ok(())
}

#[test_connector(exclude(CockroachDb))]
async fn a_table_with_unique_index(api: &TestApi) -> TestResult {
    api.barrel()
        .execute(|migration| {
            migration.create_table("Blog", |t| {
                t.add_column("id", types::integer().increments(true));
                t.add_column("authorId", types::integer());
                t.add_index("test", types::index(vec!["authorId"]).unique(true));

                t.add_constraint("Blog_pkey", types::primary_constraint(["id"]));
            });
        })
        .await?;

    let dm = indoc! {r##"
        model Blog {
            id       Int @id @default(autoincrement())
            authorId Int @unique(map: "test")
        }
    "##};

    api.assert_eq_datamodels(dm, &api.introspect().await?);

    Ok(())
}

#[test_connector(exclude(CockroachDb))]
async fn a_table_with_multi_column_unique_index(api: &TestApi) -> TestResult {
    api.barrel()
        .execute(|migration| {
            migration.create_table("User", |t| {
                t.add_column("id", types::integer().increments(true));
                t.add_column("firstname", types::integer());
                t.add_column("lastname", types::integer());
                t.add_index("test", types::index(vec!["firstname", "lastname"]).unique(true));
                t.add_constraint("User_pkey", types::primary_constraint(vec!["id"]));
            });
        })
        .await?;

    let dm = indoc! {r##"
        model User {
            id      Int @id @default(autoincrement())
            firstname Int
            lastname Int
            @@unique([firstname, lastname], map: "test")
        }
    "##};

    api.assert_eq_datamodels(dm, &api.introspect().await?);

    Ok(())
}

#[test_connector(exclude(CockroachDb))]
async fn a_table_with_required_and_optional_columns(api: &TestApi) -> TestResult {
    api.barrel()
        .execute(|migration| {
            migration.create_table("User", |t| {
                t.add_column("id", types::integer().increments(true));
                t.add_column("requiredname", types::integer().nullable(false));
                t.add_column("optionalname", types::integer().nullable(true));

                t.add_constraint("User_pkey", types::primary_constraint(vec!["id"]))
            });
        })
        .await?;

    let dm = indoc! {r##"
        model User {
            id      Int @id @default(autoincrement())
            requiredname Int
            optionalname Int?
        }
    "##};

    api.assert_eq_datamodels(dm, &api.introspect().await?);

    Ok(())
}

#[test_connector(exclude(Mssql, CockroachDb))]
async fn a_table_with_default_values(api: &TestApi) -> TestResult {
    api.barrel()
        .execute(|migration| {
            migration.create_table("User", |t| {
                t.add_column("id", types::primary());
                t.add_column("bool", types::boolean().default(false));
                t.add_column("bool2", types::boolean().default(true));
                t.add_column("float", types::float().default(5.3));
                t.add_column("int", types::integer().default(5));
                t.add_column("string", types::char(4).default("Test"));
            });
        })
        .await?;

    let native_string = if !api.sql_family().is_sqlite() {
        "@db.Char(4)"
    } else {
        ""
    };
    let float_string = if api.sql_family().is_mysql() {
        "@db.Float"
    } else if api.sql_family().is_mssql() {
        "@db.Real"
    } else {
        ""
    };

    let dm = formatdoc! {r##"
        model User {{
            id     Int     @id @default(autoincrement())
            bool   Boolean @default(false)
            bool2  Boolean @default(true)
            float  Float   @default(5.3) {}
            int    Int     @default(5)
            string String  @default("Test") {}
        }}
    "##, float_string, native_string};

    api.assert_eq_datamodels(&dm, &api.introspect().await?);

    Ok(())
}

#[test_connector(exclude(CockroachDb))]
async fn a_table_with_a_non_unique_index(api: &TestApi) -> TestResult {
    api.barrel()
        .execute(|migration| {
            migration.create_table("User", |t| {
                t.add_column("a", types::integer());
                t.add_column("id", types::integer().increments(true));
                t.add_index("test", types::index(vec!["a"]));

                t.add_constraint("User_pkey", types::primary_constraint(vec!["id"]))
            });
        })
        .await?;

    let dm = indoc! {r##"
        model User {
            a       Int
            id      Int @id @default(autoincrement())
            @@index([a], map: "test")
        }
    "##};

    api.assert_eq_datamodels(dm, &api.introspect().await?);

    Ok(())
}

#[test_connector(exclude(CockroachDb))]
async fn a_table_with_a_multi_column_non_unique_index(api: &TestApi) -> TestResult {
    api.barrel()
        .execute(|migration| {
            migration.create_table("User", |t| {
                t.add_column("a", types::integer());
                t.add_column("b", types::integer());
                t.add_column("id", types::integer().increments(true));
                t.add_index("test", types::index(vec!["a", "b"]));

                t.add_constraint("User_pkey", types::primary_constraint(vec!["id"]))
            });
        })
        .await?;

    let dm = indoc! { r##"
        model User {
            a  Int
            b  Int
            id Int @id @default(autoincrement())
            @@index([a,b], map: "test")
        }
    "##};

    api.assert_eq_datamodels(dm, &api.introspect().await?);

    Ok(())
}

// SQLite does not have a serial type that's not a primary key.
#[test_connector(exclude(Sqlite, Mysql, CockroachDb))]
async fn a_table_with_non_id_autoincrement(api: &TestApi) -> TestResult {
    api.barrel()
        .execute(|migration| {
            migration.create_table("Test", |t| {
                t.add_column("id", types::integer());
                t.add_column("authorId", types::serial());

                t.add_constraint("Test_pkey", types::primary_constraint(vec!["id"]));
                t.add_constraint("Test_authorId_key", types::unique_constraint(vec!["authorId"]));
            });
        })
        .await?;

    let dm = expect![[r#"
        model Test {
          id       Int @id
          authorId Int @unique @default(autoincrement())
        }
    "#]];

    api.expect_re_introspected_datamodel("", dm).await;

    Ok(())
}

#[test_connector(exclude(Mssql, CockroachDb))]
async fn default_values(api: &TestApi) -> TestResult {
    api.barrel()
        .execute(|migration| {
            migration.create_table("Test", move |t| {
                t.add_column("id", types::primary());
                t.add_column(
                    "string_static_char",
                    types::custom("char(5)").default("test").nullable(true),
                );
                t.add_column(
                    "string_static_char_null",
                    types::r#char(5).default(types::null()).nullable(true),
                );
                t.add_column(
                    "string_static_varchar",
                    types::varchar(5).default("test").nullable(true),
                );
                t.add_column("int_static", types::integer().default(2).nullable(true));
                t.add_column("float_static", types::float().default(1.43).nullable(true));
                t.add_column("boolean_static", types::boolean().default(true).nullable(true));
                t.add_column(
                    "datetime_now",
                    types::datetime().default(functions::current_timestamp()).nullable(true),
                );
            });
        })
        .await?;

    let char_native = if !api.sql_family().is_sqlite() {
        "@db.Char(5)"
    } else {
        ""
    };
    let varchar_native = if api.sql_family().is_sqlite() {
        ""
    } else if api.is_cockroach() {
        "@db.String(5)"
    } else {
        "@db.VarChar(5)"
    };

    let float_native = if api.sql_family().is_mssql() {
        "@db.Real"
    } else if api.sql_family().is_mysql() {
        "@db.Float"
    } else {
        ""
    };
    let timestamp_native = if api.sql_family().is_postgres() {
        "@db.Timestamp(6)"
    } else if api.sql_family().is_mysql() {
        "@db.DateTime(0)"
    } else {
        ""
    };

    let dm = formatdoc! { r#"
        model Test {{
            id                      Int       @id @default(autoincrement())
            string_static_char      String?   @default("test") {}
            string_static_char_null String? {}
            string_static_varchar   String?   @default("test") {}
            int_static              Int?      @default(2)
            float_static            Float?    @default(1.43) {}
            boolean_static          Boolean?  @default(true)
            datetime_now            DateTime? @default(now()) {}
        }}
    "#, char_native, char_native, varchar_native, float_native,  timestamp_native};

    api.assert_eq_datamodels(&dm, &api.introspect().await?);

    Ok(())
}

#[test_connector(tags(Postgres), exclude(CockroachDb, Postgres14, Postgres15))]
async fn pg_default_value_as_dbgenerated(api: &TestApi) -> TestResult {
    let sequence = "CREATE SEQUENCE test_seq START 1".to_string();
    api.database().execute_raw(&sequence, &[]).await?;

    api.barrel()
        .execute(|migration| {
            migration.create_table("Test", |t| {
                t.add_column("id", types::primary());
                t.inject_custom("string_function text Default E'  ' || '>' || ' '");
                t.inject_custom("int_serial Serial4");
                t.inject_custom("int_function Integer DEFAULT EXTRACT(year from TIMESTAMP '2001-02-16 20:38:40')");
                t.inject_custom("int_sequence Integer DEFAULT nextval('test_seq')");
                t.inject_custom("datetime_now TIMESTAMP DEFAULT NOW()");
                t.inject_custom("datetime_now_lc TIMESTAMP DEFAULT now()");
            });
        })
        .await?;

    let expected = expect![[r#"
        model Test {
          id              Int       @id @default(autoincrement())
          string_function String?   @default(dbgenerated("(('  '::text || '>'::text) || ' '::text)"))
          int_serial      Int       @default(autoincrement())
          int_function    Int?      @default(dbgenerated("date_part('year'::text, '2001-02-16 20:38:40'::timestamp without time zone)"))
          int_sequence    Int?      @default(autoincrement())
          datetime_now    DateTime? @default(now()) @db.Timestamp(6)
          datetime_now_lc DateTime? @default(now()) @db.Timestamp(6)
        }
    "#]];

    expected.assert_eq(&api.introspect_dml().await?);

    Ok(())
}

#[test_connector(tags(Postgres14))]
async fn pg14_default_value_as_dbgenerated(api: &TestApi) -> TestResult {
    let sequence = "CREATE SEQUENCE test_seq START 1".to_string();
    api.database().execute_raw(&sequence, &[]).await?;

    api.barrel()
        .execute(|migration| {
            migration.create_table("Test", |t| {
                t.add_column("id", types::primary());
                t.inject_custom("string_function text Default E'  ' || '>' || ' '");
                t.inject_custom("int_serial Serial4");
                t.inject_custom("int_function Integer DEFAULT EXTRACT(year from TIMESTAMP '2001-02-16 20:38:40')");
                t.inject_custom("int_sequence Integer DEFAULT nextval('test_seq')");
                t.inject_custom("datetime_now TIMESTAMP DEFAULT NOW()");
                t.inject_custom("datetime_now_lc TIMESTAMP DEFAULT now()");
            });
        })
        .await?;

    let expected = expect![[r#"
        model Test {
          id              Int       @id @default(autoincrement())
          string_function String?   @default(dbgenerated("(('  '::text || '>'::text) || ' '::text)"))
          int_serial      Int       @default(autoincrement())
          int_function    Int?      @default(dbgenerated("EXTRACT(year FROM '2001-02-16 20:38:40'::timestamp without time zone)"))
          int_sequence    Int?      @default(autoincrement())
          datetime_now    DateTime? @default(now()) @db.Timestamp(6)
          datetime_now_lc DateTime? @default(now()) @db.Timestamp(6)
        }
    "#]];

    expected.assert_eq(&api.introspect_dml().await?);

    Ok(())
}

//todo maybe need to split due to
// no function default values on mysql 5.7 and 8.0 -.-
// maria db allows this
#[test_connector(tags(Mysql))]
async fn my_default_value_as_dbgenerated(api: &TestApi) -> TestResult {
    api.barrel()
        .execute(|migration| {
            migration.create_table("Test", |t| {
                t.add_column("id", types::primary());
                t.inject_custom("datetime_now TIMESTAMP NULL DEFAULT CURRENT_TIMESTAMP");
                t.inject_custom("datetime_now_lc TIMESTAMP NULL DEFAULT current_timestamp");
            });
        })
        .await?;

    let dm = indoc! {r#"
        model Test {
            id                      Int                 @id @default(autoincrement())
            datetime_now            DateTime?           @default(now()) @db.Timestamp(0)
            datetime_now_lc         DateTime?           @default(now()) @db.Timestamp(0)
        }
    "#};

    api.assert_eq_datamodels(dm, &api.introspect().await?);

    Ok(())
}

#[test_connector(tags(Mysql8))]
async fn a_table_with_an_index_that_contains_expressions_should_be_ignored(api: &TestApi) -> TestResult {
    api.barrel()
        .execute(|migration| {
            migration.create_table("Test", |t| {
                t.add_column("id", types::integer().primary(true));
                t.add_column("parentId", types::integer().nullable(true));
                t.add_column("name", types::varchar(45).nullable(true));
                t.inject_custom("UNIQUE KEY `SampleTableUniqueIndexName` (`name`,(ifnull(`parentId`,-(1))))");
            });
        })
        .await?;

    let dm = indoc! {r#"
        model Test {
            id       Int     @id
            parentId Int?
            name     String? @db.VarChar(45)
        }
    "#};

    api.assert_eq_datamodels(dm, &api.introspect().await?);

    Ok(())
}

// MySQL doesn't have partial indices.
#[test_connector(exclude(Mysql, CockroachDb))]
async fn a_table_with_partial_indexes_should_ignore_them(api: &TestApi) -> TestResult {
    api.barrel()
        .execute(move |migration| {
            migration.create_table("pages", move |t| {
                t.add_column("id", types::integer().increments(true));
                t.add_column("staticId", types::integer().nullable(false));
                t.add_column("latest", types::integer().nullable(false));
                t.add_column("other", types::integer().nullable(false));
                t.add_index("full", types::index(vec!["other"]).unique(true));
                t.add_partial_index("partial", types::index(vec!["staticId"]).unique(true), "latest = 1");

                t.add_constraint("pages_pkey", types::primary_constraint(vec!["id"]));
            });
        })
        .await?;

    let dm = indoc! {
        r#"
        model pages {
            id       Int     @id @default(autoincrement())
            staticId Int
            latest   Int
            other    Int     @unique(map: "full")
        }
        "#
    };

    api.assert_eq_datamodels(dm, &api.introspect().await?);

    Ok(())
}

#[test_connector(tags(Mariadb))]
async fn different_default_values_should_work(api: &TestApi) -> TestResult {
    api.barrel()
        .execute(|migration| {
            migration.create_table("Blog", move |t| {
                t.add_column("id", types::primary());
                t.inject_custom("text Text Default \"one\"");
                t.inject_custom("`tinytext_string` tinytext COLLATE utf8mb4_unicode_ci NOT NULL DEFAULT \"twelve\"");
                t.inject_custom("`tinytext_number_string` tinytext COLLATE utf8mb4_unicode_ci NOT NULL DEFAULT \"1\"");
                t.inject_custom("`tinytext_number` tinytext COLLATE utf8mb4_unicode_ci NOT NULL DEFAULT 10");
                t.inject_custom("`tinytext_float` tinytext COLLATE utf8mb4_unicode_ci NOT NULL DEFAULT 1.0");
                t.inject_custom("`tinytext_short` tinytext COLLATE utf8mb4_unicode_ci NOT NULL DEFAULT 1");
            });
        })
        .await?;

    let dm = indoc! {r##"
        model Blog {
          id                     Int     @id @default(autoincrement())
          text                   String? @default("one") @db.Text
          tinytext_string        String  @default("twelve") @db.TinyText
          tinytext_number_string String  @default("1") @db.TinyText
          tinytext_number        String  @default(dbgenerated("(10)")) @db.TinyText
          tinytext_float         String  @default(dbgenerated("(1.0)")) @db.TinyText
          tinytext_short         String  @default(dbgenerated("(1)")) @db.TinyText
        }
    "##};

    api.assert_eq_datamodels(dm, &api.introspect().await?);

    Ok(())
}

#[test_connector(exclude(Sqlite, Mssql, CockroachDb))]
async fn negative_default_values_should_work(api: &TestApi) -> TestResult {
    api.barrel()
        .execute(|migration| {
            migration.create_table("Blog", move |t| {
                t.add_column("id", types::primary());
                t.add_column("int", types::integer().default(1));
                t.add_column("neg_int", types::integer().default(-1));
                t.add_column("float", types::float().default(2.1));
                t.add_column("neg_float", types::float().default(-2.1));
                t.add_column("big_int", types::custom("bigint").default(3));
                t.add_column("neg_big_int", types::custom("bigint").default(-3));
            });
        })
        .await?;

    let float_native = if api.sql_family().is_mysql() {
        "@db.Float"
    } else if api.sql_family().is_mssql() {
        "@db.Real"
    } else {
        ""
    };

    let dm = formatdoc! {r##"
        model Blog {{
          id                     Int         @id @default(autoincrement())
          int                    Int         @default(1)
          neg_int                Int         @default(-1)
          float                  Float       @default(2.1) {float_native}
          neg_float              Float       @default(-2.1) {float_native}
          big_int                BigInt      @default(3)
          neg_big_int            BigInt      @default(-3)
        }}
    "##, float_native = float_native};

    api.assert_eq_datamodels(&dm, &api.introspect().await?);

    Ok(())
}

#[test_connector(tags(Sqlite))]
async fn expression_indexes_should_be_ignored_on_sqlite(api: &TestApi) -> TestResult {
    api.barrel()
        .execute(|migration| {
            migration.create_table("Blog", move |t| {
                t.add_column("id", types::primary());
                t.add_column("author", types::text());
            });
            migration.inject_custom("CREATE INDEX author_lowercase_index ON Blog(LOWER(author));")
        })
        .await?;

    let expected = expect![[r#"
        model Blog {
          id     Int    @id @default(autoincrement())
          author String
        }
    "#]];

    expected.assert_eq(&api.introspect_dml().await?);

    Ok(())
}

<<<<<<< HEAD
// TiDB table names are case-insensitive by default, related pingcap/tidb#5714
#[test_connector(tags(Mysql), exclude(TiDB))]
=======
#[test_connector(tags(Mysql), exclude(Vitess))]
>>>>>>> b9f92472
async fn casing_should_not_lead_to_mix_ups(api: &TestApi) -> TestResult {
    api.barrel()
        .execute(|migration| {
            migration.create_table("address", move |t| {
                t.inject_custom("addressid INT NOT NULL");
                t.inject_custom("PRIMARY KEY(addressid)");
            });

            migration.create_table("ADDRESS", move |t| {
                t.inject_custom("ADDRESSID INT NOT NULL");
                t.inject_custom("PRIMARY KEY(ADDRESSID)");
            });
            migration.create_table("Address", move |t| {
                t.inject_custom("AddressID INT NOT NULL AUTO_INCREMENT");
                t.inject_custom("PRIMARY KEY(AddressID)");
            });
        })
        .await?;

    let expectation = expect![[r#"
        generator client {
          provider = "prisma-client-js"
        }

        datasource db {
          provider = "mysql"
          url      = "env(TEST_DATABASE_URL)"
        }

        model ADDRESS {
          ADDRESSID Int @id
        }

        model Address {
          AddressID Int @id @default(autoincrement())
        }

        model address {
          addressid Int @id
        }
    "#]];

    api.expect_datamodel(&expectation).await;

    Ok(())
}

#[test_connector(tags(Mysql), exclude(Mariadb))]
async fn unique_and_index_on_same_field_works_mysql(api: &TestApi) -> TestResult {
    let setup = r#"
        CREATE TABLE users (
            id SERIAL PRIMARY KEY NOT NULL
        );
    "#;

    api.raw_cmd(setup).await;

    let dm = indoc! {r##"
        model users {
          id BigInt @id @unique(map: "id") @default(autoincrement()) @db.UnsignedBigInt
        }
    "##};

    let result = &api.introspect().await?;
    api.assert_eq_datamodels(dm, result);

    Ok(())
}

#[test_connector(tags(Mariadb))]
async fn unique_and_index_on_same_field_works_mariadb(api: &TestApi) -> TestResult {
    let setup = r#"
        CREATE TABLE users (
            id INTEGER PRIMARY KEY NOT NULL,
            CONSTRAINT really_must_be_different UNIQUE (id)
        );
    "#;

    api.raw_cmd(setup).await;

    let dm = indoc! {r##"
        model users {
          id Int @id @unique(map: "really_must_be_different")
        }
    "##};

    let result = &api.introspect().await?;
    api.assert_eq_datamodels(dm, result);
    Ok(())
}

#[test_connector(tags(Sqlite))]
async fn unique_and_id_on_same_field_works_sqlite(api: &TestApi) -> TestResult {
    let setup = r#"
        CREATE TABLE users (
            id INTEGER PRIMARY KEY NOT NULL UNIQUE
        );
    "#;

    api.raw_cmd(setup).await;

    let expected = expect![[r#"
        model users {
          id Int @id @unique(map: "sqlite_autoindex_users_1") @default(autoincrement())
        }
    "#]];

    let introspected = api.introspect_dml().await?;
    expected.assert_eq(&introspected);

    Ok(())
}

#[test_connector(tags(Mssql))]
async fn unique_and_id_on_same_field_works_mssql(api: &TestApi) -> TestResult {
    let setup = r#"
        CREATE TABLE users (
            id INT IDENTITY,

            CONSTRAINT users_id_key UNIQUE (id),
            CONSTRAINT users_pkey PRIMARY KEY (id)
        );
        "#;

    api.raw_cmd(setup).await;

    let dm = indoc! {r##"
        model users {
          id Int @id @unique @default(autoincrement())
        }
    "##};

    let result = &api.introspect().await?;
    api.assert_eq_datamodels(dm, result);

    Ok(())
}

#[test_connector(tags(Postgres), exclude(CockroachDb))]
// If multiple constraints are created in the create table statement Postgres seems to collapse them
// into the first named one. So on the db level there will be one named really_must_be_different that
// is both unique and primary. We only render it as @id then.
// If a later alter table statement adds another unique constraint then it is persisted as its own
// entity and can be introspected.
// In CockroachDB, index OIDs are statically hashed. However, the ordering means that either index
// can be returned. As such, the test is skipped. See https://github.com/cockroachdb/cockroach/issues/71098.
async fn unique_and_index_on_same_field_works_postgres(api: &TestApi) -> TestResult {
    api.raw_cmd(
        "
        CREATE TABLE users (
            id Integer primary key not null,
            CONSTRAINT really_must_be_different UNIQUE (id),
            CONSTRAINT must_be_different UNIQUE (id)
        );",
    )
    .await;

    let expectation = expect![[r#"
        model users {
          id Int @id(map: "really_must_be_different")
        }
    "#]];

    let result = api.introspect_dml().await?;
    expectation.assert_eq(&result);

    api.raw_cmd("ALTER TABLE users ADD CONSTRAINT z_unique UNIQUE(id);")
        .await;

    let expectation = expect![[r#"
        model users {
          id Int @id(map: "really_must_be_different") @unique(map: "z_unique")
        }
    "#]];

    let result = api.introspect_dml().await?;
    expectation.assert_eq(&result);

    Ok(())
}<|MERGE_RESOLUTION|>--- conflicted
+++ resolved
@@ -708,12 +708,8 @@
     Ok(())
 }
 
-<<<<<<< HEAD
 // TiDB table names are case-insensitive by default, related pingcap/tidb#5714
-#[test_connector(tags(Mysql), exclude(TiDB))]
-=======
-#[test_connector(tags(Mysql), exclude(Vitess))]
->>>>>>> b9f92472
+#[test_connector(tags(Mysql), exclude(Vitess, TiDB))]
 async fn casing_should_not_lead_to_mix_ups(api: &TestApi) -> TestResult {
     api.barrel()
         .execute(|migration| {
